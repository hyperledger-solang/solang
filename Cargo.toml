--- conflicted
+++ resolved
@@ -81,11 +81,8 @@
 tempfile = "3.3"
 rayon = "1"
 walkdir = "2.3.3"
-<<<<<<< HEAD
+ink_primitives = "=4.1.0"
 wasm_host_derive = { path = "tests/wasm_host_derive" }
-=======
-ink_primitives = "=4.1.0"
->>>>>>> a0239b1c
 
 [package.metadata.docs.rs]
 no-default-features = true
