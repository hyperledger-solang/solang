{
  "name": "substrate-tests",
  "version": "0.0.1",
  "description": "Integration tests with Solang and Substrate",
  "main": "index.js",
  "scripts": {
    "test": "tsc; ts-mocha -t 20000 *.spec.ts",
<<<<<<< HEAD
    "build": "./build.sh",
=======
    "build": "parallel solang compile -v -g --target substrate --log-runtime-errors --math-overflow --log-api-return-codes ::: *.sol test/*.sol",
>>>>>>> a5561a68
    "build-ink": "docker run --rm -v $(pwd)/ink/caller:/opt/contract paritytech/contracts-ci-linux@sha256:2eaa0869c562adabcfc011a2f3ad6b2289cdd0b3a8923e24d29efd4452b397de cargo contract build --manifest-path /opt/contract/Cargo.toml"
  },
  "contributors": [
    {
      "name": "Sean Young",
      "email": "sean@mess.org"
    },
    {
      "name": "Cyrill Leutwiler",
      "email": "me@09f9.org"
    }
  ],
  "license": "Apache-2.0",
  "devDependencies": {
    "@types/mocha": "^9.1.0",
    "@types/node": "^14.14.10",
    "expect": "^26.6.2",
    "jest": "^29.4.1",
    "mocha": "^9.1.0",
    "ts-jest": "^29.0.5",
    "ts-mocha": "^10.0.0",
    "typescript": "^4.7"
  },
  "dependencies": {
    "@polkadot/api": "^9.9",
    "@polkadot/api-contract": "^9.9",
    "@polkadot/keyring": "^10.1",
    "@polkadot/types": "^9.9",
    "@polkadot/util-crypto": "^10.1"
  }
}<|MERGE_RESOLUTION|>--- conflicted
+++ resolved
@@ -5,11 +5,7 @@
   "main": "index.js",
   "scripts": {
     "test": "tsc; ts-mocha -t 20000 *.spec.ts",
-<<<<<<< HEAD
-    "build": "./build.sh",
-=======
     "build": "parallel solang compile -v -g --target substrate --log-runtime-errors --math-overflow --log-api-return-codes ::: *.sol test/*.sol",
->>>>>>> a5561a68
     "build-ink": "docker run --rm -v $(pwd)/ink/caller:/opt/contract paritytech/contracts-ci-linux@sha256:2eaa0869c562adabcfc011a2f3ad6b2289cdd0b3a8923e24d29efd4452b397de cargo contract build --manifest-path /opt/contract/Cargo.toml"
   },
   "contributors": [
