//
// Solidity custom lexer. Solidity needs a custom lexer for two reasons:
//  - comments and doc comments
//  - pragma value is [^;]+
//
<<<<<<< HEAD
use num_bigint::ParseBigIntError;
=======
use itertools::{peek_nth, PeekNth};
>>>>>>> f9f9ac0e
use phf::phf_map;
use std::{fmt, str::CharIndices};
use unicode_xid::UnicodeXID;

use crate::pt::{CodeLocation, Comment, CommentType, Loc};

pub type Spanned<Token, Loc, Error> = Result<(Loc, Token, Loc), Error>;

#[derive(Copy, Clone, PartialEq, Debug)]
pub enum Token<'input> {
    Identifier(&'input str),
    StringLiteral(&'input str),
    AddressLiteral(&'input str),
    HexLiteral(&'input str),
    Number(&'input str, &'input str),
    RationalNumber(&'input str, &'input str, &'input str),
    HexNumber(&'input str),
    DocComment(CommentType, &'input str),
    Divide,
    Contract,
    Library,
    Interface,
    Function,
    Pragma,
    Import,

    Struct,
    Event,
    Error,
    Enum,
    Type,

    Memory,
    Storage,
    Calldata,

    Public,
    Private,
    Internal,
    External,

    Constant,

    New,
    Delete,

    Pure,
    View,
    Payable,

    Do,
    Continue,
    Break,

    Throw,
    Emit,
    Return,
    Returns,
    Revert,

    Uint(u16),
    Int(u16),
    Bytes(u8),
    // prior to 0.8.0 `byte` used to be an alias for `bytes1`
    Byte,
    DynamicBytes,
    Bool,
    Address,
    String,

    Semicolon,
    Comma,
    OpenParenthesis,
    CloseParenthesis,
    OpenCurlyBrace,
    CloseCurlyBrace,

    BitwiseOr,
    BitwiseOrAssign,
    Or,

    BitwiseXor,
    BitwiseXorAssign,

    BitwiseAnd,
    BitwiseAndAssign,
    And,

    AddAssign,
    Increment,
    Add,

    SubtractAssign,
    Decrement,
    Subtract,

    MulAssign,
    Mul,
    Power,
    DivideAssign,
    ModuloAssign,
    Modulo,

    Equal,
    Assign,
    ColonAssign,

    NotEqual,
    Not,

    True,
    False,
    Else,
    Anonymous,
    For,
    While,
    If,

    ShiftRight,
    ShiftRightAssign,
    Less,
    LessEqual,

    ShiftLeft,
    ShiftLeftAssign,
    More,
    MoreEqual,

    Constructor,
    Indexed,

    Member,
    Colon,
    OpenBracket,
    CloseBracket,
    Complement,
    Question,

    Mapping,
    Arrow,

    Try,
    Catch,

    Receive,
    Fallback,

    Seconds,
    Minutes,
    Hours,
    Days,
    Weeks,
    Gwei,
    Wei,
    Szabo,
    Finney,
    Ether,

    This,
    As,
    Is,
    Abstract,
    Virtual,
    Override,
    Using,
    Modifier,
    Immutable,
    Unchecked,

    Assembly,
    Let,
    Leave,
    Switch,
    Case,
    Default,
    YulArrow,
}

impl<'input> fmt::Display for Token<'input> {
    fn fmt(&self, f: &mut fmt::Formatter<'_>) -> fmt::Result {
        match self {
            Token::DocComment(CommentType::Line, s) => write!(f, "///{}", s),
            Token::DocComment(CommentType::Block, s) => write!(f, "/**{}\n*/", s),
            Token::Identifier(id) => write!(f, "{}", id),
            Token::StringLiteral(s) => write!(f, "\"{}\"", s),
            Token::HexLiteral(hex) => write!(f, "{}", hex),
            Token::AddressLiteral(address) => write!(f, "{}", address),
            Token::Number(base, exp) if exp.is_empty() => write!(f, "{}", base),
            Token::Number(base, exp) => write!(f, "{}e{}", base, exp),
            Token::RationalNumber(significand, mantissa, exp) if exp.is_empty() => {
                write!(f, "{}.{}", significand, mantissa)
            }
            Token::RationalNumber(significand, mantissa, exp) => {
                write!(f, "{}.{}e{}", significand, mantissa, exp)
            }
            Token::HexNumber(n) => write!(f, "{}", n),
            Token::Uint(w) => write!(f, "uint{}", w),
            Token::Int(w) => write!(f, "int{}", w),
            Token::Bytes(w) => write!(f, "bytes{}", w),
            Token::Byte => write!(f, "byte"),
            Token::DynamicBytes => write!(f, "bytes"),
            Token::Semicolon => write!(f, ";"),
            Token::Comma => write!(f, ","),
            Token::OpenParenthesis => write!(f, "("),
            Token::CloseParenthesis => write!(f, ")"),
            Token::OpenCurlyBrace => write!(f, "{{"),
            Token::CloseCurlyBrace => write!(f, "}}"),
            Token::BitwiseOr => write!(f, "|"),
            Token::BitwiseOrAssign => write!(f, "|="),
            Token::Or => write!(f, "||"),
            Token::BitwiseXor => write!(f, "^"),
            Token::BitwiseXorAssign => write!(f, "^="),
            Token::BitwiseAnd => write!(f, "&"),
            Token::BitwiseAndAssign => write!(f, "&="),
            Token::And => write!(f, "&&"),
            Token::AddAssign => write!(f, "+="),
            Token::Increment => write!(f, "++"),
            Token::Add => write!(f, "+"),
            Token::SubtractAssign => write!(f, "-="),
            Token::Decrement => write!(f, "--"),
            Token::Subtract => write!(f, "-"),
            Token::MulAssign => write!(f, "*="),
            Token::Mul => write!(f, "*"),
            Token::Power => write!(f, "**"),
            Token::Divide => write!(f, "/"),
            Token::DivideAssign => write!(f, "/="),
            Token::ModuloAssign => write!(f, "%="),
            Token::Modulo => write!(f, "%"),
            Token::Equal => write!(f, "=="),
            Token::Assign => write!(f, "="),
            Token::ColonAssign => write!(f, ":="),
            Token::NotEqual => write!(f, "!="),
            Token::Not => write!(f, "!"),
            Token::ShiftLeft => write!(f, "<<"),
            Token::ShiftLeftAssign => write!(f, "<<="),
            Token::More => write!(f, ">"),
            Token::MoreEqual => write!(f, ">="),
            Token::Member => write!(f, "."),
            Token::Colon => write!(f, ":"),
            Token::OpenBracket => write!(f, "["),
            Token::CloseBracket => write!(f, "]"),
            Token::Complement => write!(f, "~"),
            Token::Question => write!(f, "?"),
            Token::ShiftRightAssign => write!(f, "<<="),
            Token::ShiftRight => write!(f, "<<"),
            Token::Less => write!(f, "<"),
            Token::LessEqual => write!(f, "<="),
            Token::Bool => write!(f, "bool"),
            Token::Address => write!(f, "address"),
            Token::String => write!(f, "string"),
            Token::Contract => write!(f, "contract"),
            Token::Library => write!(f, "library"),
            Token::Interface => write!(f, "interface"),
            Token::Function => write!(f, "function"),
            Token::Pragma => write!(f, "pragma"),
            Token::Import => write!(f, "import"),
            Token::Struct => write!(f, "struct"),
            Token::Event => write!(f, "event"),
            Token::Error => write!(f, "error"),
            Token::Enum => write!(f, "enum"),
            Token::Type => write!(f, "type"),
            Token::Memory => write!(f, "memory"),
            Token::Storage => write!(f, "storage"),
            Token::Calldata => write!(f, "calldata"),
            Token::Public => write!(f, "public"),
            Token::Private => write!(f, "private"),
            Token::Internal => write!(f, "internal"),
            Token::External => write!(f, "external"),
            Token::Constant => write!(f, "constant"),
            Token::New => write!(f, "new"),
            Token::Delete => write!(f, "delete"),
            Token::Pure => write!(f, "pure"),
            Token::View => write!(f, "view"),
            Token::Payable => write!(f, "payable"),
            Token::Do => write!(f, "do"),
            Token::Continue => write!(f, "continue"),
            Token::Break => write!(f, "break"),
            Token::Throw => write!(f, "throw"),
            Token::Emit => write!(f, "emit"),
            Token::Return => write!(f, "return"),
            Token::Returns => write!(f, "returns"),
            Token::Revert => write!(f, "revert"),
            Token::True => write!(f, "true"),
            Token::False => write!(f, "false"),
            Token::Else => write!(f, "else"),
            Token::Anonymous => write!(f, "anonymous"),
            Token::For => write!(f, "for"),
            Token::While => write!(f, "while"),
            Token::If => write!(f, "if"),
            Token::Constructor => write!(f, "constructor"),
            Token::Indexed => write!(f, "indexed"),
            Token::Mapping => write!(f, "mapping"),
            Token::Arrow => write!(f, "=>"),
            Token::Try => write!(f, "try"),
            Token::Catch => write!(f, "catch"),
            Token::Receive => write!(f, "receive"),
            Token::Fallback => write!(f, "fallback"),
            Token::Seconds => write!(f, "seconds"),
            Token::Minutes => write!(f, "minutes"),
            Token::Hours => write!(f, "hours"),
            Token::Days => write!(f, "days"),
            Token::Weeks => write!(f, "weeks"),
            Token::Gwei => write!(f, "gwei"),
            Token::Wei => write!(f, "wei"),
            Token::Szabo => write!(f, "szabo"),
            Token::Finney => write!(f, "finney"),
            Token::Ether => write!(f, "ether"),
            Token::This => write!(f, "this"),
            Token::As => write!(f, "as"),
            Token::Is => write!(f, "is"),
            Token::Abstract => write!(f, "abstract"),
            Token::Virtual => write!(f, "virtual"),
            Token::Override => write!(f, "override"),
            Token::Using => write!(f, "using"),
            Token::Modifier => write!(f, "modifier"),
            Token::Immutable => write!(f, "immutable"),
            Token::Unchecked => write!(f, "unchecked"),
            Token::Assembly => write!(f, "assembly"),
            Token::Let => write!(f, "let"),
            Token::Leave => write!(f, "leave"),
            Token::Switch => write!(f, "switch"),
            Token::Case => write!(f, "case"),
            Token::Default => write!(f, "default"),
            Token::YulArrow => write!(f, "->"),
        }
    }
}

pub struct Lexer<'input> {
    input: &'input str,
    chars: PeekNth<CharIndices<'input>>,
    comments: &'input mut Vec<Comment>,
    file_no: usize,
    last_tokens: [Option<Token<'input>>; 2],
}

#[derive(Debug, PartialEq)]
pub enum LexicalError {
    EndOfFileInComment(Loc),
    EndOfFileInString(Loc),
    EndofFileInHex(Loc),
    MissingNumber(Loc),
    InvalidCharacterInHexLiteral(Loc, char),
    UnrecognisedToken(Loc, String),
    MissingExponent(Loc),
    ExpectedFrom(Loc, String),
    InvalidBigInt(Loc, ParseBigIntError),
}

impl fmt::Display for LexicalError {
    fn fmt(&self, f: &mut fmt::Formatter<'_>) -> fmt::Result {
        match self {
            LexicalError::EndOfFileInComment(..) => write!(f, "end of file found in comment"),
            LexicalError::EndOfFileInString(..) => {
                write!(f, "end of file found in string literal")
            }
            LexicalError::EndofFileInHex(..) => {
                write!(f, "end of file found in hex literal string")
            }
            LexicalError::MissingNumber(..) => write!(f, "missing number"),
            LexicalError::InvalidCharacterInHexLiteral(_, ch) => {
                write!(f, "invalid character '{}' in hex literal string", ch)
            }
            LexicalError::UnrecognisedToken(_, t) => write!(f, "unrecognised token '{}'", t),
            LexicalError::ExpectedFrom(_, t) => write!(f, "'{}' found where 'from' expected", t),
            LexicalError::MissingExponent(..) => write!(f, "missing number"),
<<<<<<< HEAD
            LexicalError::DoublePoints(..) => write!(f, "found two dots in number"),
            LexicalError::UnrecognisedDecimal(..) => {
                write!(f, "expected number after decimal point")
            }
            LexicalError::InvalidBigInt(_, err) => {
                write!(f, "bigint error occurred: {err}")
            }
=======
>>>>>>> f9f9ac0e
        }
    }
}

impl CodeLocation for LexicalError {
    fn loc(&self) -> Loc {
        match self {
            LexicalError::EndOfFileInComment(loc, ..)
            | LexicalError::EndOfFileInString(loc, ..)
            | LexicalError::EndofFileInHex(loc, ..)
            | LexicalError::MissingNumber(loc, ..)
            | LexicalError::InvalidCharacterInHexLiteral(loc, _)
            | LexicalError::UnrecognisedToken(loc, ..)
            | LexicalError::ExpectedFrom(loc, ..)
<<<<<<< HEAD
            | LexicalError::MissingExponent(loc, ..)
            | LexicalError::DoublePoints(loc, ..)
            | LexicalError::UnrecognisedDecimal(loc, ..)
            | LexicalError::InvalidBigInt(loc, ..) => *loc,
=======
            | LexicalError::MissingExponent(loc, ..) => *loc,
>>>>>>> f9f9ac0e
        }
    }
}

static KEYWORDS: phf::Map<&'static str, Token> = phf_map! {
    "address" => Token::Address,
    "anonymous" => Token::Anonymous,
    "bool" => Token::Bool,
    "break" => Token::Break,
    "bytes1" => Token::Bytes(1),
    "bytes2" => Token::Bytes(2),
    "bytes3" => Token::Bytes(3),
    "bytes4" => Token::Bytes(4),
    "bytes5" => Token::Bytes(5),
    "bytes6" => Token::Bytes(6),
    "bytes7" => Token::Bytes(7),
    "bytes8" => Token::Bytes(8),
    "bytes9" => Token::Bytes(9),
    "bytes10" => Token::Bytes(10),
    "bytes11" => Token::Bytes(11),
    "bytes12" => Token::Bytes(12),
    "bytes13" => Token::Bytes(13),
    "bytes14" => Token::Bytes(14),
    "bytes15" => Token::Bytes(15),
    "bytes16" => Token::Bytes(16),
    "bytes17" => Token::Bytes(17),
    "bytes18" => Token::Bytes(18),
    "bytes19" => Token::Bytes(19),
    "bytes20" => Token::Bytes(20),
    "bytes21" => Token::Bytes(21),
    "bytes22" => Token::Bytes(22),
    "bytes23" => Token::Bytes(23),
    "bytes24" => Token::Bytes(24),
    "bytes25" => Token::Bytes(25),
    "bytes26" => Token::Bytes(26),
    "bytes27" => Token::Bytes(27),
    "bytes28" => Token::Bytes(28),
    "bytes29" => Token::Bytes(29),
    "bytes30" => Token::Bytes(30),
    "bytes31" => Token::Bytes(31),
    "bytes32" => Token::Bytes(32),
    "bytes" => Token::DynamicBytes,
    "byte" => Token::Byte,
    "calldata" => Token::Calldata,
    "case" => Token::Case,
    "constant" => Token::Constant,
    "constructor" => Token::Constructor,
    "continue" => Token::Continue,
    "contract" => Token::Contract,
    "default" => Token::Default,
    "delete" => Token::Delete,
    "do" => Token::Do,
    "else" => Token::Else,
    "emit" => Token::Emit,
    "enum" => Token::Enum,
    "event" => Token::Event,
    "error" => Token::Error,
    "external" => Token::External,
    "false" => Token::False,
    "for" => Token::For,
    "function" => Token::Function,
    "if" => Token::If,
    "import" => Token::Import,
    "indexed" => Token::Indexed,
    "int8" => Token::Int(8),
    "int16" => Token::Int(16),
    "int24" => Token::Int(24),
    "int32" => Token::Int(32),
    "int40" => Token::Int(40),
    "int48" => Token::Int(48),
    "int56" => Token::Int(56),
    "int64" => Token::Int(64),
    "int72" => Token::Int(72),
    "int80" => Token::Int(80),
    "int88" => Token::Int(88),
    "int96" => Token::Int(96),
    "int104" => Token::Int(104),
    "int112" => Token::Int(112),
    "int120" => Token::Int(120),
    "int128" => Token::Int(128),
    "int136" => Token::Int(136),
    "int144" => Token::Int(144),
    "int152" => Token::Int(152),
    "int160" => Token::Int(160),
    "int168" => Token::Int(168),
    "int176" => Token::Int(176),
    "int184" => Token::Int(184),
    "int192" => Token::Int(192),
    "int200" => Token::Int(200),
    "int208" => Token::Int(208),
    "int216" => Token::Int(216),
    "int224" => Token::Int(224),
    "int232" => Token::Int(232),
    "int240" => Token::Int(240),
    "int248" => Token::Int(248),
    "int256" => Token::Int(256),
    "interface" => Token::Interface,
    "internal" => Token::Internal,
    "int" => Token::Int(256),
    "leave" => Token::Leave,
    "library" => Token::Library,
    "mapping" => Token::Mapping,
    "memory" => Token::Memory,
    "new" => Token::New,
    "payable" => Token::Payable,
    "pragma" => Token::Pragma,
    "private" => Token::Private,
    "public" => Token::Public,
    "pure" => Token::Pure,
    "returns" => Token::Returns,
    "return" => Token::Return,
    "revert" => Token::Revert,
    "storage" => Token::Storage,
    "string" => Token::String,
    "struct" => Token::Struct,
    "switch" => Token::Switch,
    "throw" => Token::Throw,
    "true" => Token::True,
    "type" => Token::Type,
    "uint8" => Token::Uint(8),
    "uint16" => Token::Uint(16),
    "uint24" => Token::Uint(24),
    "uint32" => Token::Uint(32),
    "uint40" => Token::Uint(40),
    "uint48" => Token::Uint(48),
    "uint56" => Token::Uint(56),
    "uint64" => Token::Uint(64),
    "uint72" => Token::Uint(72),
    "uint80" => Token::Uint(80),
    "uint88" => Token::Uint(88),
    "uint96" => Token::Uint(96),
    "uint104" => Token::Uint(104),
    "uint112" => Token::Uint(112),
    "uint120" => Token::Uint(120),
    "uint128" => Token::Uint(128),
    "uint136" => Token::Uint(136),
    "uint144" => Token::Uint(144),
    "uint152" => Token::Uint(152),
    "uint160" => Token::Uint(160),
    "uint168" => Token::Uint(168),
    "uint176" => Token::Uint(176),
    "uint184" => Token::Uint(184),
    "uint192" => Token::Uint(192),
    "uint200" => Token::Uint(200),
    "uint208" => Token::Uint(208),
    "uint216" => Token::Uint(216),
    "uint224" => Token::Uint(224),
    "uint232" => Token::Uint(232),
    "uint240" => Token::Uint(240),
    "uint248" => Token::Uint(248),
    "uint256" => Token::Uint(256),
    "uint" => Token::Uint(256),
    "view" => Token::View,
    "while" => Token::While,
    "try" => Token::Try,
    "catch" => Token::Catch,
    "receive" => Token::Receive,
    "fallback" => Token::Fallback,
    "seconds" => Token::Seconds,
    "minutes" => Token::Minutes,
    "hours" => Token::Hours,
    "days" => Token::Days,
    "weeks" => Token::Weeks,
    "wei" => Token::Wei,
    "gwei" => Token::Gwei,
    "szabo" => Token::Szabo,
    "finney" => Token::Finney,
    "ether" => Token::Ether,
    "this" => Token::This,
    "as" => Token::As,
    "is" => Token::Is,
    "abstract" => Token::Abstract,
    "virtual" => Token::Virtual,
    "override" => Token::Override,
    "using" => Token::Using,
    "modifier" => Token::Modifier,
    "immutable" => Token::Immutable,
    "unchecked" => Token::Unchecked,
    "assembly" => Token::Assembly,
    "let" => Token::Let,
};

impl<'input> Lexer<'input> {
    pub fn new(input: &'input str, file_no: usize, comments: &'input mut Vec<Comment>) -> Self {
        Lexer {
            input,
            chars: peek_nth(input.char_indices()),
            comments,
            file_no,
            last_tokens: [None, None],
        }
    }

    fn parse_number(
        &mut self,
        start: usize,
        end: usize,
        ch: char,
    ) -> Result<(usize, Token<'input>, usize), LexicalError> {
        let mut is_rational = false;
        if ch == '0' {
            if let Some((_, 'x')) = self.chars.peek() {
                // hex number
                self.chars.next();

                let mut end = match self.chars.next() {
                    Some((end, ch)) if ch.is_ascii_hexdigit() => end,
                    Some((..)) => {
                        return Err(LexicalError::MissingNumber(Loc::File(
                            self.file_no,
                            start,
                            start + 1,
                        )));
                    }
                    None => {
                        return Err(LexicalError::EndofFileInHex(Loc::File(
                            self.file_no,
                            start,
                            self.input.len(),
                        )));
                    }
                };

                while let Some((i, ch)) = self.chars.peek() {
                    if !ch.is_ascii_hexdigit() && *ch != '_' {
                        break;
                    }
                    end = *i;
                    self.chars.next();
                }

                return Ok((start, Token::HexNumber(&self.input[start..=end]), end + 1));
            }
        }

        let mut start = start;
        if ch == '.' {
            is_rational = true;
            start -= 1;
        }

        let mut end = end;
        while let Some((i, ch)) = self.chars.peek() {
            if !ch.is_ascii_digit() && *ch != '_' {
                break;
            }
            end = *i;
            self.chars.next();
        }
        let mut rational_end = end;
        let mut end_before_rational = end;
        let mut rational_start = end;
        if is_rational {
            end_before_rational = start - 1;
            rational_start = start + 1;
        }

        if let Some((_, '.')) = self.chars.peek() {
            if let Some((i, ch)) = self.chars.peek_nth(1) {
                if ch.is_ascii_digit() && !is_rational {
                    rational_start = *i;
                    rational_end = *i;
                    is_rational = true;
                    self.chars.next(); // advance over '.'
                    while let Some((i, ch)) = self.chars.peek() {
                        if !ch.is_ascii_digit() {
                            break;
                        }
                        rational_end = *i;
                        end = *i;
                        self.chars.next();
                    }
                }
            }
        }

        let old_end = end;
        let mut exp_start = end + 1;

        if let Some((i, 'e' | 'E')) = self.chars.peek() {
            exp_start = *i + 1;
            self.chars.next();
            while let Some((i, ch)) = self.chars.peek() {
                if !ch.is_ascii_digit() && *ch != '_' && *ch != '-' {
                    break;
                }
                end = *i;
                self.chars.next();
            }

            if exp_start > end {
                return Err(LexicalError::MissingExponent(Loc::File(
                    self.file_no,
                    start,
                    self.input.len(),
                )));
            }
        }

        if is_rational {
            let significand = &self.input[start..=end_before_rational];
            let mantissa = &self.input[rational_start..=rational_end];

            let exp = &self.input[exp_start..=end];
            return Ok((
                start,
                Token::RationalNumber(significand, mantissa, exp),
                end + 1,
            ));
        }

        let base = &self.input[start..=old_end];
        let exp = &self.input[exp_start..=end];

        Ok((start, Token::Number(base, exp), end + 1))
    }

    fn string(
        &mut self,
        token_start: usize,
        string_start: usize,
        quote_char: char,
    ) -> Result<(usize, Token<'input>, usize), LexicalError> {
        let mut end;

        let mut last_was_escape = false;

        loop {
            if let Some((i, ch)) = self.chars.next() {
                end = i;
                if !last_was_escape {
                    if ch == quote_char {
                        break;
                    }
                    last_was_escape = ch == '\\';
                } else {
                    last_was_escape = false;
                }
            } else {
                return Err(LexicalError::EndOfFileInString(Loc::File(
                    self.file_no,
                    token_start,
                    self.input.len(),
                )));
            }
        }

        Ok((
            token_start,
            Token::StringLiteral(&self.input[string_start..end]),
            end + 1,
        ))
    }

    fn next(&mut self) -> Option<Result<(usize, Token<'input>, usize), LexicalError>> {
        loop {
            match self.chars.next() {
                Some((start, ch)) if ch == '_' || ch == '$' || UnicodeXID::is_xid_start(ch) => {
                    let end;

                    loop {
                        if let Some((i, ch)) = self.chars.peek() {
                            if !UnicodeXID::is_xid_continue(*ch) && *ch != '$' {
                                end = *i;
                                break;
                            }
                            self.chars.next();
                        } else {
                            end = self.input.len();
                            break;
                        }
                    }

                    let id = &self.input[start..end];

                    if id == "unicode" {
                        match self.chars.peek() {
                            Some((_, quote_char @ '"')) | Some((_, quote_char @ '\'')) => {
                                let quote_char = *quote_char;

                                self.chars.next();

                                return Some(self.string(start, start + 8, quote_char));
                            }
                            _ => (),
                        }
                    }

                    if id == "hex" {
                        match self.chars.peek() {
                            Some((_, quote_char @ '"')) | Some((_, quote_char @ '\'')) => {
                                let quote_char = *quote_char;

                                self.chars.next();

                                for (i, ch) in &mut self.chars {
                                    if ch == quote_char {
                                        return Some(Ok((
                                            start,
                                            Token::HexLiteral(&self.input[start..=i]),
                                            i + 1,
                                        )));
                                    }

                                    if !ch.is_ascii_hexdigit() && ch != '_' {
                                        // Eat up the remainer of the string
                                        for (_, ch) in &mut self.chars {
                                            if ch == quote_char {
                                                break;
                                            }
                                        }

                                        return Some(Err(
                                            LexicalError::InvalidCharacterInHexLiteral(
                                                Loc::File(self.file_no, i, i + 1),
                                                ch,
                                            ),
                                        ));
                                    }
                                }

                                return Some(Err(LexicalError::EndOfFileInString(Loc::File(
                                    self.file_no,
                                    start,
                                    self.input.len(),
                                ))));
                            }
                            _ => (),
                        }
                    }

                    if id == "address" {
                        match self.chars.peek() {
                            Some((_, quote_char @ '"')) | Some((_, quote_char @ '\'')) => {
                                let quote_char = *quote_char;

                                self.chars.next();

                                for (i, ch) in &mut self.chars {
                                    if ch == quote_char {
                                        return Some(Ok((
                                            start,
                                            Token::AddressLiteral(&self.input[start..=i]),
                                            i + 1,
                                        )));
                                    }
                                }

                                return Some(Err(LexicalError::EndOfFileInString(Loc::File(
                                    self.file_no,
                                    start,
                                    self.input.len(),
                                ))));
                            }
                            _ => (),
                        }
                    }

                    return if let Some(w) = KEYWORDS.get(id) {
                        Some(Ok((start, *w, end)))
                    } else {
                        Some(Ok((start, Token::Identifier(id), end)))
                    };
                }
                Some((start, quote_char @ '"')) | Some((start, quote_char @ '\'')) => {
                    return Some(self.string(start, start + 1, quote_char));
                }
                Some((start, '/')) => {
                    match self.chars.peek() {
                        Some((_, '=')) => {
                            self.chars.next();
                            return Some(Ok((start, Token::DivideAssign, start + 2)));
                        }
                        Some((_, '/')) => {
                            // line comment
                            self.chars.next();

                            let mut newline = false;

                            let doc_comment_start = match self.chars.next() {
                                Some((i, '/')) => match self.chars.peek() {
                                    // ///(/)+ is still a line comment
                                    Some((_, '/')) => None,
                                    _ => Some(i + 1),
                                },
                                Some((_, ch)) if ch == '\n' || ch == '\r' => {
                                    newline = true;
                                    None
                                }
                                _ => None,
                            };

                            let mut last = start + 3;

                            if !newline {
                                loop {
                                    match self.chars.next() {
                                        None => {
                                            last = self.input.len();
                                            break;
                                        }
                                        Some((offset, '\n' | '\r')) => {
                                            last = offset;
                                            break;
                                        }
                                        Some(_) => (),
                                    }
                                }
                            }

                            if let Some(doc_start) = doc_comment_start {
                                if last > doc_start {
                                    return Some(Ok((
                                        start + 3,
                                        Token::DocComment(
                                            CommentType::Line,
                                            &self.input[doc_start..last],
                                        ),
                                        last,
                                    )));
                                }
                            } else {
                                self.comments.push(Comment::Line(
                                    Loc::File(self.file_no, start, last),
                                    self.input[start..last].to_owned(),
                                ));
                            }
                        }
                        Some((_, '*')) => {
                            // multiline comment
                            self.chars.next();

                            let doc_comment_start = match self.chars.peek() {
                                Some((i, '*')) => Some(i + 1),
                                _ => None,
                            };

                            let mut last = start + 3;
                            let mut seen_star = false;

                            loop {
                                if let Some((i, ch)) = self.chars.next() {
                                    if seen_star && ch == '/' {
                                        break;
                                    }
                                    seen_star = ch == '*';
                                    last = i;
                                } else {
                                    return Some(Err(LexicalError::EndOfFileInComment(Loc::File(
                                        self.file_no,
                                        start,
                                        self.input.len(),
                                    ))));
                                }
                            }

                            if let Some(doc_start) = doc_comment_start {
                                if last > doc_start {
                                    let comment = &self.input[doc_start..last];

                                    if comment.chars().any(|ch| !ch.is_whitespace() && ch != '*') {
                                        return Some(Ok((
                                            start + 3,
                                            Token::DocComment(
                                                CommentType::Block,
                                                &self.input[doc_start..last],
                                            ),
                                            last,
                                        )));
                                    }
                                }
                            }

                            self.comments.push(Comment::Block(
                                Loc::File(self.file_no, start, last + 2),
                                self.input[start..last + 2].to_owned(),
                            ));
                        }
                        _ => {
                            return Some(Ok((start, Token::Divide, start + 1)));
                        }
                    }
                }
                Some((start, ch)) if ch.is_ascii_digit() => {
                    return Some(self.parse_number(start, start, ch))
                }
                Some((i, ';')) => return Some(Ok((i, Token::Semicolon, i + 1))),
                Some((i, ',')) => return Some(Ok((i, Token::Comma, i + 1))),
                Some((i, '(')) => return Some(Ok((i, Token::OpenParenthesis, i + 1))),
                Some((i, ')')) => return Some(Ok((i, Token::CloseParenthesis, i + 1))),
                Some((i, '{')) => return Some(Ok((i, Token::OpenCurlyBrace, i + 1))),
                Some((i, '}')) => return Some(Ok((i, Token::CloseCurlyBrace, i + 1))),
                Some((i, '~')) => return Some(Ok((i, Token::Complement, i + 1))),
                Some((i, '=')) => match self.chars.peek() {
                    Some((_, '=')) => {
                        self.chars.next();
                        return Some(Ok((i, Token::Equal, i + 2)));
                    }
                    Some((_, '>')) => {
                        self.chars.next();
                        return Some(Ok((i, Token::Arrow, i + 2)));
                    }
                    _ => {
                        return Some(Ok((i, Token::Assign, i + 1)));
                    }
                },
                Some((i, '!')) => {
                    if let Some((_, '=')) = self.chars.peek() {
                        self.chars.next();
                        return Some(Ok((i, Token::NotEqual, i + 2)));
                    } else {
                        return Some(Ok((i, Token::Not, i + 1)));
                    }
                }
                Some((i, '|')) => {
                    return match self.chars.peek() {
                        Some((_, '=')) => {
                            self.chars.next();
                            Some(Ok((i, Token::BitwiseOrAssign, i + 2)))
                        }
                        Some((_, '|')) => {
                            self.chars.next();
                            Some(Ok((i, Token::Or, i + 2)))
                        }
                        _ => Some(Ok((i, Token::BitwiseOr, i + 1))),
                    };
                }
                Some((i, '&')) => {
                    return match self.chars.peek() {
                        Some((_, '=')) => {
                            self.chars.next();
                            Some(Ok((i, Token::BitwiseAndAssign, i + 2)))
                        }
                        Some((_, '&')) => {
                            self.chars.next();
                            Some(Ok((i, Token::And, i + 2)))
                        }
                        _ => Some(Ok((i, Token::BitwiseAnd, i + 1))),
                    };
                }
                Some((i, '^')) => {
                    return match self.chars.peek() {
                        Some((_, '=')) => {
                            self.chars.next();
                            Some(Ok((i, Token::BitwiseXorAssign, i + 2)))
                        }
                        _ => Some(Ok((i, Token::BitwiseXor, i + 1))),
                    };
                }
                Some((i, '+')) => {
                    return match self.chars.peek() {
                        Some((_, '=')) => {
                            self.chars.next();
                            Some(Ok((i, Token::AddAssign, i + 2)))
                        }
                        Some((_, '+')) => {
                            self.chars.next();
                            Some(Ok((i, Token::Increment, i + 2)))
                        }
                        _ => Some(Ok((i, Token::Add, i + 1))),
                    };
                }
                Some((i, '-')) => {
                    return match self.chars.peek() {
                        Some((_, '=')) => {
                            self.chars.next();
                            Some(Ok((i, Token::SubtractAssign, i + 2)))
                        }
                        Some((_, '-')) => {
                            self.chars.next();
                            Some(Ok((i, Token::Decrement, i + 2)))
                        }
                        Some((_, '>')) => {
                            self.chars.next();
                            Some(Ok((i, Token::YulArrow, i + 2)))
                        }
                        _ => Some(Ok((i, Token::Subtract, i + 1))),
                    };
                }
                Some((i, '*')) => {
                    return match self.chars.peek() {
                        Some((_, '=')) => {
                            self.chars.next();
                            Some(Ok((i, Token::MulAssign, i + 2)))
                        }
                        Some((_, '*')) => {
                            self.chars.next();
                            Some(Ok((i, Token::Power, i + 2)))
                        }
                        _ => Some(Ok((i, Token::Mul, i + 1))),
                    };
                }
                Some((i, '%')) => {
                    return match self.chars.peek() {
                        Some((_, '=')) => {
                            self.chars.next();
                            Some(Ok((i, Token::ModuloAssign, i + 2)))
                        }
                        _ => Some(Ok((i, Token::Modulo, i + 1))),
                    };
                }
                Some((i, '<')) => {
                    return match self.chars.peek() {
                        Some((_, '<')) => {
                            self.chars.next();
                            if let Some((_, '=')) = self.chars.peek() {
                                self.chars.next();
                                Some(Ok((i, Token::ShiftLeftAssign, i + 3)))
                            } else {
                                Some(Ok((i, Token::ShiftLeft, i + 2)))
                            }
                        }
                        Some((_, '=')) => {
                            self.chars.next();
                            Some(Ok((i, Token::LessEqual, i + 2)))
                        }
                        _ => Some(Ok((i, Token::Less, i + 1))),
                    };
                }
                Some((i, '>')) => {
                    return match self.chars.peek() {
                        Some((_, '>')) => {
                            self.chars.next();
                            if let Some((_, '=')) = self.chars.peek() {
                                self.chars.next();
                                Some(Ok((i, Token::ShiftRightAssign, i + 3)))
                            } else {
                                Some(Ok((i, Token::ShiftRight, i + 2)))
                            }
                        }
                        Some((_, '=')) => {
                            self.chars.next();
                            Some(Ok((i, Token::MoreEqual, i + 2)))
                        }
                        _ => Some(Ok((i, Token::More, i + 1))),
                    };
                }
                Some((i, '.')) => {
                    if let Some((_, a)) = self.chars.peek() {
                        if a.is_ascii_digit() {
                            return Some(self.parse_number(i + 1, i + 1, '.'));
                        }
                    }
                    return Some(Ok((i, Token::Member, i + 1)));
                }
                Some((i, '[')) => return Some(Ok((i, Token::OpenBracket, i + 1))),
                Some((i, ']')) => return Some(Ok((i, Token::CloseBracket, i + 1))),
                Some((i, ':')) => {
                    return match self.chars.peek() {
                        Some((_, '=')) => {
                            self.chars.next();
                            Some(Ok((i, Token::ColonAssign, i + 2)))
                        }
                        _ => Some(Ok((i, Token::Colon, i + 1))),
                    };
                }
                Some((i, '?')) => return Some(Ok((i, Token::Question, i + 1))),
                Some((_, ch)) if ch.is_whitespace() => (),
                Some((start, _)) => {
                    let mut end;

                    loop {
                        if let Some((i, ch)) = self.chars.next() {
                            end = i;

                            if ch.is_whitespace() {
                                break;
                            }
                        } else {
                            end = self.input.len();
                            break;
                        }
                    }

                    return Some(Err(LexicalError::UnrecognisedToken(
                        Loc::File(self.file_no, start, end),
                        self.input[start..end].to_owned(),
                    )));
                }
                None => return None, // End of file
            }
        }
    }

    /// Next token is pragma value. Return it
    fn pragma_value(&mut self) -> Option<Result<(usize, Token<'input>, usize), LexicalError>> {
        // special parser for pragma solidity >=0.4.22 <0.7.0;
        let mut start = None;
        let mut end = 0;

        // solc will include anything upto the next semicolon, whitespace
        // trimmed on left and right
        loop {
            match self.chars.peek() {
                Some((_, ';')) | None => {
                    return if let Some(start) = start {
                        Some(Ok((
                            start,
                            Token::StringLiteral(&self.input[start..end]),
                            end,
                        )))
                    } else {
                        self.next()
                    };
                }
                Some((_, ch)) if ch.is_whitespace() => {
                    self.chars.next();
                }
                Some((i, _)) => {
                    if start.is_none() {
                        start = Some(*i);
                    }
                    self.chars.next();

                    // end should point to the byte _after_ the character
                    end = match self.chars.peek() {
                        Some((i, _)) => *i,
                        None => self.input.len(),
                    }
                }
            }
        }
    }
}

impl<'input> Iterator for Lexer<'input> {
    type Item = Spanned<Token<'input>, usize, LexicalError>;

    /// Return the next token
    fn next(&mut self) -> Option<Self::Item> {
        // Lexer should be aware of whether the last two tokens were
        // pragma followed by identifier. If this is true, then special parsing should be
        // done for the pragma value
        let token = if let [Some(Token::Pragma), Some(Token::Identifier(_))] = self.last_tokens {
            self.pragma_value()
        } else {
            self.next()
        };

        self.last_tokens = [
            self.last_tokens[1],
            match token {
                Some(Ok((_, n, _))) => Some(n),
                _ => None,
            },
        ];

        token
    }
}

#[test]
fn lexertest() {
    let mut comments = Vec::new();

    let tokens = Lexer::new("bool", 0, &mut comments)
        .collect::<Vec<Result<(usize, Token, usize), LexicalError>>>();

    assert_eq!(tokens, vec!(Ok((0, Token::Bool, 4))));

    let tokens = Lexer::new("uint8", 0, &mut comments)
        .collect::<Vec<Result<(usize, Token, usize), LexicalError>>>();

    assert_eq!(tokens, vec!(Ok((0, Token::Uint(8), 5))));

    let tokens = Lexer::new("hex", 0, &mut comments)
        .collect::<Vec<Result<(usize, Token, usize), LexicalError>>>();

    assert_eq!(tokens, vec!(Ok((0, Token::Identifier("hex"), 3))));

    let tokens = Lexer::new("hex\"cafe_dead\" /* adad*** */", 0, &mut comments)
        .collect::<Vec<Result<(usize, Token, usize), LexicalError>>>();

    assert_eq!(
        tokens,
        vec!(Ok((0, Token::HexLiteral("hex\"cafe_dead\""), 14)))
    );

    let tokens = Lexer::new("// foo bar\n0x00fead0_12 00090 0_0", 0, &mut comments)
        .collect::<Vec<Result<(usize, Token, usize), LexicalError>>>();

    assert_eq!(
        tokens,
        vec!(
            Ok((11, Token::HexNumber("0x00fead0_12"), 23)),
            Ok((24, Token::Number("00090", ""), 29)),
            Ok((30, Token::Number("0_0", ""), 33))
        )
    );

    let tokens = Lexer::new("// foo bar\n0x00fead0_12 9.0008 0_0", 0, &mut comments)
        .collect::<Vec<Result<(usize, Token, usize), LexicalError>>>();

    assert_eq!(
        tokens,
        vec!(
            Ok((11, Token::HexNumber("0x00fead0_12"), 23)),
            Ok((24, Token::RationalNumber("9", "0008", ""), 30)),
            Ok((31, Token::Number("0_0", ""), 34))
        )
    );

    let tokens = Lexer::new("// foo bar\n0x00fead0_12 .0008 0.9e2", 0, &mut comments)
        .collect::<Vec<Result<(usize, Token, usize), LexicalError>>>();

    assert_eq!(
        tokens,
        vec!(
            Ok((11, Token::HexNumber("0x00fead0_12"), 23)),
            Ok((24, Token::RationalNumber("", "0008", ""), 29)),
            Ok((30, Token::RationalNumber("0", "9", "2"), 35))
        )
    );

    let tokens = Lexer::new("// foo bar\n0x00fead0_12 .0008 0.9e-2", 0, &mut comments)
        .collect::<Vec<Result<(usize, Token, usize), LexicalError>>>();

    assert_eq!(
        tokens,
        vec!(
            Ok((11, Token::HexNumber("0x00fead0_12"), 23)),
            Ok((24, Token::RationalNumber("", "0008", ""), 29)),
            Ok((30, Token::RationalNumber("0", "9", "-2"), 36))
        )
    );

    let tokens = Lexer::new("\"foo\"", 0, &mut comments)
        .collect::<Vec<Result<(usize, Token, usize), LexicalError>>>();

    assert_eq!(tokens, vec!(Ok((0, Token::StringLiteral("foo"), 5)),));

    let tokens = Lexer::new("pragma solidity >=0.5.0 <0.7.0;", 0, &mut comments)
        .collect::<Vec<Result<(usize, Token, usize), LexicalError>>>();

    assert_eq!(
        tokens,
        vec!(
            Ok((0, Token::Pragma, 6)),
            Ok((7, Token::Identifier("solidity"), 15)),
            Ok((16, Token::StringLiteral(">=0.5.0 <0.7.0"), 30)),
            Ok((30, Token::Semicolon, 31)),
        )
    );

    let tokens = Lexer::new("pragma solidity \t>=0.5.0 <0.7.0 \n ;", 0, &mut comments)
        .collect::<Vec<Result<(usize, Token, usize), LexicalError>>>();

    assert_eq!(
        tokens,
        vec!(
            Ok((0, Token::Pragma, 6)),
            Ok((7, Token::Identifier("solidity"), 15)),
            Ok((17, Token::StringLiteral(">=0.5.0 <0.7.0"), 31)),
            Ok((34, Token::Semicolon, 35)),
        )
    );

    let tokens = Lexer::new("pragma solidity 赤;", 0, &mut comments)
        .collect::<Vec<Result<(usize, Token, usize), LexicalError>>>();

    assert_eq!(
        tokens,
        vec!(
            Ok((0, Token::Pragma, 6)),
            Ok((7, Token::Identifier("solidity"), 15)),
            Ok((16, Token::StringLiteral("赤"), 19)),
            Ok((19, Token::Semicolon, 20))
        )
    );

    let tokens = Lexer::new(">>= >> >= >", 0, &mut comments)
        .collect::<Vec<Result<(usize, Token, usize), LexicalError>>>();

    assert_eq!(
        tokens,
        vec!(
            Ok((0, Token::ShiftRightAssign, 3)),
            Ok((4, Token::ShiftRight, 6)),
            Ok((7, Token::MoreEqual, 9)),
            Ok((10, Token::More, 11)),
        )
    );

    let tokens = Lexer::new("<<= << <= <", 0, &mut comments)
        .collect::<Vec<Result<(usize, Token, usize), LexicalError>>>();

    assert_eq!(
        tokens,
        vec!(
            Ok((0, Token::ShiftLeftAssign, 3)),
            Ok((4, Token::ShiftLeft, 6)),
            Ok((7, Token::LessEqual, 9)),
            Ok((10, Token::Less, 11)),
        )
    );

    let tokens = Lexer::new("-16 -- - -=", 0, &mut comments)
        .collect::<Vec<Result<(usize, Token, usize), LexicalError>>>();

    assert_eq!(
        tokens,
        vec!(
            Ok((0, Token::Subtract, 1)),
            Ok((1, Token::Number("16", ""), 3)),
            Ok((4, Token::Decrement, 6)),
            Ok((7, Token::Subtract, 8)),
            Ok((9, Token::SubtractAssign, 11)),
        )
    );

    let tokens = Lexer::new("-4 ", 0, &mut comments)
        .collect::<Vec<Result<(usize, Token, usize), LexicalError>>>();

    assert_eq!(
        tokens,
        vec!(
            Ok((0, Token::Subtract, 1)),
            Ok((1, Token::Number("4", ""), 2)),
        )
    );

    let tokens = Lexer::new(r#"hex"abcdefg""#, 0, &mut comments)
        .collect::<Vec<Result<(usize, Token, usize), LexicalError>>>();

    assert_eq!(
        tokens,
        vec!(Err(LexicalError::InvalidCharacterInHexLiteral(
            Loc::File(0, 10, 11),
            'g'
        )))
    );

    let tokens = Lexer::new(r#" € "#, 0, &mut comments)
        .collect::<Vec<Result<(usize, Token, usize), LexicalError>>>();

    assert_eq!(
        tokens,
        vec!(Err(LexicalError::UnrecognisedToken(
            Loc::File(0, 1, 4),
            "€".to_owned()
        )))
    );

    let tokens = Lexer::new(r#"€"#, 0, &mut comments)
        .collect::<Vec<Result<(usize, Token, usize), LexicalError>>>();

    assert_eq!(
        tokens,
        vec!(Err(LexicalError::UnrecognisedToken(
            Loc::File(0, 0, 3),
            "€".to_owned()
        )))
    );

    let tokens = Lexer::new(r#"pragma foo bar"#, 0, &mut comments)
        .collect::<Vec<Result<(usize, Token, usize), LexicalError>>>();

    assert_eq!(
        tokens,
        vec!(
            Ok((0, Token::Pragma, 6)),
            Ok((7, Token::Identifier("foo"), 10)),
            Ok((11, Token::StringLiteral("bar"), 14)),
        )
    );

    let tokens = Lexer::new(r#"/// foo"#, 0, &mut comments)
        .collect::<Vec<Result<(usize, Token, usize), LexicalError>>>();

    assert_eq!(
        tokens,
        vec!(Ok((3, Token::DocComment(CommentType::Line, " foo"), 7)))
    );

    let tokens = Lexer::new("/// jadajadadjada\n// bar", 0, &mut comments)
        .collect::<Vec<Result<(usize, Token, usize), LexicalError>>>();

    assert_eq!(
        tokens,
        vec!(Ok((
            3,
            Token::DocComment(CommentType::Line, " jadajadadjada"),
            17
        )))
    );

    let tokens = Lexer::new(r#"/** foo */"#, 0, &mut comments)
        .collect::<Vec<Result<(usize, Token, usize), LexicalError>>>();

    assert_eq!(
        tokens,
        vec!(Ok((3, Token::DocComment(CommentType::Block, " foo "), 8)))
    );

    let tokens = Lexer::new("/** jadajadadjada */\n/* bar */", 0, &mut comments)
        .collect::<Vec<Result<(usize, Token, usize), LexicalError>>>();

    assert_eq!(
        tokens,
        vec!(Ok((
            3,
            Token::DocComment(CommentType::Block, " jadajadadjada "),
            18
        )))
    );

    let tokens = Lexer::new("/************/", 0, &mut comments).next();
    assert_eq!(tokens, None);

    let tokens = Lexer::new("/**", 0, &mut comments).next();
    assert_eq!(
        tokens,
        Some(Err(LexicalError::EndOfFileInComment(Loc::File(0, 0, 3))))
    );

    let tokens = Lexer::new("//////////////", 0, &mut comments).next();
    assert_eq!(tokens, None);

    // some unicode tests
    let tokens = Lexer::new(
        ">=\u{a0} . très\u{2028}αβγδεζηθικλμνξοπρστυφχψω\u{85}カラス",
        0,
        &mut comments,
    )
    .collect::<Vec<Result<(usize, Token, usize), LexicalError>>>();

    assert_eq!(
        tokens,
        vec!(
            Ok((0, Token::MoreEqual, 2)),
            Ok((5, Token::Member, 6)),
            Ok((7, Token::Identifier("très"), 12)),
            Ok((15, Token::Identifier("αβγδεζηθικλμνξοπρστυφχψω"), 63)),
            Ok((65, Token::Identifier("カラス"), 74))
        )
    );

    let tokens = Lexer::new(r#"unicode"€""#, 0, &mut comments)
        .collect::<Vec<Result<(usize, Token, usize), LexicalError>>>();

    assert_eq!(tokens, vec!(Ok((0, Token::StringLiteral("€"), 12)),));

    let tokens = Lexer::new(r#"unicode "€""#, 0, &mut comments)
        .collect::<Vec<Result<(usize, Token, usize), LexicalError>>>();

    assert_eq!(
        tokens,
        vec!(
            Ok((0, Token::Identifier("unicode"), 7)),
            Ok((8, Token::StringLiteral("€"), 13)),
        )
    );

    // scientific notation
    let tokens = Lexer::new(r#" 1e0 "#, 0, &mut comments)
        .collect::<Vec<Result<(usize, Token, usize), LexicalError>>>();

    assert_eq!(tokens, vec!(Ok((1, Token::Number("1", "0"), 4)),));

    let tokens = Lexer::new(r#" -9e0123"#, 0, &mut comments)
        .collect::<Vec<Result<(usize, Token, usize), LexicalError>>>();

    assert_eq!(
        tokens,
        vec!(
            Ok((1, Token::Subtract, 2)),
            Ok((2, Token::Number("9", "0123"), 8)),
        )
    );

    let tokens = Lexer::new(r#" -9e"#, 0, &mut comments)
        .collect::<Vec<Result<(usize, Token, usize), LexicalError>>>();

    assert_eq!(
        tokens,
        vec!(
            Ok((1, Token::Subtract, 2)),
            Err(LexicalError::MissingExponent(Loc::File(0, 2, 4)))
        )
    );

    let tokens = Lexer::new(r#"9ea"#, 0, &mut comments)
        .collect::<Vec<Result<(usize, Token, usize), LexicalError>>>();

    assert_eq!(
        tokens,
        vec!(
            Err(LexicalError::MissingExponent(Loc::File(0, 0, 3))),
            Ok((2, Token::Identifier("a"), 3))
        )
    );

    let tokens = Lexer::new(r#"42.a"#, 0, &mut comments)
        .collect::<Vec<Result<(usize, Token, usize), LexicalError>>>();

    assert_eq!(
        tokens,
        vec!(
            Ok((0, Token::Number("42", ""), 2)),
            Ok((2, Token::Member, 3)),
            Ok((3, Token::Identifier("a"), 4))
        )
    );

    let tokens = Lexer::new(r#"42..a"#, 0, &mut comments)
        .collect::<Vec<Result<(usize, Token, usize), LexicalError>>>();

    assert_eq!(
        tokens,
        vec!(
            Ok((0, Token::Number("42", ""), 2)),
            Ok((2, Token::Member, 3)),
            Ok((3, Token::Member, 4)),
            Ok((4, Token::Identifier("a"), 5))
        )
    );
}<|MERGE_RESOLUTION|>--- conflicted
+++ resolved
@@ -3,11 +3,8 @@
 //  - comments and doc comments
 //  - pragma value is [^;]+
 //
-<<<<<<< HEAD
+use itertools::{peek_nth, PeekNth};
 use num_bigint::ParseBigIntError;
-=======
-use itertools::{peek_nth, PeekNth};
->>>>>>> f9f9ac0e
 use phf::phf_map;
 use std::{fmt, str::CharIndices};
 use unicode_xid::UnicodeXID;
@@ -374,16 +371,9 @@
             LexicalError::UnrecognisedToken(_, t) => write!(f, "unrecognised token '{}'", t),
             LexicalError::ExpectedFrom(_, t) => write!(f, "'{}' found where 'from' expected", t),
             LexicalError::MissingExponent(..) => write!(f, "missing number"),
-<<<<<<< HEAD
-            LexicalError::DoublePoints(..) => write!(f, "found two dots in number"),
-            LexicalError::UnrecognisedDecimal(..) => {
-                write!(f, "expected number after decimal point")
-            }
             LexicalError::InvalidBigInt(_, err) => {
                 write!(f, "bigint error occurred: {err}")
             }
-=======
->>>>>>> f9f9ac0e
         }
     }
 }
@@ -398,14 +388,8 @@
             | LexicalError::InvalidCharacterInHexLiteral(loc, _)
             | LexicalError::UnrecognisedToken(loc, ..)
             | LexicalError::ExpectedFrom(loc, ..)
-<<<<<<< HEAD
             | LexicalError::MissingExponent(loc, ..)
-            | LexicalError::DoublePoints(loc, ..)
-            | LexicalError::UnrecognisedDecimal(loc, ..)
             | LexicalError::InvalidBigInt(loc, ..) => *loc,
-=======
-            | LexicalError::MissingExponent(loc, ..) => *loc,
->>>>>>> f9f9ac0e
         }
     }
 }
