//! Solidity file parser

use lalrpop_util::ParseError;

pub use diagnostics::Diagnostic;

pub mod diagnostics;
mod doc;
pub mod lexer;
pub mod pt;

#[allow(clippy::all)]
pub mod solidity {
    include!(concat!(env!("OUT_DIR"), "/solidity.rs"));
}

/// Parse soldiity file content
pub fn parse(src: &str, file_no: usize) -> Result<pt::SourceUnit, Vec<Diagnostic>> {
    // parse phase
    let lex = lexer::Lexer::new(src);

    let s = solidity::SourceUnitParser::new().parse(src, file_no, lex);

    if let Err(e) = s {
        let errors = vec![match e {
            ParseError::InvalidToken { location } => Diagnostic::parser_error(
                pt::Loc(file_no, location, location),
                "invalid token".to_string(),
            ),
            ParseError::UnrecognizedToken {
                token: (l, token, r),
                expected,
            } => Diagnostic::parser_error(
                pt::Loc(file_no, l, r),
                format!(
                    "unrecognised token `{}', expected {}",
                    token,
                    expected.join(", ")
                ),
            ),
            ParseError::User { error } => {
                Diagnostic::parser_error(error.loc(file_no), error.to_string())
            }
            ParseError::ExtraToken { token } => Diagnostic::parser_error(
                pt::Loc(file_no, token.0, token.2),
                format!("extra token `{}' encountered", token.0),
            ),
            ParseError::UnrecognizedEOF { location, expected } => Diagnostic::parser_error(
                pt::Loc(file_no, location, location),
                format!("unexpected end of file, expecting {}", expected.join(", ")),
            ),
        }];

        Err(errors)
    } else {
        Ok(s.unwrap())
    }
}

pub fn box_option<T>(o: Option<T>) -> Option<Box<T>> {
    o.map(Box::new)
}

#[cfg(test)]
mod test {
    use super::lexer;
    use super::pt::*;
    use super::solidity;

    #[test]
    fn parse_test() {
        let src = "/// @title Foo
                /// @description Foo
                /// Bar
                contract foo {
                    /**
                    @title Jurisdiction
                    */
                    /// @author Anon
                    /**
                    @description Data for
                    jurisdiction
                    @dev It's a struct
                    */
                    struct Jurisdiction {
                        bool exists;
                        uint keyIdx;
                        bytes2 country;
                        bytes32 region;
                    }
                    string __abba_$;
                    int64 $thing_102;
                }
                
                function bar() {
<<<<<<< HEAD
                    assembly {
                        let x := 0
                        for { let i := 0 } lt(i, 0x100) { i := add(i, 0x20) } {
                            x := add(x, mload(i))
        
                            if gt(i, 0x10) {
                                break
                            }
                        }    
                        
                        switch x
                        case 0 {
                            revert(0, 0)
                        }
                        default {
                            leave
                        }
=======
                    try sum(1, 1) returns (uint sum) {
                        assert(sum == 2);
                    } catch (bytes memory b) {
                        revert('meh');
                    } catch Error(string memory error) {
                        revert(error);
                    } catch Panic(uint x) {
                        revert('feh');
>>>>>>> 747e5241
                    }
                }";

        let lex = lexer::Lexer::new(src);

        let actual_parse_tree = solidity::SourceUnitParser::new()
            .parse(src, 0, lex)
            .unwrap();

        let expected_parse_tree = SourceUnit(vec![
            SourceUnitPart::ContractDefinition(Box::new(ContractDefinition {
                doc: vec![
                    DocComment::Line {
                        comment: SingleDocComment {
                            offset: 0,
                            tag: "title".to_string(),
                            value: "Foo".to_string(),
                        },
                    },
                    DocComment::Line {
                        comment: SingleDocComment {
                            offset: 0,
                            tag: "description".to_string(),
                            value: "Foo\nBar".to_string(),
                        },
                    },
                ],
                loc: Loc(0, 92, 105),
                ty: ContractTy::Contract(Loc(0, 92, 100)),
                name: Identifier {
                    loc: Loc(0, 101, 104),
                    name: "foo".to_string(),
                },
                base: Vec::new(),
                parts: vec![
                    ContractPart::StructDefinition(Box::new(StructDefinition {
                        doc: vec![
                            DocComment::Block {
                                comments: vec![SingleDocComment {
                                    offset: 0,
                                    tag: "title".to_string(),
                                    value: "Jurisdiction".to_string(),
                                }],
                            },
                            DocComment::Line {
                                comment: SingleDocComment {
                                    offset: 0,
                                    tag: "author".to_string(),
                                    value: "Anon".to_string(),
                                },
                            },
                            DocComment::Block {
                                comments: vec![
                                    SingleDocComment {
                                        offset: 0,
                                        tag: "description".to_string(),
                                        value: "Data for\njurisdiction".to_string(),
                                    },
                                    SingleDocComment {
                                        offset: 0,
                                        tag: "dev".to_string(),
                                        value: "It's a struct".to_string(),
                                    },
                                ],
                            },
                        ],
                        name: Identifier {
                            loc: Loc(0, 419, 431),
                            name: "Jurisdiction".to_string(),
                        },
                        loc: Loc(0, 412, 609),
                        fields: vec![
                            VariableDeclaration {
                                loc: Loc(0, 458, 469),
                                ty: Expression::Type(Loc(0, 458, 462), Type::Bool),
                                storage: None,
                                name: Identifier {
                                    loc: Loc(0, 463, 469),
                                    name: "exists".to_string(),
                                },
                            },
                            VariableDeclaration {
                                loc: Loc(0, 495, 506),
                                ty: Expression::Type(Loc(0, 495, 499), Type::Uint(256)),
                                storage: None,
                                name: Identifier {
                                    loc: Loc(0, 500, 506),
                                    name: "keyIdx".to_string(),
                                },
                            },
                            VariableDeclaration {
                                loc: Loc(0, 532, 546),
                                ty: Expression::Type(Loc(0, 532, 538), Type::Bytes(2)),
                                storage: None,
                                name: Identifier {
                                    loc: Loc(0, 539, 546),
                                    name: "country".to_string(),
                                },
                            },
                            VariableDeclaration {
                                loc: Loc(0, 572, 586),
                                ty: Expression::Type(Loc(0, 572, 579), Type::Bytes(32)),
                                storage: None,
                                name: Identifier {
                                    loc: Loc(0, 580, 586),
                                    name: "region".to_string(),
                                },
                            },
                        ],
                    })),
                    ContractPart::VariableDefinition(Box::new(VariableDefinition {
                        doc: vec![],
                        ty: Expression::Type(Loc(0, 630, 636), Type::String),
                        attrs: vec![],
                        name: Identifier {
                            loc: Loc(0, 637, 645),
                            name: "__abba_$".to_string(),
                        },
                        loc: Loc(0, 630, 645),
                        initializer: None,
                    })),
                    ContractPart::VariableDefinition(Box::new(VariableDefinition {
                        doc: vec![],
                        ty: Expression::Type(Loc(0, 667, 672), Type::Int(64)),
                        attrs: vec![],
                        name: Identifier {
                            loc: Loc(0, 673, 683),
                            name: "$thing_102".to_string(),
                        },
                        loc: Loc(0, 667, 683),
                        initializer: None,
                    })),
                ],
            })),
            SourceUnitPart::FunctionDefinition(Box::new(FunctionDefinition {
                doc: vec![],
                loc: Loc(0, 736, 751),
                ty: FunctionTy::Function,
                name: Some(Identifier {
                    loc: Loc(0, 745, 748),
                    name: "bar".to_string(),
                }),
                name_loc: Loc(0, 745, 748),
                params: vec![],
                attributes: vec![],
                return_not_returns: None,
                returns: vec![],
                body: Some(Statement::Block {
<<<<<<< HEAD
                    loc: Loc(0, 751, 1392),
                    unchecked: false,
                    statements: vec![Statement::Assembly {
                        loc: Loc(0, 773, 1374),
                        assembly: vec![
                            AssemblyStatement::LetAssign(
                                Loc(0, 808, 818),
                                AssemblyExpression::Variable(Identifier {
                                    loc: Loc(0, 812, 813),
                                    name: "x".to_string(),
                                }),
                                AssemblyExpression::NumberLiteral(Loc(0, 817, 818), 0.into()),
                            ),
                            AssemblyStatement::For(
                                Loc(0, 843, 1096),
                                vec![AssemblyStatement::LetAssign(
                                    Loc(0, 849, 859),
                                    AssemblyExpression::Variable(Identifier {
                                        loc: Loc(0, 853, 854),
                                        name: "i".to_string(),
                                    }),
                                    AssemblyExpression::NumberLiteral(Loc(0, 858, 859), 0.into()),
                                )],
                                AssemblyExpression::Function(
                                    Loc(0, 862, 874),
                                    Box::new(AssemblyExpression::Variable(Identifier {
                                        loc: Loc(0, 862, 864),
                                        name: "lt".to_string(),
                                    })),
                                    vec![
                                        AssemblyExpression::Variable(Identifier {
                                            loc: Loc(0, 865, 866),
                                            name: "i".to_string(),
                                        }),
                                        AssemblyExpression::HexNumberLiteral(
                                            Loc(0, 868, 873),
                                            "0x100".to_string(),
                                        ),
                                    ],
                                ),
                                vec![AssemblyStatement::Assign(
                                    Loc(0, 877, 894),
                                    AssemblyExpression::Variable(Identifier {
                                        loc: Loc(0, 877, 878),
                                        name: "i".to_string(),
                                    }),
                                    AssemblyExpression::Function(
                                        Loc(0, 882, 894),
                                        Box::new(AssemblyExpression::Variable(Identifier {
                                            loc: Loc(0, 882, 885),
                                            name: "add".to_string(),
                                        })),
                                        vec![
                                            AssemblyExpression::Variable(Identifier {
                                                loc: Loc(0, 886, 887),
                                                name: "i".to_string(),
                                            }),
                                            AssemblyExpression::HexNumberLiteral(
                                                Loc(0, 889, 893),
                                                "0x20".to_string(),
                                            ),
                                        ],
                                    ),
                                )],
                                Box::new(vec![
                                    AssemblyStatement::Assign(
                                        Loc(0, 927, 948),
                                        AssemblyExpression::Variable(Identifier {
                                            loc: Loc(0, 927, 928),
                                            name: "x".to_string(),
                                        }),
                                        AssemblyExpression::Function(
                                            Loc(0, 932, 948),
                                            Box::new(AssemblyExpression::Variable(Identifier {
                                                loc: Loc(0, 932, 935),
                                                name: "add".to_string(),
                                            })),
                                            vec![
                                                AssemblyExpression::Variable(Identifier {
                                                    loc: Loc(0, 936, 937),
                                                    name: "x".to_string(),
                                                }),
                                                AssemblyExpression::Function(
                                                    Loc(0, 939, 947),
                                                    Box::new(AssemblyExpression::Variable(
                                                        Identifier {
                                                            loc: Loc(0, 939, 944),
                                                            name: "mload".to_string(),
                                                        },
                                                    )),
                                                    vec![AssemblyExpression::Variable(
                                                        Identifier {
                                                            loc: Loc(0, 945, 946),
                                                            name: "i".to_string(),
                                                        },
                                                    )],
                                                ),
                                            ],
                                        ),
                                    ),
                                    AssemblyStatement::If(
                                        Loc(0, 986, 1070),
                                        AssemblyExpression::Function(
                                            Loc(0, 989, 1000),
                                            Box::new(AssemblyExpression::Variable(Identifier {
                                                loc: Loc(0, 989, 991),
                                                name: "gt".to_string(),
                                            })),
                                            vec![
                                                AssemblyExpression::Variable(Identifier {
                                                    loc: Loc(0, 992, 993),
                                                    name: "i".to_string(),
                                                }),
                                                AssemblyExpression::HexNumberLiteral(
                                                    Loc(0, 995, 999),
                                                    "0x10".to_string(),
                                                ),
                                            ],
                                        ),
                                        Box::new(vec![AssemblyStatement::Break(Loc(
                                            0, 1035, 1040,
                                        ))]),
                                    ),
                                ]),
                            ),
                            AssemblyStatement::Switch(
                                Loc(0, 1150, 1352),
                                AssemblyExpression::Variable(Identifier {
                                    loc: Loc(0, 1157, 1158),
                                    name: "x".to_string(),
                                }),
                                vec![AssemblySwitch::Case(
                                    AssemblyExpression::NumberLiteral(Loc(0, 1188, 1189), 0.into()),
                                    Box::new(vec![AssemblyStatement::Expression(
                                        AssemblyExpression::Function(
                                            Loc(0, 1220, 1232),
                                            Box::new(AssemblyExpression::Variable(Identifier {
                                                loc: Loc(0, 1220, 1226),
                                                name: "revert".to_string(),
                                            })),
                                            vec![
                                                AssemblyExpression::NumberLiteral(
                                                    Loc(0, 1227, 1228),
                                                    0.into(),
                                                ),
                                                AssemblyExpression::NumberLiteral(
                                                    Loc(0, 1230, 1231),
                                                    0.into(),
                                                ),
                                            ],
                                        ),
                                    )]),
                                )],
                                Some(AssemblySwitch::Default(Box::new(vec![
                                    AssemblyStatement::Leave(Loc(0, 1321, 1326)),
                                ]))),
                            ),
                        ],
                    }],
=======
                    loc: Loc(0, 751, 1154),
                    unchecked: false,
                    statements: vec![Statement::Try(
                        Loc(0, 773, 1136),
                        Expression::FunctionCall(
                            Loc(0, 777, 786),
                            Box::new(Expression::Variable(Identifier {
                                loc: Loc(0, 777, 780),
                                name: "sum".to_string(),
                            })),
                            vec![
                                Expression::NumberLiteral(Loc(0, 781, 782), 1.into()),
                                Expression::NumberLiteral(Loc(0, 784, 785), 1.into()),
                            ],
                        ),
                        Some((
                            vec![(
                                Loc(0, 796, 804),
                                Some(Parameter {
                                    loc: Loc(0, 796, 804),
                                    ty: Expression::Type(Loc(0, 796, 800), Type::Uint(256)),
                                    storage: None,
                                    name: Some(Identifier {
                                        loc: Loc(0, 801, 804),
                                        name: "sum".to_string(),
                                    }),
                                }),
                            )],
                            Box::new(Statement::Block {
                                loc: Loc(0, 806, 871),
                                unchecked: false,
                                statements: vec![Statement::Expression(
                                    Loc(0, 832, 848),
                                    Expression::FunctionCall(
                                        Loc(0, 832, 848),
                                        Box::new(Expression::Variable(Identifier {
                                            loc: Loc(0, 832, 838),
                                            name: "assert".to_string(),
                                        })),
                                        vec![Expression::Equal(
                                            Loc(0, 843, 845),
                                            Box::new(Expression::Variable(Identifier {
                                                loc: Loc(0, 839, 842),
                                                name: "sum".to_string(),
                                            })),
                                            Box::new(Expression::NumberLiteral(
                                                Loc(0, 846, 847),
                                                2.into(),
                                            )),
                                        )],
                                    ),
                                )],
                            }),
                        )),
                        vec![
                            CatchClause::Simple(
                                Loc(0, 872, 957),
                                Some(Parameter {
                                    loc: Loc(0, 879, 893),
                                    ty: Expression::Type(Loc(0, 879, 884), Type::DynamicBytes),
                                    storage: Some(StorageLocation::Memory(Loc(0, 885, 891))),
                                    name: Some(Identifier {
                                        loc: Loc(0, 892, 893),
                                        name: "b".to_string(),
                                    }),
                                }),
                                Statement::Block {
                                    loc: Loc(0, 895, 957),
                                    unchecked: false,
                                    statements: vec![Statement::Expression(
                                        Loc(0, 921, 934),
                                        Expression::FunctionCall(
                                            Loc(0, 921, 934),
                                            Box::new(Expression::Variable(Identifier {
                                                loc: Loc(0, 921, 927),
                                                name: "revert".to_string(),
                                            })),
                                            vec![Expression::StringLiteral(vec![StringLiteral {
                                                loc: Loc(0, 928, 933),
                                                string: "meh".to_string(),
                                            }])],
                                        ),
                                    )],
                                },
                            ),
                            CatchClause::Named(
                                Loc(0, 958, 1053),
                                Identifier {
                                    loc: Loc(0, 964, 969),
                                    name: "Error".to_string(),
                                },
                                Parameter {
                                    loc: Loc(0, 970, 989),
                                    ty: Expression::Type(Loc(0, 970, 976), Type::String),
                                    storage: Some(StorageLocation::Memory(Loc(0, 977, 983))),
                                    name: Some(Identifier {
                                        loc: Loc(0, 984, 989),
                                        name: "error".to_string(),
                                    }),
                                },
                                Statement::Block {
                                    loc: Loc(0, 991, 1053),
                                    unchecked: false,
                                    statements: vec![Statement::Expression(
                                        Loc(0, 1017, 1030),
                                        Expression::FunctionCall(
                                            Loc(0, 1017, 1030),
                                            Box::new(Expression::Variable(Identifier {
                                                loc: Loc(0, 1017, 1023),
                                                name: "revert".to_string(),
                                            })),
                                            vec![Expression::Variable(Identifier {
                                                loc: Loc(0, 1024, 1029),
                                                name: "error".to_string(),
                                            })],
                                        ),
                                    )],
                                },
                            ),
                            CatchClause::Named(
                                Loc(0, 1054, 1136),
                                Identifier {
                                    loc: Loc(0, 1060, 1065),
                                    name: "Panic".to_string(),
                                },
                                Parameter {
                                    loc: Loc(0, 1066, 1072),
                                    ty: Expression::Type(Loc(0, 1066, 1070), Type::Uint(256)),
                                    storage: None,
                                    name: Some(Identifier {
                                        loc: Loc(0, 1071, 1072),
                                        name: "x".to_string(),
                                    }),
                                },
                                Statement::Block {
                                    loc: Loc(0, 1074, 1136),
                                    unchecked: false,
                                    statements: vec![Statement::Expression(
                                        Loc(0, 1100, 1113),
                                        Expression::FunctionCall(
                                            Loc(0, 1100, 1113),
                                            Box::new(Expression::Variable(Identifier {
                                                loc: Loc(0, 1100, 1106),
                                                name: "revert".to_string(),
                                            })),
                                            vec![Expression::StringLiteral(vec![StringLiteral {
                                                loc: Loc(0, 1107, 1112),
                                                string: "feh".to_string(),
                                            }])],
                                        ),
                                    )],
                                },
                            ),
                        ],
                    )],
>>>>>>> 747e5241
                }),
            })),
        ]);

        assert_eq!(actual_parse_tree, expected_parse_tree);
    }
}<|MERGE_RESOLUTION|>--- conflicted
+++ resolved
@@ -93,7 +93,16 @@
                 }
                 
                 function bar() {
-<<<<<<< HEAD
+                    try sum(1, 1) returns (uint sum) {
+                        assert(sum == 2);
+                    } catch (bytes memory b) {
+                        revert('meh');
+                    } catch Error(string memory error) {
+                        revert(error);
+                    } catch Panic(uint x) {
+                        revert('feh');
+                    }
+
                     assembly {
                         let x := 0
                         for { let i := 0 } lt(i, 0x100) { i := add(i, 0x20) } {
@@ -111,16 +120,6 @@
                         default {
                             leave
                         }
-=======
-                    try sum(1, 1) returns (uint sum) {
-                        assert(sum == 2);
-                    } catch (bytes memory b) {
-                        revert('meh');
-                    } catch Error(string memory error) {
-                        revert(error);
-                    } catch Panic(uint x) {
-                        revert('feh');
->>>>>>> 747e5241
                     }
                 }";
 
@@ -269,323 +268,336 @@
                 return_not_returns: None,
                 returns: vec![],
                 body: Some(Statement::Block {
-<<<<<<< HEAD
-                    loc: Loc(0, 751, 1392),
+                    loc: Loc(0, 751, 1777),
                     unchecked: false,
-                    statements: vec![Statement::Assembly {
-                        loc: Loc(0, 773, 1374),
-                        assembly: vec![
-                            AssemblyStatement::LetAssign(
-                                Loc(0, 808, 818),
-                                AssemblyExpression::Variable(Identifier {
-                                    loc: Loc(0, 812, 813),
-                                    name: "x".to_string(),
+                    statements: vec![
+                        Statement::Try(
+                            Loc(0, 773, 1136),
+                            Expression::FunctionCall(
+                                Loc(0, 777, 786),
+                                Box::new(Expression::Variable(Identifier {
+                                    loc: Loc(0, 777, 780),
+                                    name: "sum".to_string(),
+                                })),
+                                vec![
+                                    Expression::NumberLiteral(Loc(0, 781, 782), 1.into()),
+                                    Expression::NumberLiteral(Loc(0, 784, 785), 1.into()),
+                                ],
+                            ),
+                            Some((
+                                vec![(
+                                    Loc(0, 796, 804),
+                                    Some(Parameter {
+                                        loc: Loc(0, 796, 804),
+                                        ty: Expression::Type(Loc(0, 796, 800), Type::Uint(256)),
+                                        storage: None,
+                                        name: Some(Identifier {
+                                            loc: Loc(0, 801, 804),
+                                            name: "sum".to_string(),
+                                        }),
+                                    }),
+                                )],
+                                Box::new(Statement::Block {
+                                    loc: Loc(0, 806, 871),
+                                    unchecked: false,
+                                    statements: vec![Statement::Expression(
+                                        Loc(0, 832, 848),
+                                        Expression::FunctionCall(
+                                            Loc(0, 832, 848),
+                                            Box::new(Expression::Variable(Identifier {
+                                                loc: Loc(0, 832, 838),
+                                                name: "assert".to_string(),
+                                            })),
+                                            vec![Expression::Equal(
+                                                Loc(0, 843, 845),
+                                                Box::new(Expression::Variable(Identifier {
+                                                    loc: Loc(0, 839, 842),
+                                                    name: "sum".to_string(),
+                                                })),
+                                                Box::new(Expression::NumberLiteral(
+                                                    Loc(0, 846, 847),
+                                                    2.into(),
+                                                )),
+                                            )],
+                                        ),
+                                    )],
                                 }),
-                                AssemblyExpression::NumberLiteral(Loc(0, 817, 818), 0.into()),
-                            ),
-                            AssemblyStatement::For(
-                                Loc(0, 843, 1096),
-                                vec![AssemblyStatement::LetAssign(
-                                    Loc(0, 849, 859),
+                            )),
+                            vec![
+                                CatchClause::Simple(
+                                    Loc(0, 872, 957),
+                                    Some(Parameter {
+                                        loc: Loc(0, 879, 893),
+                                        ty: Expression::Type(Loc(0, 879, 884), Type::DynamicBytes),
+                                        storage: Some(StorageLocation::Memory(Loc(0, 885, 891))),
+                                        name: Some(Identifier {
+                                            loc: Loc(0, 892, 893),
+                                            name: "b".to_string(),
+                                        }),
+                                    }),
+                                    Statement::Block {
+                                        loc: Loc(0, 895, 957),
+                                        unchecked: false,
+                                        statements: vec![Statement::Expression(
+                                            Loc(0, 921, 934),
+                                            Expression::FunctionCall(
+                                                Loc(0, 921, 934),
+                                                Box::new(Expression::Variable(Identifier {
+                                                    loc: Loc(0, 921, 927),
+                                                    name: "revert".to_string(),
+                                                })),
+                                                vec![Expression::StringLiteral(vec![
+                                                    StringLiteral {
+                                                        loc: Loc(0, 928, 933),
+                                                        string: "meh".to_string(),
+                                                    },
+                                                ])],
+                                            ),
+                                        )],
+                                    },
+                                ),
+                                CatchClause::Named(
+                                    Loc(0, 958, 1053),
+                                    Identifier {
+                                        loc: Loc(0, 964, 969),
+                                        name: "Error".to_string(),
+                                    },
+                                    Parameter {
+                                        loc: Loc(0, 970, 989),
+                                        ty: Expression::Type(Loc(0, 970, 976), Type::String),
+                                        storage: Some(StorageLocation::Memory(Loc(0, 977, 983))),
+                                        name: Some(Identifier {
+                                            loc: Loc(0, 984, 989),
+                                            name: "error".to_string(),
+                                        }),
+                                    },
+                                    Statement::Block {
+                                        loc: Loc(0, 991, 1053),
+                                        unchecked: false,
+                                        statements: vec![Statement::Expression(
+                                            Loc(0, 1017, 1030),
+                                            Expression::FunctionCall(
+                                                Loc(0, 1017, 1030),
+                                                Box::new(Expression::Variable(Identifier {
+                                                    loc: Loc(0, 1017, 1023),
+                                                    name: "revert".to_string(),
+                                                })),
+                                                vec![Expression::Variable(Identifier {
+                                                    loc: Loc(0, 1024, 1029),
+                                                    name: "error".to_string(),
+                                                })],
+                                            ),
+                                        )],
+                                    },
+                                ),
+                                CatchClause::Named(
+                                    Loc(0, 1054, 1136),
+                                    Identifier {
+                                        loc: Loc(0, 1060, 1065),
+                                        name: "Panic".to_string(),
+                                    },
+                                    Parameter {
+                                        loc: Loc(0, 1066, 1072),
+                                        ty: Expression::Type(Loc(0, 1066, 1070), Type::Uint(256)),
+                                        storage: None,
+                                        name: Some(Identifier {
+                                            loc: Loc(0, 1071, 1072),
+                                            name: "x".to_string(),
+                                        }),
+                                    },
+                                    Statement::Block {
+                                        loc: Loc(0, 1074, 1136),
+                                        unchecked: false,
+                                        statements: vec![Statement::Expression(
+                                            Loc(0, 1100, 1113),
+                                            Expression::FunctionCall(
+                                                Loc(0, 1100, 1113),
+                                                Box::new(Expression::Variable(Identifier {
+                                                    loc: Loc(0, 1100, 1106),
+                                                    name: "revert".to_string(),
+                                                })),
+                                                vec![Expression::StringLiteral(vec![
+                                                    StringLiteral {
+                                                        loc: Loc(0, 1107, 1112),
+                                                        string: "feh".to_string(),
+                                                    },
+                                                ])],
+                                            ),
+                                        )],
+                                    },
+                                ),
+                            ],
+                        ),
+                        Statement::Assembly {
+                            loc: Loc(0, 1158, 1759),
+                            assembly: vec![
+                                AssemblyStatement::LetAssign(
+                                    Loc(0, 1193, 1203),
                                     AssemblyExpression::Variable(Identifier {
-                                        loc: Loc(0, 853, 854),
-                                        name: "i".to_string(),
+                                        loc: Loc(0, 1197, 1198),
+                                        name: "x".to_string(),
                                     }),
-                                    AssemblyExpression::NumberLiteral(Loc(0, 858, 859), 0.into()),
-                                )],
-                                AssemblyExpression::Function(
-                                    Loc(0, 862, 874),
-                                    Box::new(AssemblyExpression::Variable(Identifier {
-                                        loc: Loc(0, 862, 864),
-                                        name: "lt".to_string(),
-                                    })),
-                                    vec![
+                                    AssemblyExpression::NumberLiteral(Loc(0, 1202, 1203), 0.into()),
+                                ),
+                                AssemblyStatement::For(
+                                    Loc(0, 1228, 1481),
+                                    vec![AssemblyStatement::LetAssign(
+                                        Loc(0, 1234, 1244),
                                         AssemblyExpression::Variable(Identifier {
-                                            loc: Loc(0, 865, 866),
+                                            loc: Loc(0, 1238, 1239),
                                             name: "i".to_string(),
                                         }),
-                                        AssemblyExpression::HexNumberLiteral(
-                                            Loc(0, 868, 873),
-                                            "0x100".to_string(),
+                                        AssemblyExpression::NumberLiteral(
+                                            Loc(0, 1243, 1244),
+                                            0.into(),
                                         ),
-                                    ],
-                                ),
-                                vec![AssemblyStatement::Assign(
-                                    Loc(0, 877, 894),
-                                    AssemblyExpression::Variable(Identifier {
-                                        loc: Loc(0, 877, 878),
-                                        name: "i".to_string(),
-                                    }),
+                                    )],
                                     AssemblyExpression::Function(
-                                        Loc(0, 882, 894),
+                                        Loc(0, 1247, 1259),
                                         Box::new(AssemblyExpression::Variable(Identifier {
-                                            loc: Loc(0, 882, 885),
-                                            name: "add".to_string(),
+                                            loc: Loc(0, 1247, 1249),
+                                            name: "lt".to_string(),
                                         })),
                                         vec![
                                             AssemblyExpression::Variable(Identifier {
-                                                loc: Loc(0, 886, 887),
+                                                loc: Loc(0, 1250, 1251),
                                                 name: "i".to_string(),
                                             }),
                                             AssemblyExpression::HexNumberLiteral(
-                                                Loc(0, 889, 893),
-                                                "0x20".to_string(),
+                                                Loc(0, 1253, 1258),
+                                                "0x100".to_string(),
                                             ),
                                         ],
                                     ),
-                                )],
-                                Box::new(vec![
-                                    AssemblyStatement::Assign(
-                                        Loc(0, 927, 948),
+                                    vec![AssemblyStatement::Assign(
+                                        Loc(0, 1262, 1279),
                                         AssemblyExpression::Variable(Identifier {
-                                            loc: Loc(0, 927, 928),
-                                            name: "x".to_string(),
+                                            loc: Loc(0, 1262, 1263),
+                                            name: "i".to_string(),
                                         }),
                                         AssemblyExpression::Function(
-                                            Loc(0, 932, 948),
+                                            Loc(0, 1267, 1279),
                                             Box::new(AssemblyExpression::Variable(Identifier {
-                                                loc: Loc(0, 932, 935),
+                                                loc: Loc(0, 1267, 1270),
                                                 name: "add".to_string(),
                                             })),
                                             vec![
                                                 AssemblyExpression::Variable(Identifier {
-                                                    loc: Loc(0, 936, 937),
-                                                    name: "x".to_string(),
+                                                    loc: Loc(0, 1271, 1272),
+                                                    name: "i".to_string(),
                                                 }),
-                                                AssemblyExpression::Function(
-                                                    Loc(0, 939, 947),
-                                                    Box::new(AssemblyExpression::Variable(
-                                                        Identifier {
-                                                            loc: Loc(0, 939, 944),
-                                                            name: "mload".to_string(),
-                                                        },
-                                                    )),
-                                                    vec![AssemblyExpression::Variable(
-                                                        Identifier {
-                                                            loc: Loc(0, 945, 946),
-                                                            name: "i".to_string(),
-                                                        },
-                                                    )],
+                                                AssemblyExpression::HexNumberLiteral(
+                                                    Loc(0, 1274, 1278),
+                                                    "0x20".to_string(),
                                                 ),
                                             ],
                                         ),
-                                    ),
-                                    AssemblyStatement::If(
-                                        Loc(0, 986, 1070),
-                                        AssemblyExpression::Function(
-                                            Loc(0, 989, 1000),
-                                            Box::new(AssemblyExpression::Variable(Identifier {
-                                                loc: Loc(0, 989, 991),
-                                                name: "gt".to_string(),
-                                            })),
-                                            vec![
-                                                AssemblyExpression::Variable(Identifier {
-                                                    loc: Loc(0, 992, 993),
-                                                    name: "i".to_string(),
-                                                }),
-                                                AssemblyExpression::HexNumberLiteral(
-                                                    Loc(0, 995, 999),
-                                                    "0x10".to_string(),
-                                                ),
-                                            ],
+                                    )],
+                                    Box::new(vec![
+                                        AssemblyStatement::Assign(
+                                            Loc(0, 1312, 1333),
+                                            AssemblyExpression::Variable(Identifier {
+                                                loc: Loc(0, 1312, 1313),
+                                                name: "x".to_string(),
+                                            }),
+                                            AssemblyExpression::Function(
+                                                Loc(0, 1317, 1333),
+                                                Box::new(AssemblyExpression::Variable(
+                                                    Identifier {
+                                                        loc: Loc(0, 1317, 1320),
+                                                        name: "add".to_string(),
+                                                    },
+                                                )),
+                                                vec![
+                                                    AssemblyExpression::Variable(Identifier {
+                                                        loc: Loc(0, 1321, 1322),
+                                                        name: "x".to_string(),
+                                                    }),
+                                                    AssemblyExpression::Function(
+                                                        Loc(0, 1324, 1332),
+                                                        Box::new(AssemblyExpression::Variable(
+                                                            Identifier {
+                                                                loc: Loc(0, 1324, 1329),
+                                                                name: "mload".to_string(),
+                                                            },
+                                                        )),
+                                                        vec![AssemblyExpression::Variable(
+                                                            Identifier {
+                                                                loc: Loc(0, 1330, 1331),
+                                                                name: "i".to_string(),
+                                                            },
+                                                        )],
+                                                    ),
+                                                ],
+                                            ),
                                         ),
-                                        Box::new(vec![AssemblyStatement::Break(Loc(
-                                            0, 1035, 1040,
-                                        ))]),
-                                    ),
-                                ]),
-                            ),
-                            AssemblyStatement::Switch(
-                                Loc(0, 1150, 1352),
-                                AssemblyExpression::Variable(Identifier {
-                                    loc: Loc(0, 1157, 1158),
-                                    name: "x".to_string(),
-                                }),
-                                vec![AssemblySwitch::Case(
-                                    AssemblyExpression::NumberLiteral(Loc(0, 1188, 1189), 0.into()),
-                                    Box::new(vec![AssemblyStatement::Expression(
-                                        AssemblyExpression::Function(
-                                            Loc(0, 1220, 1232),
-                                            Box::new(AssemblyExpression::Variable(Identifier {
-                                                loc: Loc(0, 1220, 1226),
-                                                name: "revert".to_string(),
-                                            })),
-                                            vec![
-                                                AssemblyExpression::NumberLiteral(
-                                                    Loc(0, 1227, 1228),
-                                                    0.into(),
-                                                ),
-                                                AssemblyExpression::NumberLiteral(
-                                                    Loc(0, 1230, 1231),
-                                                    0.into(),
-                                                ),
-                                            ],
+                                        AssemblyStatement::If(
+                                            Loc(0, 1371, 1455),
+                                            AssemblyExpression::Function(
+                                                Loc(0, 1374, 1385),
+                                                Box::new(AssemblyExpression::Variable(
+                                                    Identifier {
+                                                        loc: Loc(0, 1374, 1376),
+                                                        name: "gt".to_string(),
+                                                    },
+                                                )),
+                                                vec![
+                                                    AssemblyExpression::Variable(Identifier {
+                                                        loc: Loc(0, 1377, 1378),
+                                                        name: "i".to_string(),
+                                                    }),
+                                                    AssemblyExpression::HexNumberLiteral(
+                                                        Loc(0, 1380, 1384),
+                                                        "0x10".to_string(),
+                                                    ),
+                                                ],
+                                            ),
+                                            Box::new(vec![AssemblyStatement::Break(Loc(
+                                                0, 1420, 1425,
+                                            ))]),
                                         ),
-                                    )]),
-                                )],
-                                Some(AssemblySwitch::Default(Box::new(vec![
-                                    AssemblyStatement::Leave(Loc(0, 1321, 1326)),
-                                ]))),
-                            ),
-                        ],
-                    }],
-=======
-                    loc: Loc(0, 751, 1154),
-                    unchecked: false,
-                    statements: vec![Statement::Try(
-                        Loc(0, 773, 1136),
-                        Expression::FunctionCall(
-                            Loc(0, 777, 786),
-                            Box::new(Expression::Variable(Identifier {
-                                loc: Loc(0, 777, 780),
-                                name: "sum".to_string(),
-                            })),
-                            vec![
-                                Expression::NumberLiteral(Loc(0, 781, 782), 1.into()),
-                                Expression::NumberLiteral(Loc(0, 784, 785), 1.into()),
-                            ],
-                        ),
-                        Some((
-                            vec![(
-                                Loc(0, 796, 804),
-                                Some(Parameter {
-                                    loc: Loc(0, 796, 804),
-                                    ty: Expression::Type(Loc(0, 796, 800), Type::Uint(256)),
-                                    storage: None,
-                                    name: Some(Identifier {
-                                        loc: Loc(0, 801, 804),
-                                        name: "sum".to_string(),
-                                    }),
-                                }),
-                            )],
-                            Box::new(Statement::Block {
-                                loc: Loc(0, 806, 871),
-                                unchecked: false,
-                                statements: vec![Statement::Expression(
-                                    Loc(0, 832, 848),
-                                    Expression::FunctionCall(
-                                        Loc(0, 832, 848),
-                                        Box::new(Expression::Variable(Identifier {
-                                            loc: Loc(0, 832, 838),
-                                            name: "assert".to_string(),
-                                        })),
-                                        vec![Expression::Equal(
-                                            Loc(0, 843, 845),
-                                            Box::new(Expression::Variable(Identifier {
-                                                loc: Loc(0, 839, 842),
-                                                name: "sum".to_string(),
-                                            })),
-                                            Box::new(Expression::NumberLiteral(
-                                                Loc(0, 846, 847),
-                                                2.into(),
-                                            )),
-                                        )],
-                                    ),
-                                )],
-                            }),
-                        )),
-                        vec![
-                            CatchClause::Simple(
-                                Loc(0, 872, 957),
-                                Some(Parameter {
-                                    loc: Loc(0, 879, 893),
-                                    ty: Expression::Type(Loc(0, 879, 884), Type::DynamicBytes),
-                                    storage: Some(StorageLocation::Memory(Loc(0, 885, 891))),
-                                    name: Some(Identifier {
-                                        loc: Loc(0, 892, 893),
-                                        name: "b".to_string(),
-                                    }),
-                                }),
-                                Statement::Block {
-                                    loc: Loc(0, 895, 957),
-                                    unchecked: false,
-                                    statements: vec![Statement::Expression(
-                                        Loc(0, 921, 934),
-                                        Expression::FunctionCall(
-                                            Loc(0, 921, 934),
-                                            Box::new(Expression::Variable(Identifier {
-                                                loc: Loc(0, 921, 927),
-                                                name: "revert".to_string(),
-                                            })),
-                                            vec![Expression::StringLiteral(vec![StringLiteral {
-                                                loc: Loc(0, 928, 933),
-                                                string: "meh".to_string(),
-                                            }])],
-                                        ),
-                                    )],
-                                },
-                            ),
-                            CatchClause::Named(
-                                Loc(0, 958, 1053),
-                                Identifier {
-                                    loc: Loc(0, 964, 969),
-                                    name: "Error".to_string(),
-                                },
-                                Parameter {
-                                    loc: Loc(0, 970, 989),
-                                    ty: Expression::Type(Loc(0, 970, 976), Type::String),
-                                    storage: Some(StorageLocation::Memory(Loc(0, 977, 983))),
-                                    name: Some(Identifier {
-                                        loc: Loc(0, 984, 989),
-                                        name: "error".to_string(),
-                                    }),
-                                },
-                                Statement::Block {
-                                    loc: Loc(0, 991, 1053),
-                                    unchecked: false,
-                                    statements: vec![Statement::Expression(
-                                        Loc(0, 1017, 1030),
-                                        Expression::FunctionCall(
-                                            Loc(0, 1017, 1030),
-                                            Box::new(Expression::Variable(Identifier {
-                                                loc: Loc(0, 1017, 1023),
-                                                name: "revert".to_string(),
-                                            })),
-                                            vec![Expression::Variable(Identifier {
-                                                loc: Loc(0, 1024, 1029),
-                                                name: "error".to_string(),
-                                            })],
-                                        ),
-                                    )],
-                                },
-                            ),
-                            CatchClause::Named(
-                                Loc(0, 1054, 1136),
-                                Identifier {
-                                    loc: Loc(0, 1060, 1065),
-                                    name: "Panic".to_string(),
-                                },
-                                Parameter {
-                                    loc: Loc(0, 1066, 1072),
-                                    ty: Expression::Type(Loc(0, 1066, 1070), Type::Uint(256)),
-                                    storage: None,
-                                    name: Some(Identifier {
-                                        loc: Loc(0, 1071, 1072),
+                                    ]),
+                                ),
+                                AssemblyStatement::Switch(
+                                    Loc(0, 1535, 1737),
+                                    AssemblyExpression::Variable(Identifier {
+                                        loc: Loc(0, 1542, 1543),
                                         name: "x".to_string(),
                                     }),
-                                },
-                                Statement::Block {
-                                    loc: Loc(0, 1074, 1136),
-                                    unchecked: false,
-                                    statements: vec![Statement::Expression(
-                                        Loc(0, 1100, 1113),
-                                        Expression::FunctionCall(
-                                            Loc(0, 1100, 1113),
-                                            Box::new(Expression::Variable(Identifier {
-                                                loc: Loc(0, 1100, 1106),
-                                                name: "revert".to_string(),
-                                            })),
-                                            vec![Expression::StringLiteral(vec![StringLiteral {
-                                                loc: Loc(0, 1107, 1112),
-                                                string: "feh".to_string(),
-                                            }])],
+                                    vec![AssemblySwitch::Case(
+                                        AssemblyExpression::NumberLiteral(
+                                            Loc(0, 1573, 1574),
+                                            0.into(),
                                         ),
+                                        Box::new(vec![AssemblyStatement::Expression(
+                                            AssemblyExpression::Function(
+                                                Loc(0, 1605, 1617),
+                                                Box::new(AssemblyExpression::Variable(
+                                                    Identifier {
+                                                        loc: Loc(0, 1605, 1611),
+                                                        name: "revert".to_string(),
+                                                    },
+                                                )),
+                                                vec![
+                                                    AssemblyExpression::NumberLiteral(
+                                                        Loc(0, 1612, 1613),
+                                                        0.into(),
+                                                    ),
+                                                    AssemblyExpression::NumberLiteral(
+                                                        Loc(0, 1615, 1616),
+                                                        0.into(),
+                                                    ),
+                                                ],
+                                            ),
+                                        )]),
                                     )],
-                                },
-                            ),
-                        ],
-                    )],
->>>>>>> 747e5241
+                                    Some(AssemblySwitch::Default(Box::new(vec![
+                                        AssemblyStatement::Leave(Loc(0, 1706, 1711)),
+                                    ]))),
+                                ),
+                            ],
+                        },
+                    ],
                 }),
             })),
         ]);
