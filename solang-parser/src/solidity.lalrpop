use lalrpop_util::ParseError;
use super::pt::*;
use super::box_option;
use super::lexer::{Token, LexicalError};

grammar<'input>(input: &'input str, file_no: usize);

pub SourceUnit: SourceUnit = {
    SourceUnitPart* => SourceUnit(<>)
}

SourceUnitPart: SourceUnitPart = {
    ContractDefinition => SourceUnitPart::ContractDefinition(<>),
    PragmaDirective => <>,
    ImportDirective => <>,
    EnumDefinition => SourceUnitPart::EnumDefinition(<>),
    StructDefinition => SourceUnitPart::StructDefinition(<>),
    EventDefinition => SourceUnitPart::EventDefinition(<>),
    ErrorDefinition => SourceUnitPart::ErrorDefinition(<>),
    FunctionDefinition => SourceUnitPart::FunctionDefinition(<>),
    VariableDefinition => SourceUnitPart::VariableDefinition(<>),
    TypeDefinition => SourceUnitPart::TypeDefinition(<>),
    Using => SourceUnitPart::Using(<>),
    <l:@L> <c:DocComment> <r:@R> => {
        SourceUnitPart::DocComment(DocComment { loc: Loc::File(file_no, l, r), ty: c.0, comment: c.1.to_string()})
    },
    <l:@L> ";" <r:@R> => SourceUnitPart::StraySemicolon(Loc::File(file_no, l, r)),
}

ImportDirective: SourceUnitPart = {
    <l:@L> "import" <s:StringLiteral> <r:@R> ";" => SourceUnitPart::ImportDirective(Import::Plain(s, Loc::File(file_no, l, r))),
    <l:@L> "import" <s:StringLiteral> "as" <id:SolIdentifier> <r:@R> ";" => SourceUnitPart::ImportDirective(Import::GlobalSymbol(s, id, Loc::File(file_no, l, r))),
    <l:@L> "import" "*" "as" <id:SolIdentifier> <from:SolIdentifier> <s:StringLiteral> <r:@R> ";" =>? {
        if from.name != "from" {
            Err(ParseError::User { error: LexicalError::ExpectedFrom(from.loc, from.name)})
        } else {
            Ok(SourceUnitPart::ImportDirective(Import::GlobalSymbol(s, id, Loc::File(file_no, l, r))))
        }
    },
    <l:@L> "import" "{" <rename:CommaOne<ImportRename>> "}" <from:SolIdentifier> <s:StringLiteral> <r:@R> ";" =>? {
        if from.name != "from" {
            Err(ParseError::User { error:LexicalError::ExpectedFrom(from.loc, from.name)})
        } else {
            Ok(SourceUnitPart::ImportDirective(Import::Rename(s, rename, Loc::File(file_no, l, r))))
        }
    }
}

ImportRename: (Identifier, Option<Identifier>) = {
    <SolIdentifier> => (<>, None),
    <from:SolIdentifier> "as" <to:SolIdentifier> => (from, Some(to)),
}

PragmaDirective: SourceUnitPart = {
    // The lexer does special parsing for String literal; it isn't really a string literal
    <l:@L> "pragma" <i:SolIdentifier> <s:StringLiteral> <r:@R> ";" => SourceUnitPart::PragmaDirective(Loc::File(file_no, l, r), i, s)
}

Type: Type = {
    NoFunctionType,
    FunctionType
}

NoFunctionType: Type = {
    "bool" => Type::Bool,
    "address" => Type::Address,
    "address" "payable" => Type::AddressPayable,
    // payable is only used as a cast in solc
    "payable" => Type::Payable,
    "string" => Type::String,
    "bytes" => Type::DynamicBytes,
    Uint => Type::Uint(<>),
    Int => Type::Int(<>),
    Bytes => Type::Bytes(<>),
    // prior to 0.8.0 `byte` used to be an alias for `bytes1`
    "byte" => Type::Bytes(1),
    <l:@L> "mapping" "(" <k:Precedence0> "=>" <v:Precedence0> ")" <r:@R> => {
        Type::Mapping(Loc::File(file_no, l, r), Box::new(k), Box::new(v))
    },
}

FunctionType: Type = {
    "function" <params:ParameterList>
    <attributes:FunctionTypeAttribute*>
    <returns:("returns" <ParameterList> <FunctionTypeAttribute*>)?> => {
        Type::Function {
            params,
            attributes,
            returns,
        }
    }
}

FunctionTypeAttribute: FunctionAttribute = {
    <l:@L> "immutable" <r:@R> => FunctionAttribute::Immutable(Loc::File(file_no, l, r)),
    Mutability => FunctionAttribute::Mutability(<>),
    Visibility => FunctionAttribute::Visibility(<>),
}

ArrayDimension: Option<Expression> = {
    "[" "]" => None,
    "[" <Expression> "]" => Some(<>)
}

StorageLocation: StorageLocation = {
    <l:@L> "memory" <r:@R> => StorageLocation::Memory(Loc::File(file_no, l, r)),
    <l:@L> "storage" <r:@R> => StorageLocation::Storage(Loc::File(file_no, l, r)),
    <l:@L> "calldata" <r:@R> => StorageLocation::Calldata(Loc::File(file_no, l, r)),
}

Identifier: Identifier = {
    <l:@L> <n:identifier> <r:@R> => Identifier{loc: Loc::File(file_no, l, r), name: n.to_string()}
}

SolIdentifier: Identifier = {
    <l:@L> <n:identifier> <r:@R> => Identifier{loc: Loc::File(file_no, l, r), name: n.to_string()},
    <l:@L> "switch" <r:@R> => Identifier{loc: Loc::File(file_no, l, r), name: "switch".to_string()},
    <l:@L> "leave" <r:@R> => Identifier{loc: Loc::File(file_no, l, r), name: "leave".to_string()},
    <l:@L> "case" <r:@R> => Identifier{loc: Loc::File(file_no, l, r), name: "case".to_string()},
    <l:@L> "default" <r:@R> => Identifier{loc: Loc::File(file_no, l, r), name: "default".to_string()},
    <l:@L> "error" <r:@R> => Identifier{loc: Loc::File(file_no, l, r), name: "error".to_string()},
    <l:@L> "revert" <r:@R> => Identifier{loc: Loc::File(file_no, l, r), name: "revert".to_string()},
}

SolNoErrorIdentifier: Identifier = {
    <l:@L> <n:identifier> <r:@R> => Identifier{loc: Loc::File(file_no, l, r), name: n.to_string()},
    <l:@L> "switch" <r:@R> => Identifier{loc: Loc::File(file_no, l, r), name: "switch".to_string()},
    <l:@L> "leave" <r:@R> => Identifier{loc: Loc::File(file_no, l, r), name: "leave".to_string()},
    <l:@L> "case" <r:@R> => Identifier{loc: Loc::File(file_no, l, r), name: "case".to_string()},
    <l:@L> "default" <r:@R> => Identifier{loc: Loc::File(file_no, l, r), name: "default".to_string()},
}

SolIdentifierNamespace: Expression = {
    SolIdentifier => Expression::Variable(<>),
    <l:@L> <e:SolIdentifierNamespace> "." <id:SolIdentifier> <r:@R> => {
        Expression::MemberAccess(Loc::File(file_no, l, r), Box::new(e), id)
    }
}

VariableDeclaration: VariableDeclaration = {
    <l:@L> <ty:Precedence0> <storage:StorageLocation?> <name:SolIdentifier> <r:@R> => VariableDeclaration {
        loc: Loc::File(file_no, l, r), ty, storage, name
    },
}

StructDefinition: Box<StructDefinition> = {
    <l:@L> "struct" <name:SolIdentifier> "{" <fields:(<VariableDeclaration> ";")*> "}" <r:@R> => {
        Box::new(StructDefinition{loc: Loc::File(file_no, l, r), name, fields})
    }
}

ContractTy: ContractTy = {
    <l:@L> "abstract" "contract" <r:@R> => ContractTy::Abstract(Loc::File(file_no, l, r)),
    <l:@L> "contract" <r:@R> => ContractTy::Contract(Loc::File(file_no, l, r)),
    <l:@L> "interface" <r:@R> => ContractTy::Interface(Loc::File(file_no, l, r)),
    <l:@L> "library" <r:@R> => ContractTy::Library(Loc::File(file_no, l, r)),
}

ContractPart: ContractPart = {
    StructDefinition => ContractPart::StructDefinition(<>),
    EventDefinition => ContractPart::EventDefinition(<>),
    ErrorDefinition => ContractPart::ErrorDefinition(<>),
    EnumDefinition => ContractPart::EnumDefinition(<>),
    VariableDefinition => ContractPart::VariableDefinition(<>),
    FunctionDefinition => ContractPart::FunctionDefinition(<>),
    ModifierDefinition => ContractPart::FunctionDefinition(<>),
    ConstructorDefinition => ContractPart::FunctionDefinition(<>),
    TypeDefinition => ContractPart::TypeDefinition(<>),
    <l:@L> <c:DocComment> <r:@R> => {
        ContractPart::DocComment(DocComment { loc: Loc::File(file_no, l, r), ty: c.0, comment: c.1.to_string()})
    },
    <l:@L> ";" <r:@R> => ContractPart::StraySemicolon(Loc::File(file_no, l, r)),
    Using => ContractPart::Using(<>),
}

Bases: Vec<Base> = {
    => Vec::new(),
    "is" <CommaOne<Base>> => <>,
}

Base: Base = {
    <l:@L> <name:SolIdentifierNamespace> <args:("(" <Comma<Expression>> ")")?> <r:@R> => Base {
        loc: Loc::File(file_no, l, r),
        name,
        args
    }
}

ContractDefinition: Box<ContractDefinition> = {
    <l:@L> <ty:ContractTy> <name:SolIdentifier> <base:Bases> <r:@R>
    "{" <parts:(<ContractPart>)*> "}" => {
        Box::new(ContractDefinition{loc: Loc::File(file_no, l, r), ty, name, base, parts})
    }
}

EventParameter: EventParameter = {
    <l:@L> <ty:Precedence0> <i:"indexed"?> <name:SolIdentifier?> <r:@R> => EventParameter{
        loc: Loc::File(file_no, l, r), ty, indexed: i.is_some(), name
    }
}

ErrorParameter: ErrorParameter = {
    <l:@L> <ty:Precedence0> <name:SolIdentifier?> <r:@R> => ErrorParameter{
        loc: Loc::File(file_no, l, r), ty, name
    }
}

EventDefinition: Box<EventDefinition> = {
    <l:@L> "event" <name:SolIdentifier> "(" <v:Comma<EventParameter>> ")" <a:"anonymous"?> <r:@R> ";" => {
        Box::new(EventDefinition{
            loc: Loc::File(file_no, l, r), name, fields: v, anonymous: a.is_some()
        })
    },
}

ErrorDefinition: Box<ErrorDefinition> = {
    <l:@L> "error" <name:SolIdentifier> "(" <v:Comma<ErrorParameter>> ")" <r:@R> ";" => {
        Box::new(ErrorDefinition{
            loc: Loc::File(file_no, l, r), name, fields: v
        })
    },
}

EnumDefinition: Box<EnumDefinition> = {
    <l:@L> "enum" <name:SolIdentifier> "{" <values:Comma<SolIdentifier>> "}" <r:@R> => {
        Box::new(EnumDefinition{loc: Loc::File(file_no, l, r), name, values})
    }
}

VariableDefinition: Box<VariableDefinition> = {
    <l:@L> <ty:NoFunctionTyPrecedence0> <attrs:VariableAttribute*> <name:SolIdentifier> <e:("=" <Expression>)?> <r:@R> ";" => {
        Box::new(VariableDefinition{
            loc: Loc::File(file_no, l, r), ty, attrs, name, initializer: e,
        })
    },
    // attributes cause shift-reduce errors with function type, since a function type contract variable can be declare as
    // contract foo {
    //     // f is a variable with internal visibility referencing an external function
    //     function() external internal f;
    // }
    <l:@L> <ty:FunctionTyPrecedence0> <name:SolIdentifier> <e:("=" <Expression>)?> <r:@R> ";" => {
        Box::new(VariableDefinition{
            loc: Loc::File(file_no, l, r), ty, attrs: Vec::new(), name, initializer: e,
        })
    }
}

TypeDefinition: Box<TypeDefinition> = {
    <l:@L> "type" <name:SolIdentifier> "is" <ty:Precedence0> <r:@R> ";" => {
        Box::new(TypeDefinition{
            loc: Loc::File(file_no, l, r), name, ty
        })
    },
}

Visibility: Visibility = {
    <l:@L> "public" <r:@R> => Visibility::Public(Some(Loc::File(file_no, l, r))),
    <l:@L> "external" <r:@R> => Visibility::External(Some(Loc::File(file_no, l, r))),
    <l:@L> "internal" <r:@R> => Visibility::Internal(Some(Loc::File(file_no, l, r))),
    <l:@L> "private" <r:@R> => Visibility::Private(Some(Loc::File(file_no, l, r))),
}

VariableAttribute: VariableAttribute = {
    Visibility => VariableAttribute::Visibility(<>),
    <l:@L> "constant" <r:@R> => VariableAttribute::Constant(Loc::File(file_no, l, r)),
    <l:@L> "immutable" <r:@R> => VariableAttribute::Immutable(Loc::File(file_no, l, r)),
    <l:@L> "override" <r:@R> => VariableAttribute::Override(Loc::File(file_no, l, r))
}

Expression: Expression = {
    Precedence14,
}

Precedence14: Expression = {
    <l:Precedence13> <a:@L> "=" <b:@R> <r:Precedence14> => Expression::Assign(Loc::File(file_no, a, b), Box::new(l), Box::new(r)),
    <l:Precedence13> <a:@L> "|=" <b:@R> <r:Precedence14> => Expression::AssignOr(Loc::File(file_no, a, b), Box::new(l), Box::new(r)),
    <l:Precedence13> <a:@L> "^=" <b:@R> <r:Precedence14> => Expression::AssignXor(Loc::File(file_no, a, b), Box::new(l), Box::new(r)),
    <l:Precedence13> <a:@L> "&=" <b:@R> <r:Precedence14> => Expression::AssignAnd(Loc::File(file_no, a, b), Box::new(l), Box::new(r)),
    <l:Precedence13> <a:@L> "<<=" <b:@R> <r:Precedence14> => Expression::AssignShiftLeft(Loc::File(file_no, a, b), Box::new(l), Box::new(r)),
    <l:Precedence13> <a:@L> ">>=" <b:@R> <r:Precedence14> => Expression::AssignShiftRight(Loc::File(file_no, a, b), Box::new(l), Box::new(r)),
    <l:Precedence13> <a:@L> "+=" <b:@R> <r:Precedence14> => Expression::AssignAdd(Loc::File(file_no, a, b), Box::new(l), Box::new(r)),
    <l:Precedence13> <a:@L> "-=" <b:@R> <r:Precedence14> => Expression::AssignSubtract(Loc::File(file_no, a, b), Box::new(l), Box::new(r)),
    <l:Precedence13> <a:@L> "*=" <b:@R> <r:Precedence14> => Expression::AssignMultiply(Loc::File(file_no, a, b), Box::new(l), Box::new(r)),
    <l:Precedence13> <a:@L> "/=" <b:@R> <r:Precedence14> => Expression::AssignDivide(Loc::File(file_no, a, b), Box::new(l), Box::new(r)),
    <l:Precedence13> <a:@L> "%=" <b:@R> <r:Precedence14> => Expression::AssignModulo(Loc::File(file_no, a, b), Box::new(l), Box::new(r)),
    <c:Precedence13> <a:@L> "?" <l:Precedence14> ":" <b:@R> <r:Precedence14> => Expression::Ternary(Loc::File(file_no, a, b), Box::new(c), Box::new(l), Box::new(r)),
    Precedence13,
}

Precedence13: Expression = {
    <l:Precedence13> <a:@L> "||" <b:@R> <r:Precedence12> => Expression::Or(Loc::File(file_no, a, b), Box::new(l), Box::new(r)),
    Precedence12,
}

Precedence12: Expression = {
    <l:Precedence12> <a:@L> "&&" <b:@R> <r:Precedence11> => Expression::And(Loc::File(file_no, a, b), Box::new(l), Box::new(r)),
    Precedence11,
}

Precedence11: Expression = {
    <l:Precedence11> <a:@L> "==" <b:@R> <r:Precedence10> => Expression::Equal(Loc::File(file_no, a, b), Box::new(l), Box::new(r)),
    <l:Precedence11> <a:@L> "!=" <b:@R> <r:Precedence10> => Expression::NotEqual(Loc::File(file_no, a, b), Box::new(l), Box::new(r)),
    Precedence10,
}

Precedence10: Expression = {
    <l:Precedence10> <a:@L> "<" <b:@R> <r:Precedence9> => Expression::Less(Loc::File(file_no, a, b), Box::new(l), Box::new(r)),
    <l:Precedence10> <a:@L> ">" <b:@R> <r:Precedence9> => Expression::More(Loc::File(file_no, a, b), Box::new(l), Box::new(r)),
    <l:Precedence10> <a:@L> "<=" <b:@R> <r:Precedence9> => Expression::LessEqual(Loc::File(file_no, a, b), Box::new(l), Box::new(r)),
    <l:Precedence10> <a:@L> ">=" <b:@R> <r:Precedence9> => Expression::MoreEqual(Loc::File(file_no, a, b), Box::new(l), Box::new(r)),
    Precedence9,
}

Precedence9: Expression = {
    <l:Precedence9> <a:@L> "|" <b:@R> <r:Precedence8> => Expression::BitwiseOr(Loc::File(file_no, a, b), Box::new(l), Box::new(r)),
    Precedence8,
}

Precedence8: Expression = {
    <l:Precedence8> <a:@L> "^" <b:@R> <r:Precedence7> => Expression::BitwiseXor(Loc::File(file_no, a, b), Box::new(l), Box::new(r)),
    Precedence7,
}

Precedence7: Expression = {
    <l:Precedence7> <a:@L> "&" <b:@R> <r:Precedence6> => Expression::BitwiseAnd(Loc::File(file_no, a, b), Box::new(l), Box::new(r)),
    Precedence6,
}

Precedence6: Expression = {
    <l:Precedence6> <a:@L> "<<" <b:@R> <r:Precedence5> => Expression::ShiftLeft(Loc::File(file_no, a, b), Box::new(l), Box::new(r)),
    <l:Precedence6> <a:@L> ">>" <b:@R> <r:Precedence5> => Expression::ShiftRight(Loc::File(file_no, a, b), Box::new(l), Box::new(r)),
    Precedence5,
}

Precedence5: Expression = {
    <l:Precedence5> <a:@L> "+" <b:@R> <r:Precedence4> => Expression::Add(Loc::File(file_no, a, b), Box::new(l), Box::new(r)),
    <l:Precedence5> <a:@L> "-" <b:@R> <r:Precedence4> => Expression::Subtract(Loc::File(file_no, a, b), Box::new(l), Box::new(r)),
    Precedence4,
}

Precedence4: Expression = {
    <l:Precedence4> <a:@L> "*" <b:@R> <r:Precedence3> => Expression::Multiply(Loc::File(file_no, a, b), Box::new(l), Box::new(r)),
    <l:Precedence4> <a:@L> "/" <b:@R> <r:Precedence3> => Expression::Divide(Loc::File(file_no, a, b), Box::new(l), Box::new(r)),
    <l:Precedence4> <a:@L> "%" <b:@R> <r:Precedence3> => Expression::Modulo(Loc::File(file_no, a, b), Box::new(l), Box::new(r)),
    Precedence3,
}

Precedence3: Expression = {
    <l:Precedence2> <a:@L> "**" <b:@R> <r:Precedence3> => Expression::Power(Loc::File(file_no, a, b), Box::new(l), Box::new(r)),
    Precedence2,
}

Precedence2: Expression = {
    <a:@L> "!" <b:@R> <e:Precedence2> => Expression::Not(Loc::File(file_no, a, b), Box::new(e)),
    <a:@L> "~" <b:@R> <e:Precedence2> => Expression::Complement(Loc::File(file_no, a, b), Box::new(e)),
    <a:@L> "delete" <b:@R> <e:Precedence2> => Expression::Delete(Loc::File(file_no, a, b), Box::new(e)),
    <a:@L> "new" <call:FunctionCall> <b:@R> => Expression::New(Loc::File(file_no, a, b), Box::new(call)),
    <a:@L> "++" <b:@R> <e:Precedence2> => Expression::PreIncrement(Loc::File(file_no, a, b), Box::new(e)),
    <a:@L> "--" <b:@R> <e:Precedence2> => Expression::PreDecrement(Loc::File(file_no, a, b), Box::new(e)),
    <a:@L> "+" <e:Precedence2> <b:@R>  => Expression::UnaryPlus(Loc::File(file_no, a, b), Box::new(e)),
    <a:@L> "-" <e:Precedence2> <b:@R> => Expression::UnaryMinus(Loc::File(file_no, a, b), Box::new(e)),
    <l:@L> "error" <r:@R> => Expression::Variable(Identifier{loc: Loc::File(file_no, l, r), name: "error".to_string()}),
    <l:@L> "revert" <r:@R> => Expression::Variable(Identifier{loc: Loc::File(file_no, l, r), name: "revert".to_string()}),
    Precedence0,
}

NamedArgument: NamedArgument = {
    <l:@L> <name:SolIdentifier> ":" <expr:Expression> <r:@R> => {
        NamedArgument{ loc: Loc::File(file_no, l, r), name, expr }
    }
}

FunctionCall: Expression = {
    <a:@L> <i:FunctionCallPrecedence> "(" <v:Comma<Expression>> ")" <b:@R> => {
        Expression::FunctionCall(Loc::File(file_no, a, b), Box::new(i), v)
    },
    <i:FunctionCallPrecedence> <l:@L> <block:BlockStatement> <r:@R> => {
        Expression::FunctionCallBlock(Loc::File(file_no, l, r), Box::new(i), Box::new(block))
    },
    <a:@L> <i:FunctionCallPrecedence> "(" "{" <v:Comma<NamedArgument>> "}" ")" <b:@R> => {
        Expression::NamedFunctionCall(Loc::File(file_no, a, b), Box::new(i), v)
    },
}

FunctionCallPrecedence: Expression = {
    NoFunctionTyPrecedence0,
    <l:@L> "type" <r:@R> => Expression::Variable(Identifier{loc: Loc::File(file_no, l, r), name: "type".to_string()}),
}

Precedence0: Expression = {
    NoFunctionTyPrecedence0,
    FunctionTyPrecedence0
}

FunctionTyPrecedence0: Expression = {
    <l:@L> <ty:FunctionType> <r:@R> => Expression::Type(Loc::File(file_no, l, r), ty),
}

NoFunctionTyPrecedence0: Expression = {
    <a:@L> <e:Precedence0> "++" <b:@R> => Expression::PostIncrement(Loc::File(file_no, a, b), Box::new(e)),
    <a:@L> <e:Precedence0> "--" <b:@R> => Expression::PostDecrement(Loc::File(file_no, a, b), Box::new(e)),
    <FunctionCall> => <>,
    <a:@L> <e:Precedence0> "[" <i:Expression?> "]" <b:@R> => Expression::ArraySubscript(Loc::File(file_no, a, b), Box::new(e), box_option(i)),
    <a:@L> <e:Precedence0> "[" <l:Expression?> ":" <r:Expression?> "]" <b:@R> => Expression::ArraySlice(Loc::File(file_no, a, b), Box::new(e), box_option(l), box_option(r)),
    <a:@L> <e:Precedence0> "." <i:SolIdentifier> <b:@R> => Expression::MemberAccess(Loc::File(file_no, a, b), Box::new(e), i),
    // Solidity has ".address" members on external function types. Address is a keyword, so special casing needed
    <a:@L> <e:Precedence0> "." <al:@L> "address" <b:@R> => {
        Expression::MemberAccess(Loc::File(file_no, a, b), Box::new(e),
            Identifier { loc: Loc::File(file_no, al, b), name: "address".to_string() })
    },
    <a:@L> "true" <b:@R> => Expression::BoolLiteral(Loc::File(file_no, a, b), true),
    <a:@L> "false" <b:@R> => Expression::BoolLiteral(Loc::File(file_no, a, b), false),
    <StringLiteral+> => Expression::StringLiteral(<>),
    <HexLiteral+> => Expression::HexLiteral(<>),
    <l:@L> <a:address> <r:@R> => {
        let v = a.to_string();
        let address_len = a.len() - 9;

        Expression::AddressLiteral(Loc::File(file_no, l, r), a.chars().skip(8).filter(|c|  *c != '"' && *c != '\'').collect() )
    },
    <l:@L> <ty:NoFunctionType> <r:@R> => Expression::Type(Loc::File(file_no, l, r), ty),
    <a:@L> "[" <v:CommaOne<Expression>> "]" <b:@R> => {
        Expression::ArrayLiteral(Loc::File(file_no, a, b), v)
    },
    <SolNoErrorIdentifier> => Expression::Variable(<>),
    <l:@L> <e:Precedence0> <u:Unit> <r:@R> => Expression::Unit(Loc::File(file_no, l, r), Box::new(e), u),
<<<<<<< HEAD
    <l:@L> <n:number> <r:@R> =>? {
        let base: String = n.0.chars().filter(|v| *v != '_').collect();
        let exp: String = n.1.chars().filter(|v| *v != '_').collect();

        let base = BigInt::from_str(&base)
            .map_err(|err| ParseError::User { error:LexicalError::InvalidBigInt(Loc::File(file_no, l, r), err)})?;

        let n = if exp.is_empty() {
            base
        } else {
            let b10 = BigInt::from_str("10").unwrap();

            if exp.starts_with('-') {
                let exp = b10.pow(BigUint::from_str(&exp[1..])
                    .map_err(|err| ParseError::User { error:LexicalError::InvalidBigInt(Loc::File(file_no, l, r), err)})?);
                let res = BigRational::new(base, exp);

                if res.is_integer() {
                    res.to_integer()
                } else {
                    return Ok(Expression::RationalNumberLiteral(Loc::File(file_no, l, r), res));
                }
            } else {
                let exp = b10.pow(BigUint::from_str(&exp)
                    .map_err(|err| ParseError::User { error:LexicalError::InvalidBigInt(Loc::File(file_no, l, r), err)})?);

                base.mul(exp)
            }
        };

        Ok(Expression::NumberLiteral(Loc::File(file_no, l, r), n))
=======
    <l:@L> <n:number> <r:@R> => {
        let integer: String = n.0.chars().filter(|v| *v != '_').collect();
        let exp: String = n.1.chars().filter(|v| *v != '_').collect();

        Expression::NumberLiteral(Loc::File(file_no, l, r), integer, exp)
>>>>>>> a1bb3c8b
    },
    <l:@L> <n:rational> <r:@R> => {
        let integer: String = n.0.chars().filter(|v| *v != '_').collect();
        let fraction: String = n.1.chars().filter(|v| *v != '_').collect();
        let exp: String = n.2.chars().filter(|v| *v != '_').collect();

        Expression::RationalNumberLiteral(Loc::File(file_no, l, r), integer, fraction, exp)
    },
    <l:@L> <n:hexnumber> <r:@R> => {
        Expression::HexNumberLiteral(Loc::File(file_no, l, r), n.to_owned())
    },
    <l:@L> <a:ParameterList> <r:@R> => {
        if a.len() == 1 {
            if let Some(Parameter{ ty, storage: None, name: None, .. }) = &a[0].1 {
                // this means "(" Expression ")"
                return ty.clone();
            }
        }

        Expression::List(Loc::File(file_no, l, r), a)
    },
    <@L> "this" <@R> => Expression::This(Loc::File(file_no, <>)),
}

Unit: Unit = {
    <@L> "seconds" <@R> => Unit::Seconds(Loc::File(file_no, <>)),
    <@L> "minutes" <@R> => Unit::Minutes(Loc::File(file_no, <>)),
    <@L> "hours" <@R> => Unit::Hours(Loc::File(file_no, <>)),
    <@L> "days" <@R> => Unit::Days(Loc::File(file_no, <>)),
    <@L> "weeks" <@R> => Unit::Weeks(Loc::File(file_no, <>)),
    <@L> "wei" <@R> => Unit::Wei(Loc::File(file_no, <>)),
    <@L> "gwei" <@R> => Unit::Gwei(Loc::File(file_no, <>)),
    <@L> "ether" <@R> => Unit::Ether(Loc::File(file_no, <>)),
}

StringLiteral: StringLiteral = {
    <l:@L> <s:string> <r:@R> => {
        StringLiteral{ loc: Loc::File(file_no, l, r), string: s.to_string() }
    }
}

HexLiteral: HexLiteral = {
    <l:@L> <s:hexstring> <r:@R> => {
        let v = s.to_string();
        let hex_len = v.len() - 5;

        HexLiteral{ loc: Loc::File(file_no, l, r), hex: v.chars().skip(4).filter(|c| *c != '_' && *c != '"' && *c != '\'').collect() }
    }
}

// A parameter list is used for function arguments, returns, and destructuring statements.
// In destructuring statements, parameters can be optional. So, we make parameters optional
// and as an added bonus we can generate error messages about missing parameters/returns
// to functions
Parameter: Parameter = {
    <l:@L> <ty:Expression> <storage:StorageLocation?> <name:SolIdentifier?> <r:@R> => {
        let loc = Loc::File(file_no, l, r);
        Parameter{loc, ty, storage, name}
    }
}

OptParameter: (Loc, Option<Parameter>) = {
    <l:@L> <p:Parameter?> <r:@R> => (Loc::File(file_no, l, r), p),
}

ParameterList: Vec<(Loc, Option<Parameter>)> = {
    "(" ")" => Vec::new(),
    "(" <l:@L> <p:Parameter> <r:@R> ")" => vec!((Loc::File(file_no, l, r), Some(p))),
    "(" <CommaTwo<OptParameter>> ")" => <>,
}

Mutability: Mutability = {
    <l:@L> "pure" <r:@R> => Mutability::Pure(Loc::File(file_no, l, r)),
    <l:@L> "constant" <r:@R> => Mutability::Constant(Loc::File(file_no, l, r)),
    <l:@L> "view" <r:@R> => Mutability::View(Loc::File(file_no, l, r)),
    <l:@L> "payable" <r:@R> => Mutability::Payable(Loc::File(file_no, l, r)),
}

FunctionAttribute: FunctionAttribute = {
    Mutability => FunctionAttribute::Mutability(<>),
    Visibility => FunctionAttribute::Visibility(<>),
    <l:@L> "immutable" <r:@R> => FunctionAttribute::Immutable(Loc::File(file_no, l, r)),
    <l:@L> "virtual" <r:@R> => FunctionAttribute::Virtual(Loc::File(file_no, <>)),
    <l:@L> "override" <r:@R> => FunctionAttribute::Override(Loc::File(file_no, <>), Vec::new()),
    <l:@L> "override" "(" <list:CommaOne<SolIdentifier>> ")" <r:@R> => FunctionAttribute::Override(Loc::File(file_no, l, r), list),
    <l:@L> <base:Base> <r:@R> => FunctionAttribute::BaseOrModifier(Loc::File(file_no, l, r), base),
}

// Modifier and function have special case
FunctionTy: FunctionTy = {
    "fallback" => FunctionTy::Fallback,
    "receive" => FunctionTy::Receive,
    "constructor" => FunctionTy::Constructor,
}

BlockStatementOrSemiColon: Option<Statement> = {
    <@L> <@R> ";" => None,
    BlockStatement => Some(<>),
}

returns: Option<Loc> = {
    "returns" => None,
    <l:@L> "return" <r:@R> => Some(Loc::File(file_no, l, r)),
}

// Modifiers can't have attributes or return values, but we parse them anyway so we can give nice
// error messages. The parameter list is optional
ModifierDefinition: Box<FunctionDefinition> = {
    <l:@L> "modifier" <nl:@L> <name:SolIdentifier> <nr:@R> <params:ParameterList?>
    <attributes:FunctionAttribute*>
    <returns:(returns ParameterList)?> <r:@R> <body:BlockStatementOrSemiColon> => {
        let params = params.unwrap_or(Vec::new());
        let (return_not_returns, returns) = returns.unwrap_or((None, Vec::new()));

        Box::new(FunctionDefinition{
            loc: Loc::File(file_no, l, r),
            ty: FunctionTy::Modifier,
            name: Some(name),
            name_loc: Loc::File(file_no, nl, nr),
            params,
            attributes,
            return_not_returns,
            returns,
            body,
        })
    },
}

ConstructorDefinition: Box<FunctionDefinition> = {
    <l:@L> <ty:FunctionTy> <nl:@L> <name:SolIdentifier?> <nr:@R> <params:ParameterList>
    <attributes:FunctionAttribute*>
    <returns:(returns ParameterList)?> <r:@R> <body:BlockStatementOrSemiColon> => {
        let (return_not_returns, returns) = returns.unwrap_or((None, Vec::new()));

        Box::new(FunctionDefinition{
            loc: Loc::File(file_no, l, r),
            ty,
            name,
            name_loc: Loc::File(file_no, nl, nr),
            params,
            attributes,
            return_not_returns,
            returns,
            body,
        })
    },
}

FunctionDefinition: Box<FunctionDefinition> = {
    <l:@L> "function" <nl:@L> <name:SolIdentifier> <nr:@R> <params:ParameterList>
    <attributes:FunctionAttribute*>
    <returns:(returns ParameterList)?> <r:@R> <body:BlockStatementOrSemiColon> => {
        let (return_not_returns, returns) = returns.unwrap_or((None, Vec::new()));

        Box::new(FunctionDefinition{
            loc: Loc::File(file_no, l, r),
            ty: FunctionTy::Function,
            name: Some(name),
            name_loc: Loc::File(file_no, nl, nr),
            params,
            attributes,
            return_not_returns,
            returns,
            body,
        })
    },
    // Old-style fallback function without name. Sema will give a nice error message
    // with some instructions how to update your syntax
    <l:@L> <ft:FunctionType> <r:@R> <body:BlockStatementOrSemiColon> => {
        match ft {
            // we're dropping the trailing attributes, but this production is for
            // generating an error messages
            Type::Function { params, attributes, returns, .. } => {
                Box::new(FunctionDefinition{
                    loc: Loc::File(file_no, l, r),
                    ty: FunctionTy::Function,
                    name: None,
                    name_loc: Loc::File(file_no, l, r),
                    params,
                    attributes,
                    return_not_returns: None,
                    returns: match returns {
                        Some((returns, _)) => returns,
                        None => Vec::new(),
                    },
                    body,
                })
            },
            _ => unreachable!(),
        }
    }
}

Using: Box<Using> = {
    <l:@L> "using" <list:UsingList> "for" <ty:Precedence0> <global:SolIdentifier?> <r:@R> ";" => Box::new(Using {
        loc: Loc::File(file_no, l, r),
        list,
        ty: Some(ty),
        global,
    }),
    <l:@L> "using" <list:UsingList> "for" "*" <global:SolIdentifier?> <r:@R> ";" => Box::new(Using {
        loc: Loc::File(file_no, l, r),
        list,
        ty: None,
        global,
    }),
}

UsingList: UsingList = {
    SolIdentifierNamespace => UsingList::Library(<>),
    "{" <Comma<SolIdentifierNamespace>> "}" => UsingList::Functions(<>),
}

BlockStatement: Statement = {
    <l:@L> "{" <statements:Statement*> "}" <r:@R> => {
        Statement::Block { loc: Loc::File(file_no, l, r), unchecked: false, statements }
    },
    <l:@L> "{" <v:CommaOne<NamedArgument>> "}" <r:@R> => Statement::Args(Loc::File(file_no, l, r), v),
}

OpenStatement: Statement = {
    <l:@L> "if" "(" <cond:Expression> ")" <body:Statement> <r:@R> => {
        Statement::If(Loc::File(file_no, l, r), cond, Box::new(body), None)
    },
    <l:@L> "if" "(" <cond:Expression> ")" <body:ClosedStatement> "else" <o:OpenStatement> <r:@R> => {
        Statement::If(Loc::File(file_no, l, r), cond, Box::new(body), Some(Box::new(o)))
    },
    <l:@L> "for" "(" <b:SimpleStatement?> ";" <c:Expression?> ";" <n:SimpleStatement?> ")" <block:OpenStatement> <r:@R> => {
        Statement::For(Loc::File(file_no, l, r), box_option(b), box_option(c), box_option(n), Some(Box::new(block)))
    },
    <l:@L> "while" "(" <e:Expression> ")" <b:OpenStatement> <r:@R> => {
        Statement::While(Loc::File(file_no, l, r), e, Box::new(b))
    }
}

ClosedStatement: Statement = {
    NonIfStatement,
    <l:@L> "if" "(" <cond:Expression> ")" <body:ClosedStatement> "else" <o:ClosedStatement> <r:@R> => {
        Statement::If(Loc::File(file_no, l, r), cond, Box::new(body), Some(Box::new(o)))
    },
    <l:@L> "while" "(" <e:Expression> ")" <b:ClosedStatement> <r:@R> => {
        Statement::While(Loc::File(file_no, l, r), e, Box::new(b))
    },
    <l:@L> "for" "(" <b:SimpleStatement?> ";" <c:Expression?> ";" <n:SimpleStatement?> ")" <block:ClosedStatement> <r:@R> => {
        Statement::For(Loc::File(file_no, l, r), box_option(b), box_option(c), box_option(n), Some(Box::new(block)))
    },
    <l:@L> "for" "(" <b:SimpleStatement?> ";" <c:Expression?> ";" <n:SimpleStatement?> ")" <r:@R> ";" => {
        Statement::For(Loc::File(file_no, l, r), box_option(b), box_option(c), box_option(n), None)
    }
}

Statement: Statement = {
    OpenStatement,
    ClosedStatement,
    <l:@L> <c:DocComment> <r:@R> => {
        Statement::DocComment(DocComment { loc: Loc::File(file_no, l, r), ty: c.0, comment: c.1.to_string()})
    }
}

SimpleStatement: Statement = {
    <l:@L> <v:VariableDeclaration> <e:("=" <Expression>)?> <r:@R> => {
        Statement::VariableDefinition(Loc::File(file_no, l, r), v, e)
    },
    <l:@L> <e:Expression> <r:@R> => {
        Statement::Expression(Loc::File(file_no, l, r), e)
    }
}

CatchClause: CatchClause = {
    <l:@L> "catch" <param:("(" <Parameter> ")")?> <block:BlockStatement> <r:@R> => {
        CatchClause::Simple(Loc::File(file_no, l, r), param, block)
    },
    <l:@L> "catch" <id:SolIdentifier> "(" <param:Parameter> ")" <block:BlockStatement> <r:@R> => {
        CatchClause::Named(Loc::File(file_no, l, r), id, param, block)
    }
}

TryReturns: (Vec<(Loc, Option<Parameter>)>, Box<Statement>) = {
    "returns" <list:ParameterList> <ok:BlockStatement> => (list, Box::new(ok))
}

TryExpression: Expression = {
    <a:@L> "new" <call:FunctionCall> <b:@R> => Expression::New(Loc::File(file_no, a, b), Box::new(call)),
    FunctionCall
}

NonIfStatement: Statement = {
    BlockStatement => <>,
    <l:@L> "unchecked" "{" <statements:Statement*> "}" <r:@R> => {
        Statement::Block { loc: Loc::File(file_no, l, r), unchecked: true, statements }
    },
    <l:@L> "assembly" <dialect:StringLiteral?> <block:YulBlock> <r:@R> => {
        Statement::Assembly {
            loc: Loc::File(file_no, l, r),
            dialect: dialect.map(|dialect| dialect.to_owned()),
            block
        }
    },
    <SimpleStatement> ";" => <>,
    <l:@L> "do" <b:Statement> "while" "(" <e:Expression> ")" <r:@R> ";" => {
        Statement::DoWhile(Loc::File(file_no, l, r), Box::new(b), e)
    },
    <l:@L> "continue" <r:@R> ";" => {
        Statement::Continue(Loc::File(file_no, l, r))
    },
    <l:@L> "break" <r:@R> ";" => {
        Statement::Break(Loc::File(file_no, l, r))
    },
    <l:@L> "return" <r:@R> ";" => {
        Statement::Return(Loc::File(file_no, l, r), None)
    },
    <l:@L> "return" <e:Expression> <r:@R> ";" => {
        Statement::Return(Loc::File(file_no, l, r), Some(e))
    },
    <l:@L> "try" <e:TryExpression> <returns:TryReturns?> <clauses:CatchClause+> <r:@R> => {
        Statement::Try(Loc::File(file_no, l, r), e, returns, clauses)
    },
    <l:@L> "emit" <ty:FunctionCall> <r:@R> ";" => {
        Statement::Emit(Loc::File(file_no, l, r), ty)
    },
    <l:@L> "revert" <error:SolIdentifierNamespace?> "(" <v:Comma<Expression>> ")" <r:@R> ";" => {
        Statement::Revert(Loc::File(file_no, l, r), error, v)
    },
    <l:@L> "revert" <error:SolIdentifierNamespace?> "(" "{" <v:Comma<NamedArgument>> "}" ")" <r:@R> ";" => {
        Statement::RevertNamedArgs(Loc::File(file_no, l, r), error, v)
    },
}

YulIdentifier: Identifier = {
    <l:@L> <n:identifier> <r:@R> => Identifier{loc: Loc::File(file_no, l, r), name: n.to_string()},
    <l:@L> "return" <r:@R> => Identifier{loc: Loc::File(file_no, l, r), name: "return".to_string()},
    <l:@L> "revert" <r:@R> => Identifier{loc: Loc::File(file_no, l, r), name: "revert".to_string()},
    <l:@L> "bool" <r:@R> => Identifier{loc: Loc::File(file_no, l, r), name: "bool".to_string()},
    <l:@L> "address" <r:@L> => Identifier{loc: Loc::File(file_no, l, r), name: "address".to_string()},
    <l:@L> "byte" <r:@L> => Identifier{loc: Loc::File(file_no, l, r), name: "byte".to_string()},
}

YulStatement: YulStatement = {
    <YulBlock> => YulStatement::Block(<>),
    <YulVariableDeclaration> => <>,
    <YulAssignment> => <>,
    <YulFunctionCall> => YulStatement::FunctionCall(Box::new(<>)),
    <YulIf> => <>,
    <YulFor> => <>,
    <YulSwitch> => <>,
    <YulFunctionDefinition> => <>,
    <l:@L> "leave" <r:@R> => {
        YulStatement::Leave(Loc::File(file_no, l, r))
    },
    <l:@L> "break" <r:@R> => {
        YulStatement::Break(Loc::File(file_no, l, r))
    },
    <l:@L> "continue" <r:@R> => {
        YulStatement::Continue(Loc::File(file_no, l, r))
    },
}

YulBlock: YulBlock = {
    <l:@L> "{" <statements:YulStatement*> "}" <r:@R> => YulBlock{loc: Loc::File(file_no, l, r), statements},
}

YulLiteral: YulExpression = {
    <a:@L> "true" <t_type:(":" <YulIdentifier>)?> <b:@R> => YulExpression::BoolLiteral(Loc::File(file_no, a, b), true, t_type),
    <a:@L> "false" <t_type:(":" <YulIdentifier>)?> <b:@R> => YulExpression::BoolLiteral(Loc::File(file_no, a, b), false, t_type),
    <l:@L> <n:number> <t_type:(":" <YulIdentifier>)?> <r:@R> => {
        let integer: String = n.0.chars().filter(|v| *v != '_').collect();
        let exp: String = n.1.chars().filter(|v| *v != '_').collect();

        YulExpression::NumberLiteral(Loc::File(file_no, l, r), integer, exp, t_type)
    },
    <l:@L> <n:hexnumber> <t_type:(":" <YulIdentifier>)?> <r:@R> => {
        YulExpression::HexNumberLiteral(Loc::File(file_no, l, r), n.to_owned(), t_type)
    },
    <l:@L> <s:hexstring> <t_type:(":" <YulIdentifier>)?> <r:@R> => {
        let v = s.to_string();
        let hex_len = v.len() - 5;
        YulExpression::HexStringLiteral(HexLiteral{ loc: Loc::File(file_no, l, r), hex: v.chars().skip(4).filter(|c| *c != '_' && *c != '"' && *c != '\'').collect()},
        t_type)
    },
    <str:StringLiteral> <t_type:(":" <YulIdentifier>)?> => {
        YulExpression::StringLiteral(str, t_type)
    },
}

YulFunctionCall: YulFunctionCall = {
    <l:@L> <id:YulIdentifier> "(" <arguments:Comma<YulExpression>> ")" <r:@R> =>
     YulFunctionCall{loc: Loc::File(file_no, l, r), id, arguments}
}

YulPath: YulExpression = {
 <YulIdentifier> => YulExpression::Variable(<>),
 <l:@L> <array:YulPath> "." <member:YulIdentifier> <r:@R> => {
         YulExpression::Member(Loc::File(file_no, l, r), Box::new(array), member)
     },
}

YulExpression: YulExpression = {
    <YulPath> => <>,
    <YulFunctionCall> => YulExpression::FunctionCall(Box::new(<>)),
    <YulLiteral> => <>,
}

YulFunctionDefinition: YulStatement = {
    <l:@L> "function" <name: YulIdentifier> "(" <params: YulTypedIdentifierList?> ")" <returns:("->" <YulTypedIdentifierList>)?>
    <body: YulBlock> <r:@R> => {
        YulStatement::FunctionDefinition(Box::new(YulFunctionDefinition{
            loc: Loc::File(file_no, l, r),
            id: name,
            params: params.unwrap_or_default(),
            returns: returns.unwrap_or_default(),
            body
            }
          )
        )
 }

}

YulTypedIdentifierList: Vec<YulTypedIdentifier> = {
    CommaOne<<YulType>> => <>
}

YulType: YulTypedIdentifier = {
    <l:@L> <var_name:YulIdentifier> ":" <var_type:YulIdentifier> <r:@R> =>
       YulTypedIdentifier{
            loc: Loc::File(file_no, l, r),
            id: var_name, ty: Some(var_type)
       },
    <l:@L> <id:YulIdentifier> <r:@R> =>
       YulTypedIdentifier{loc: Loc::File(file_no, l, r), id, ty: None},
}

YulSwitch: YulStatement = {
    <l:@L> "switch" <condition:YulExpression> <default:YulSwitchDefault> <r:@R> =>
    YulStatement::Switch(YulSwitch{
        loc: Loc::File(file_no, l, r),
        condition,
        cases: Vec::new(),
        default: Some(default)
    }),
    <l:@L> "switch" <condition:YulExpression> <cases:YulSwitchCase+> <default:YulSwitchDefault?> <r:@R> =>
    YulStatement::Switch(YulSwitch{
        loc: Loc::File(file_no, l, r),
        condition,
        cases,
        default
    }),
}

YulSwitchDefault: YulSwitchOptions = {
    <l:@L> "default" <body:YulBlock> <r:@R> => {
        YulSwitchOptions::Default(Loc::File(file_no, l, r), body)
    }
}

YulSwitchCase: YulSwitchOptions = {
    <l:@L> "case" <case:YulLiteral> <body:YulBlock> <r:@R> => {
        YulSwitchOptions::Case(Loc::File(file_no, l, r), case, body)
    }
}

YulFor: YulStatement = {
    <l:@L> "for" <init:YulBlock> <cond:YulExpression> <post_iter:YulBlock> <body:YulBlock> <r:@R> => {
        YulStatement::For(YulFor{
            loc: Loc::File(file_no, l, r),
            init_block: init,
            condition: cond,
            post_block: post_iter,
            execution_block: body
        })
    },
}

YulIf: YulStatement = {
    <l:@L> "if" <cond:YulExpression> <body:YulBlock> <r:@R> => {
        YulStatement::If(Loc::File(file_no, l, r), cond, body)
    },
}

YulAssignment: YulStatement = {
 <l:@L> <paths:CommaOne<YulPath>> ":=" <expr:YulExpression> <r:@R> =>
 YulStatement::Assign(Loc::File(file_no, l, r), paths, expr)
}

YulVariableDeclaration: YulStatement = {
    <l:@L>  "let" <names:YulTypedIdentifierList> <expr:(":=" <YulExpression>)?> <r:@R> =>
    YulStatement::VariableDeclaration(Loc::File(file_no, l, r), names, expr),
}


Comma<T>: Vec<T> = {
    => Vec::new(),
    CommaOne<T> => <>,
};

CommaOne<T>: Vec<T> = {
    <e:T> <v:("," <T>)*> => {
        let mut v = v;
        v.insert(0, e);
        v
    }
};

CommaTwo<T>: Vec<T> = {
    <e:T> <v:("," <T>)+> => {
        let mut v = v;
        v.insert(0, e);
        v
    }
};

extern {
    type Location = usize;
    type Error = LexicalError;

    enum Token<'input> {
        identifier => Token::Identifier(<&'input str>),
        string => Token::StringLiteral(<&'input str>),
        hexstring => Token::HexLiteral(<&'input str>),
        address => Token::AddressLiteral(<&'input str>),
        number => Token::Number(<&'input str>, <&'input str>),
        rational => Token::RationalNumber(<&'input str>, <&'input str>, <&'input str>),
        hexnumber => Token::HexNumber(<&'input str>),
        ";" => Token::Semicolon,
        "{" => Token::OpenCurlyBrace,
        "}" => Token::CloseCurlyBrace,
        "(" => Token::OpenParenthesis,
        ")" => Token::CloseParenthesis,
        "=" => Token::Assign,
        "==" => Token::Equal,
        "=>" => Token::Arrow,
        "->" => Token::YulArrow,
        "|=" => Token::BitwiseOrAssign,
        "^=" => Token::BitwiseXorAssign,
        "&=" => Token::BitwiseAndAssign,
        "<<=" => Token::ShiftLeftAssign,
        ">>=" => Token::ShiftRightAssign,
        "+=" => Token::AddAssign,
        "-=" => Token::SubtractAssign,
        "*=" => Token::MulAssign,
        "/=" => Token::DivideAssign,
        "%=" => Token::ModuloAssign,
        "?" => Token::Question,
        ":" => Token::Colon,
        ":=" => Token::ColonAssign,
        "||" => Token::Or,
        "&&" => Token::And,
        "!=" => Token::NotEqual,
        "<" => Token::Less,
        "<=" => Token::LessEqual,
        ">" => Token::More,
        ">=" => Token::MoreEqual,
        "|" => Token::BitwiseOr,
        "&" => Token::BitwiseAnd,
        "^" => Token::BitwiseXor,
        "<<" => Token::ShiftLeft,
        ">>" => Token::ShiftRight,
        "+" => Token::Add,
        "-" => Token::Subtract,
        "*" => Token::Mul,
        "/" => Token::Divide,
        "%" => Token::Modulo,
        "**" => Token::Power,
        "!" => Token::Not,
        "~" => Token::Complement,
        "++" => Token::Increment,
        "--" => Token::Decrement,
        "[" => Token::OpenBracket,
        "]" => Token::CloseBracket,
        "." => Token::Member,
        "," => Token::Comma,
        DocComment => Token::DocComment(<CommentType>, <&'input str>),
        Uint => Token::Uint(<u16>),
        Int => Token::Int(<u16>),
        Bytes => Token::Bytes(<u8>),
        "byte" => Token::Byte,
        "struct" => Token::Struct,
        "memory" => Token::Memory,
        "calldata" => Token::Calldata,
        "storage" => Token::Storage,
        "import" => Token::Import,
        "contract" => Token::Contract,
        "pragma" => Token::Pragma,
        "bool" => Token::Bool,
        "address" => Token::Address,
        "string" => Token::String,
        "bytes" => Token::DynamicBytes,
        "delete" => Token::Delete,
        "new" => Token::New,
        "interface" => Token::Interface,
        "library" => Token::Library,
        "event" => Token::Event,
        "error" => Token::Error,
        "enum" => Token::Enum,
        "type" => Token::Type,
        "public" => Token::Public,
        "private" => Token::Private,
        "external" => Token::External,
        "internal" => Token::Internal,
        "constant" => Token::Constant,
        "true" => Token::True,
        "false" => Token::False,
        "pure" => Token::Pure,
        "view" => Token::View,
        "payable" => Token::Payable,
        "constructor" => Token::Constructor,
        "function" => Token::Function,
        "returns" => Token::Returns,
        "return" => Token::Return,
        "revert" => Token::Revert,
        "if" => Token::If,
        "for" => Token::For,
        "while" => Token::While,
        "else" => Token::Else,
        "do" => Token::Do,
        "continue" => Token::Continue,
        "break" => Token::Break,
        "throw" => Token::Throw,
        "emit" => Token::Emit,
        "anonymous" => Token::Anonymous,
        "indexed" => Token::Indexed,
        "mapping" => Token::Mapping,
        "try" => Token::Try,
        "catch" => Token::Catch,
        "receive" => Token::Receive,
        "fallback" => Token::Fallback,
        "seconds" => Token::Seconds,
        "minutes" => Token::Minutes,
        "hours" => Token::Hours,
        "days" => Token::Days,
        "weeks" => Token::Weeks,
        "wei" => Token::Wei,
        "gwei" => Token::Gwei,
        "ether" => Token::Ether,
        "this" => Token::This,
        "as" => Token::As,
        "is" => Token::Is,
        "abstract" => Token::Abstract,
        "virtual" => Token::Virtual,
        "override" => Token::Override,
        "using" => Token::Using,
        "modifier" => Token::Modifier,
        "immutable" => Token::Immutable,
        "unchecked" => Token::Unchecked,
        "assembly" => Token::Assembly,
        "let" => Token::Let,
        "leave" => Token::Leave,
        "switch" => Token::Switch,
        "case" => Token::Case,
        "default" => Token::Default,
    }
}<|MERGE_RESOLUTION|>--- conflicted
+++ resolved
@@ -424,45 +424,11 @@
     },
     <SolNoErrorIdentifier> => Expression::Variable(<>),
     <l:@L> <e:Precedence0> <u:Unit> <r:@R> => Expression::Unit(Loc::File(file_no, l, r), Box::new(e), u),
-<<<<<<< HEAD
-    <l:@L> <n:number> <r:@R> =>? {
-        let base: String = n.0.chars().filter(|v| *v != '_').collect();
-        let exp: String = n.1.chars().filter(|v| *v != '_').collect();
-
-        let base = BigInt::from_str(&base)
-            .map_err(|err| ParseError::User { error:LexicalError::InvalidBigInt(Loc::File(file_no, l, r), err)})?;
-
-        let n = if exp.is_empty() {
-            base
-        } else {
-            let b10 = BigInt::from_str("10").unwrap();
-
-            if exp.starts_with('-') {
-                let exp = b10.pow(BigUint::from_str(&exp[1..])
-                    .map_err(|err| ParseError::User { error:LexicalError::InvalidBigInt(Loc::File(file_no, l, r), err)})?);
-                let res = BigRational::new(base, exp);
-
-                if res.is_integer() {
-                    res.to_integer()
-                } else {
-                    return Ok(Expression::RationalNumberLiteral(Loc::File(file_no, l, r), res));
-                }
-            } else {
-                let exp = b10.pow(BigUint::from_str(&exp)
-                    .map_err(|err| ParseError::User { error:LexicalError::InvalidBigInt(Loc::File(file_no, l, r), err)})?);
-
-                base.mul(exp)
-            }
-        };
-
-        Ok(Expression::NumberLiteral(Loc::File(file_no, l, r), n))
-=======
     <l:@L> <n:number> <r:@R> => {
         let integer: String = n.0.chars().filter(|v| *v != '_').collect();
         let exp: String = n.1.chars().filter(|v| *v != '_').collect();
 
         Expression::NumberLiteral(Loc::File(file_no, l, r), integer, exp)
->>>>>>> a1bb3c8b
     },
     <l:@L> <n:rational> <r:@R> => {
         let integer: String = n.0.chars().filter(|v| *v != '_').collect();
