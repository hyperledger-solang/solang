--- conflicted
+++ resolved
@@ -1,14 +1,10 @@
 use crate::lexer::Lexer;
 use crate::pt::*;
 use crate::solidity;
-<<<<<<< HEAD
-use num_bigint::BigInt;
 use std::sync::mpsc;
 use std::time::Duration;
 use std::{fs, path::Path, thread};
 use walkdir::WalkDir;
-=======
->>>>>>> a1bb3c8b
 
 #[test]
 fn parse_test() {
