--- conflicted
+++ resolved
@@ -24,7 +24,6 @@
     path::PathBuf,
 };
 use tokio::sync::Mutex;
-use tower_lsp::lsp_types::{DocumentFormattingParams, TextEdit};
 use tower_lsp::{
     jsonrpc::{Error, ErrorCode, Result},
     lsp_types::{
@@ -36,12 +35,12 @@
         DiagnosticRelatedInformation, DiagnosticSeverity, DidChangeConfigurationParams,
         DidChangeTextDocumentParams, DidChangeWatchedFilesParams, DidChangeWorkspaceFoldersParams,
         DidCloseTextDocumentParams, DidOpenTextDocumentParams, DidSaveTextDocumentParams,
-        ExecuteCommandOptions, ExecuteCommandParams, GotoDefinitionParams, GotoDefinitionResponse,
-        Hover, HoverContents, HoverParams, HoverProviderCapability,
-        ImplementationProviderCapability, InitializeParams, InitializeResult, InitializedParams,
-        Location, MarkedString, MessageType, OneOf, Position, Range, ReferenceParams, RenameParams,
-        ServerCapabilities, SignatureHelpOptions, TextDocumentContentChangeEvent,
-        TextDocumentSyncCapability, TextDocumentSyncKind, TextEdit,
+        DocumentFormattingParams, ExecuteCommandOptions, ExecuteCommandParams,
+        GotoDefinitionParams, GotoDefinitionResponse, Hover, HoverContents, HoverParams,
+        HoverProviderCapability, ImplementationProviderCapability, InitializeParams,
+        InitializeResult, InitializedParams, Location, MarkedString, MessageType, OneOf, Position,
+        Range, ReferenceParams, RenameParams, ServerCapabilities, SignatureHelpOptions,
+        TextDocumentContentChangeEvent, TextDocumentSyncCapability, TextDocumentSyncKind, TextEdit,
         TypeDefinitionProviderCapability, Url, WorkspaceEdit, WorkspaceFoldersServerCapabilities,
         WorkspaceServerCapabilities,
     },
@@ -1863,11 +1862,8 @@
                 implementation_provider: Some(ImplementationProviderCapability::Simple(true)),
                 declaration_provider: Some(DeclarationCapability::Simple(true)),
                 references_provider: Some(OneOf::Left(true)),
-<<<<<<< HEAD
+                rename_provider: Some(OneOf::Left(true)),
                 document_formatting_provider: Some(OneOf::Left(true)),
-=======
-                rename_provider: Some(OneOf::Left(true)),
->>>>>>> a7c2ec83
                 ..ServerCapabilities::default()
             },
         })
@@ -2269,7 +2265,55 @@
         Ok(locations)
     }
 
-<<<<<<< HEAD
+    /// Called when "Rename Symbol" is called by the user on the client side.
+    ///
+    /// Expected to return a list of changes to be made in user code so that every occurrence of the code object is renamed.
+    ///
+    /// ### Arguments
+    /// * `RenameParams`
+    ///     * provides the source code location (filename, line number, column number) of the code object for which the request was made.
+    ///     * the new symbol that the code object should go by.
+    ///
+    /// ### Edge cases
+    /// * Returns `Err` when an invalid file path is received.
+    /// * Returns `Ok(None)` when the definition of code object is not found in user code.
+    async fn rename(&self, params: RenameParams) -> Result<Option<WorkspaceEdit>> {
+        // fetch the `DefinitionIndex` of the code object in question
+        let def_params: GotoDefinitionParams = GotoDefinitionParams {
+            text_document_position_params: params.text_document_position,
+            work_done_progress_params: params.work_done_progress_params,
+            partial_result_params: Default::default(),
+        };
+        let Some(reference) = self.get_reference_from_params(def_params).await? else {
+            return Ok(None);
+        };
+
+        // the new name of the code object
+        let new_text = params.new_name;
+
+        // create `TextEdit` instances that represent the changes to be made for every occurrence of the old symbol
+        // these `TextEdit` objects are then grouped into separate list per source file to which they belong
+        let caches = &self.files.lock().await.caches;
+        let ws = caches
+            .iter()
+            .map(|(p, cache)| {
+                let uri = Url::from_file_path(p).unwrap();
+                let text_edits: Vec<_> = cache
+                    .references
+                    .iter()
+                    .filter(|r| r.val == reference)
+                    .map(|r| TextEdit {
+                        range: get_range_exclusive(r.start, r.stop, &cache.file),
+                        new_text: new_text.clone(),
+                    })
+                    .collect();
+                (uri, text_edits)
+            })
+            .collect::<HashMap<_, _>>();
+
+        Ok(Some(WorkspaceEdit::new(ws)))
+    }
+
     /// Called when "Format Document" is called by the user on the client side.
     ///
     /// Expected to return the formatted version of source code present in the file on which this method was triggered.
@@ -2339,55 +2383,6 @@
         };
 
         Ok(Some(vec![text_edit]))
-=======
-    /// Called when "Rename Symbol" is called by the user on the client side.
-    ///
-    /// Expected to return a list of changes to be made in user code so that every occurrence of the code object is renamed.
-    ///
-    /// ### Arguments
-    /// * `RenameParams`
-    ///     * provides the source code location (filename, line number, column number) of the code object for which the request was made.
-    ///     * the new symbol that the code object should go by.
-    ///
-    /// ### Edge cases
-    /// * Returns `Err` when an invalid file path is received.
-    /// * Returns `Ok(None)` when the definition of code object is not found in user code.
-    async fn rename(&self, params: RenameParams) -> Result<Option<WorkspaceEdit>> {
-        // fetch the `DefinitionIndex` of the code object in question
-        let def_params: GotoDefinitionParams = GotoDefinitionParams {
-            text_document_position_params: params.text_document_position,
-            work_done_progress_params: params.work_done_progress_params,
-            partial_result_params: Default::default(),
-        };
-        let Some(reference) = self.get_reference_from_params(def_params).await? else {
-            return Ok(None);
-        };
-
-        // the new name of the code object
-        let new_text = params.new_name;
-
-        // create `TextEdit` instances that represent the changes to be made for every occurrence of the old symbol
-        // these `TextEdit` objects are then grouped into separate list per source file to which they belong
-        let caches = &self.files.lock().await.caches;
-        let ws = caches
-            .iter()
-            .map(|(p, cache)| {
-                let uri = Url::from_file_path(p).unwrap();
-                let text_edits: Vec<_> = cache
-                    .references
-                    .iter()
-                    .filter(|r| r.val == reference)
-                    .map(|r| TextEdit {
-                        range: get_range_exclusive(r.start, r.stop, &cache.file),
-                        new_text: new_text.clone(),
-                    })
-                    .collect();
-                (uri, text_edits)
-            })
-            .collect::<HashMap<_, _>>();
-
-        Ok(Some(WorkspaceEdit::new(ws)))
->>>>>>> a7c2ec83
     }
 }
 
