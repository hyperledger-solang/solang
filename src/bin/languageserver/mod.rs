// SPDX-License-Identifier: Apache-2.0

use itertools::Itertools;
use num_traits::ToPrimitive;
use rust_lapper::{Interval, Lapper};
use serde_json::Value;
use solang::{
    codegen::{self, codegen, Expression},
    file_resolver::FileResolver,
    parse_and_resolve,
    sema::{
        ast::{self, RetrieveType, StructType, Type},
        builtin::get_prototype,
        symtable,
        tags::render,
    },
    Target,
};
use solang_parser::pt;
use std::{
    collections::{HashMap, HashSet},
    ffi::OsString,
    path::PathBuf,
};
use tokio::sync::Mutex;
use tower_lsp::{
    jsonrpc::{Error, ErrorCode, Result},
    lsp_types::{
        request::{
            GotoDeclarationParams, GotoDeclarationResponse, GotoImplementationParams,
            GotoImplementationResponse, GotoTypeDefinitionParams, GotoTypeDefinitionResponse,
        },
        CompletionOptions, CompletionParams, CompletionResponse, DeclarationCapability, Diagnostic,
        DiagnosticRelatedInformation, DiagnosticSeverity, DidChangeConfigurationParams,
        DidChangeTextDocumentParams, DidChangeWatchedFilesParams, DidChangeWorkspaceFoldersParams,
        DidCloseTextDocumentParams, DidOpenTextDocumentParams, DidSaveTextDocumentParams,
        ExecuteCommandOptions, ExecuteCommandParams, GotoDefinitionParams, GotoDefinitionResponse,
        Hover, HoverContents, HoverParams, HoverProviderCapability,
        ImplementationProviderCapability, InitializeParams, InitializeResult, InitializedParams,
        Location, MarkedString, MessageType, OneOf, Position, Range, ReferenceParams, RenameParams,
        ServerCapabilities, SignatureHelpOptions, TextDocumentContentChangeEvent,
        TextDocumentSyncCapability, TextDocumentSyncKind, TextEdit,
        TypeDefinitionProviderCapability, Url, WorkspaceEdit, WorkspaceFoldersServerCapabilities,
        WorkspaceServerCapabilities,
    },
    Client, LanguageServer, LspService, Server,
};

use crate::cli::{target_arg, LanguageServerCommand};

/// Represents the type of the code object that a reference points to
/// Here "code object" refers to contracts, functions, structs, enums etc., that are defined and used within a namespace.
/// It is used along with the path of the file where the code object is defined to uniquely identify an code object.
#[derive(Debug, Clone, PartialEq, Eq, Hash)]
enum DefinitionType {
    // function index in Namespace::functions
    Function(usize),
    // variable id
    Variable(usize),
    // (contract id where the variable is declared, variable id)
    NonLocalVariable(Option<usize>, usize),
    // user-defined struct id
    Struct(usize),
    // (user-defined struct id, field id)
    Field(Type, usize),
    // enum index in Namespace::enums
    Enum(usize),
    // (enum index in Namespace::enums, discriminant id)
    Variant(usize, usize),
    // contract index in Namespace::contracts
    Contract(usize),
    // event index in Namespace::events
    Event(usize),
    UserType(usize),
}

/// Uniquely identifies a code object.
///
/// `def_type` alone does not guarantee uniqueness, i.e, there can be two or more code objects with identical `def_type`.
/// This is possible as two files can be compiled as part of different `Namespace`s and the code objects can end up having identical `def_type`.
/// For example, two structs defined in the two files can be assigned the same `def_type` - `Struct(0)` as they are both `structs` and numbers are reused across `Namespace` boundaries.
/// As it is currently possible for code objects created as part of two different `Namespace`s to be stored simultaneously in the same `SolangServer` instance,
/// in the scenario described above, code objects cannot be uniquely identified solely through `def_type`.
///
/// But `def_path` paired with `def_type` sufficiently proves uniqueness as no two code objects defined in the same file can have identical `def_type`.
#[derive(Debug, Clone, PartialEq, Eq, Hash)]
struct DefinitionIndex {
    /// stores the path of the file where the code object is mentioned in source code
    def_path: PathBuf,
    /// provides information about the type of the code object in question
    def_type: DefinitionType,
}

impl From<DefinitionType> for DefinitionIndex {
    fn from(value: DefinitionType) -> Self {
        Self {
            def_path: Default::default(),
            def_type: value,
        }
    }
}

/// Stores locations of definitions of functions, contracts, structs etc.
type Definitions = HashMap<DefinitionIndex, Range>;
/// Stores strings shown on hover
type HoverEntry = Interval<usize, String>;
/// Stores locations of function calls, uses of structs, contracts etc.
type ReferenceEntry = Interval<usize, DefinitionIndex>;
/// Stores the list of methods implemented by a contract
type Implementations = HashMap<DefinitionIndex, Vec<DefinitionIndex>>;
/// Stores types of code objects
type Types = HashMap<DefinitionIndex, DefinitionIndex>;
/// Stores all the functions that a given function overrides
type Declarations = HashMap<DefinitionIndex, Vec<DefinitionIndex>>;

/// Stores information used by language server for every opened file
struct Files {
    caches: HashMap<PathBuf, FileCache>,
    text_buffers: HashMap<PathBuf, String>,
}

#[derive(Debug)]
struct FileCache {
    file: ast::File,
    hovers: Lapper<usize, String>,
    references: Lapper<usize, DefinitionIndex>,
}

/// Stores information used by the language server to service requests (eg: `Go to Definitions`) received from the client.
///
/// Information stored in `GlobalCache` is extracted from the `Namespace` when the `SolangServer::build` function is run.
///
/// `GlobalCache` is global in the sense that, unlike `FileCache`, we don't have a separate instance for every file processed.
/// We have just one `GlobalCache` instance per `SolangServer` instance.
///
/// Each field stores *some information* about a code object. The code object is uniquely identified by its `DefinitionIndex`.
/// * `definitions` maps `DefinitionIndex` of a code object to its source code location where it is defined.
/// * `types` maps the `DefinitionIndex` of a code object to that of its type.
/// * `declarations` maps the `DefinitionIndex` of a `Contract` method to a list of methods that it overrides. The overridden methods belong to the parent `Contract`s
/// * `implementations` maps the `DefinitionIndex` of a `Contract` to the `DefinitionIndex`s of methods defined as part of the `Contract`.
struct GlobalCache {
    definitions: Definitions,
    types: Types,
    declarations: Declarations,
    implementations: Implementations,
}

impl GlobalCache {
    fn extend(&mut self, other: Self) {
        self.definitions.extend(other.definitions);
        self.types.extend(other.types);
        self.declarations.extend(other.declarations);
        self.implementations.extend(other.implementations);
    }
}

// The language server currently stores some of the data grouped by the file to which the data belongs (Files struct).
// Other data (Definitions) is not grouped by file due to problems faced during cleanup,
// but is stored as a "global" field which is common to all files.
//
// Closing the file triggers the `did_close` handler function
// where we remove the entry corresponding to the closed file from Files::cache.
// If the definitions are part of `FileCache`, they are also removed with the rest of `FileCache`
// But there can be live references in other files whose definitions are defined in the closed file.
//
// Files from multiple namespaces can be open at any time in VSCode.
// But compiler currently works on the granularity of a namespace.
//
// So, we will need some way to update data that is part of the language server
// between calls to the parse_file method that provides new information for a namespace.
//
// 1. Propagate changes made to a file to all the files that depend on that.
// This requires a data structure that shows import dependencies between different files in the namespace.
// 2. Need a way to safely remove stored Definitions that are no longer used by any of the References
//
// More information can be found here: https://github.com/hyperledger/solang/pull/1411
pub struct SolangServer {
    client: Client,
    target: Target,
    importpaths: Vec<PathBuf>,
    importmaps: Vec<(String, PathBuf)>,
    files: Mutex<Files>,
    global_cache: Mutex<GlobalCache>,
}

#[tokio::main(flavor = "current_thread")]
pub async fn start_server(language_args: &LanguageServerCommand) -> ! {
    let mut importpaths = Vec::new();
    let mut importmaps = Vec::new();

    if let Some(paths) = &language_args.import_path {
        for path in paths {
            importpaths.push(path.clone());
        }
    }

    if let Some(maps) = &language_args.import_map {
        for (map, path) in maps {
            importmaps.push((map.clone(), path.clone()));
        }
    }

    let stdin = tokio::io::stdin();
    let stdout = tokio::io::stdout();

    let target = target_arg(&language_args.target);

    let (service, socket) = LspService::new(|client| SolangServer {
        client,
        target,
        importpaths,
        importmaps,
        files: Mutex::new(Files {
            caches: HashMap::new(),
            text_buffers: HashMap::new(),
        }),
        global_cache: Mutex::new(GlobalCache {
            definitions: HashMap::new(),
            types: HashMap::new(),
            declarations: HashMap::new(),
            implementations: HashMap::new(),
        }),
    });

    Server::new(stdin, stdout, socket).serve(service).await;

    std::process::exit(1);
}

impl SolangServer {
    /// Parse file
    async fn parse_file(&self, uri: Url) {
        let mut resolver = FileResolver::default();
        for (path, contents) in &self.files.lock().await.text_buffers {
            resolver.set_file_contents(path.to_str().unwrap(), contents.clone());
        }
        if let Ok(path) = uri.to_file_path() {
            let dir = path.parent().unwrap();

            resolver.add_import_path(dir);

            let mut diags = Vec::new();

            for path in &self.importpaths {
                resolver.add_import_path(path);
            }

            for (map, path) in &self.importmaps {
                resolver.add_import_map(OsString::from(map), PathBuf::from(path));
            }

            let os_str = path.file_name().unwrap();

            let mut ns = parse_and_resolve(os_str, &mut resolver, self.target);

            // codegen all the contracts; some additional errors/warnings will be detected here
            codegen(&mut ns, &Default::default());

            diags.extend(ns.diagnostics.iter().filter_map(|diag| {
                if diag.loc.file_no() != ns.top_file_no() {
                    // The first file is the one we wanted to parse; others are imported
                    return None;
                }

                let severity = match diag.level {
                    ast::Level::Info => Some(DiagnosticSeverity::INFORMATION),
                    ast::Level::Warning => Some(DiagnosticSeverity::WARNING),
                    ast::Level::Error => Some(DiagnosticSeverity::ERROR),
                    ast::Level::Debug => {
                        return None;
                    }
                };

                let related_information = if diag.notes.is_empty() {
                    None
                } else {
                    Some(
                        diag.notes
                            .iter()
                            .map(|note| DiagnosticRelatedInformation {
                                message: note.message.to_string(),
                                location: Location {
                                    uri: Url::from_file_path(&ns.files[note.loc.file_no()].path)
                                        .unwrap(),
                                    range: loc_to_range(&note.loc, &ns.files[ns.top_file_no()]),
                                },
                            })
                            .collect(),
                    )
                };

                let range = loc_to_range(&diag.loc, &ns.files[ns.top_file_no()]);

                Some(Diagnostic {
                    range,
                    message: diag.message.to_string(),
                    severity,
                    related_information,
                    ..Default::default()
                })
            }));

            let res = self.client.publish_diagnostics(uri, diags, None);

            let (file_caches, global_cache) = Builder::new(&ns).build();

            let mut files = self.files.lock().await;
            for (f, c) in ns.files.iter().zip(file_caches.into_iter()) {
                if f.cache_no.is_some() {
                    files.caches.insert(f.path.clone(), c);
                }
            }

            let mut gc = self.global_cache.lock().await;
            gc.extend(global_cache);

            res.await;
        }
    }

    /// Common code for goto_{definitions, implementations, declarations, type_definitions}
    async fn get_reference_from_params(
        &self,
        params: GotoDefinitionParams,
    ) -> Result<Option<DefinitionIndex>> {
        let uri = params.text_document_position_params.text_document.uri;
        let path = uri.to_file_path().map_err(|_| Error {
            code: ErrorCode::InvalidRequest,
            message: format!("Received invalid URI: {uri}").into(),
            data: None,
        })?;

        let files = self.files.lock().await;
        if let Some(cache) = files.caches.get(&path) {
            let f = &cache.file;
            let offset = f.get_offset(
                params.text_document_position_params.position.line as _,
                params.text_document_position_params.position.character as _,
            );
            if let Some(reference) = cache
                .references
                .find(offset, offset + 1)
                .min_by(|a, b| (a.stop - a.start).cmp(&(b.stop - b.start)))
            {
                return Ok(Some(reference.val.clone()));
            }
        }
        Ok(None)
    }
}

struct Builder<'a> {
    // `usize` is the file number the hover entry belongs to
    hovers: Vec<(usize, HoverEntry)>,
    // `usize` is the file number the reference belongs to
    references: Vec<(usize, ReferenceEntry)>,

    definitions: Definitions,
    types: Types,
    declarations: Declarations,
    implementations: Implementations,

    ns: &'a ast::Namespace,
}

impl<'a> Builder<'a> {
    fn new(ns: &'a ast::Namespace) -> Self {
        Self {
            hovers: Vec::new(),
            references: Vec::new(),

            definitions: HashMap::new(),
            types: HashMap::new(),
            declarations: HashMap::new(),
            implementations: HashMap::new(),

            ns,
        }
    }

    // Constructs lookup table for the given statement by traversing the
    // statements and traversing inside the contents of the statements.
    fn statement(&mut self, stmt: &ast::Statement, symtab: &symtable::Symtable) {
        match stmt {
            ast::Statement::Block { statements, .. } => {
                for stmt in statements {
                    self.statement(stmt, symtab);
                }
            }
            ast::Statement::VariableDecl(loc, var_no, param, expr) => {
                if let Some(exp) = expr {
                    self.expression(exp, symtab);
                }

                let constant = self
                    .ns
                    .var_constants
                    .get(loc)
                    .and_then(get_constants)
                    .map(|s| format!(" = {s}"))
                    .unwrap_or_default();

                let readonly = symtab
                    .vars
                    .get(var_no)
                    .map(|var| {
                        if var.slice {
                            "\nreadonly: compiled to slice\n"
                        } else {
                            ""
                        }
                    })
                    .unwrap_or_default();

                let val = format!(
                    "{} {}{}{}",
                    param.ty.to_string(self.ns),
                    param.name_as_str(),
                    constant,
                    readonly
                );

                self.hovers.push((
                    loc.file_no(),
                    HoverEntry {
                        start: param.loc.start(),
                        stop: param.loc.exclusive_end(),
                        val: make_code_block(val),
                    },
                ));
                if let Some(id) = &param.id {
                    let file_no = id.loc.file_no();
                    let file = &self.ns.files[file_no];
                    let di = DefinitionIndex {
                        def_path: file.path.clone(),
                        def_type: DefinitionType::Variable(*var_no),
                    };
                    self.definitions
                        .insert(di.clone(), loc_to_range(&id.loc, file));
                    if let Some(dt) = get_type_definition(&param.ty) {
                        self.types.insert(di, dt.into());
                    }
                }

                if let Some(loc) = param.ty_loc {
                    if let Some(dt) = get_type_definition(&param.ty) {
                        self.references.push((
                            loc.file_no(),
                            ReferenceEntry {
                                start: loc.start(),
                                stop: loc.exclusive_end(),
                                val: dt.into(),
                            },
                        ));
                    }
                }
            }
            ast::Statement::If(_, _, expr, stat1, stat2) => {
                self.expression(expr, symtab);
                for stmt in stat1 {
                    self.statement(stmt, symtab);
                }
                for stmt in stat2 {
                    self.statement(stmt, symtab);
                }
            }
            ast::Statement::While(_, _, expr, block) => {
                self.expression(expr, symtab);
                for stmt in block {
                    self.statement(stmt, symtab);
                }
            }
            ast::Statement::For {
                init,
                cond,
                next,
                body,
                ..
            } => {
                if let Some(exp) = cond {
                    self.expression(exp, symtab);
                }
                for stat in init {
                    self.statement(stat, symtab);
                }
                if let Some(exp) = next {
                    self.expression(exp, symtab);
                }
                for stat in body {
                    self.statement(stat, symtab);
                }
            }
            ast::Statement::DoWhile(_, _, stat1, expr) => {
                self.expression(expr, symtab);
                for st1 in stat1 {
                    self.statement(st1, symtab);
                }
            }
            ast::Statement::Expression(_, _, expr) => {
                self.expression(expr, symtab);
            }
            ast::Statement::Delete(_, _, expr) => {
                self.expression(expr, symtab);
            }
            ast::Statement::Destructure(_, fields, expr) => {
                self.expression(expr, symtab);
                for field in fields {
                    match field {
                        ast::DestructureField::Expression(expr) => {
                            self.expression(expr, symtab);
                        }
                        ast::DestructureField::VariableDecl(var_no, param) => {
                            self.hovers.push((
                                param.loc.file_no(),
                                HoverEntry {
                                    start: param.loc.start(),
                                    stop: param.loc.exclusive_end(),
                                    val: self.expanded_ty(&param.ty),
                                },
                            ));
                            if let Some(id) = &param.id {
                                let file_no = id.loc.file_no();
                                let file = &self.ns.files[file_no];
                                let di = DefinitionIndex {
                                    def_path: file.path.clone(),
                                    def_type: DefinitionType::Variable(*var_no),
                                };
                                self.definitions
                                    .insert(di.clone(), loc_to_range(&id.loc, file));
                                if let Some(dt) = get_type_definition(&param.ty) {
                                    self.types.insert(di, dt.into());
                                }
                            }
                        }
                        ast::DestructureField::None => (),
                    }
                }
            }
            ast::Statement::Continue(_) => {}
            ast::Statement::Break(_) => {}
            ast::Statement::Return(_, None) => {}
            ast::Statement::Return(_, Some(expr)) => {
                self.expression(expr, symtab);
            }
            ast::Statement::Revert { args, .. } => {
                for arg in args {
                    self.expression(arg, symtab);
                }
            }
            ast::Statement::Emit {
                event_no,
                event_loc,
                args,
                ..
            } => {
                let event = &self.ns.events[*event_no];
                let mut tags = render(&event.tags);
                if !tags.is_empty() {
                    tags.push_str("\n\n");
                }
                let fields = event
                    .fields
                    .iter()
                    .map(|field| {
                        format!(
                            "\t{}{}{}",
                            field.ty.to_string(self.ns),
                            if field.indexed { " indexed " } else { " " },
                            field.name_as_str()
                        )
                    })
                    .join(",\n");
                let val = format!(
                    "event {} {{\n{}\n}}{}",
                    event.symbol_name(self.ns),
                    fields,
                    if event.anonymous { " anonymous" } else { "" }
                );
                self.hovers.push((
                    event_loc.file_no(),
                    HoverEntry {
                        start: event_loc.start(),
                        stop: event_loc.exclusive_end(),
                        val: format!("{}{}", tags, make_code_block(val)),
                    },
                ));

                self.references.push((
                    event_loc.file_no(),
                    ReferenceEntry {
                        start: event_loc.start(),
                        stop: event_loc.exclusive_end(),
                        val: DefinitionIndex {
                            def_path: Default::default(),
                            def_type: DefinitionType::Event(*event_no),
                        },
                    },
                ));

                for arg in args {
                    self.expression(arg, symtab);
                }
            }
            ast::Statement::TryCatch(_, _, try_stmt) => {
                self.expression(&try_stmt.expr, symtab);
                if let Some(clause) = try_stmt.catch_all.as_ref() {
                    for stmt in &clause.stmt {
                        self.statement(stmt, symtab);
                    }
                }
                for stmt in &try_stmt.ok_stmt {
                    self.statement(stmt, symtab);
                }
                for clause in &try_stmt.errors {
                    for stmts in &clause.stmt {
                        self.statement(stmts, symtab);
                    }
                }
            }
            ast::Statement::Underscore(_loc) => {}
            ast::Statement::Assembly(..) => {
                //unimplemented!("Assembly block not implemented in language server");
            }
        }
    }

    // Constructs lookup table by traversing the expressions and storing
    // information later used by the language server
    fn expression(&mut self, expr: &ast::Expression, symtab: &symtable::Symtable) {
        match expr {
            // Variable types expression
            ast::Expression::BoolLiteral { loc, .. } => {
                self.hovers.push((
                    loc.file_no(),
                    HoverEntry {
                        start: loc.start(),
                        stop: loc.exclusive_end(),
                        val: make_code_block("bool"),
                    },
                ));
            }
            ast::Expression::BytesLiteral { loc, ty, .. } => {
                self.hovers.push((
                    loc.file_no(),
                    HoverEntry {
                        start: loc.start(),
                        stop: loc.exclusive_end(),
                        val: self.expanded_ty(ty),
                    },
                ));
            }
            ast::Expression::CodeLiteral { loc, .. } => {
                self.hovers.push((
                    loc.file_no(),
                    HoverEntry {
                        start: loc.start(),
                        stop: loc.exclusive_end(),
                        val: make_code_block("bytes"),
                    },
                ));
            }
            ast::Expression::NumberLiteral { loc, ty, value,.. } => {
                if let Type::Enum(id) = ty {
                    self.references.push((
                        loc.file_no(),
                        ReferenceEntry {
                            start: loc.start(),
                            stop: loc.exclusive_end(),
                            val: DefinitionIndex {
                                def_path: Default::default(),
                                def_type: DefinitionType::Variant(*id, value.to_u64().unwrap() as _),
                            },
                        },
                    ));
                }
                self.hovers.push((
                    loc.file_no(),
                    HoverEntry {
                        start: loc.start(),
                        stop: loc.exclusive_end(),
                        val: make_code_block(ty.to_string(self.ns)),
                    }
                ));
            }
            ast::Expression::StructLiteral { loc, ty, values } => {
                if let Type::Struct(StructType::UserDefined(id)) = ty {
                    self.references.push((
                        loc.file_no(),
                        ReferenceEntry {
                            start: loc.start(),
                            stop: loc.exclusive_end(),
                            val: DefinitionIndex {
                                def_path: Default::default(),
                                def_type: DefinitionType::Struct(*id),
                            },
                        },
                    ));
                }
                for expr in values {
                    self.expression(expr, symtab);
                }
            }
            ast::Expression::ArrayLiteral { values, .. }
            | ast::Expression::ConstArrayLiteral { values, .. } => {
                for expr in values {
                    self.expression(expr, symtab);
                }
            }

            // Arithmetic expression
            ast::Expression::Add {
                loc,
                ty,
                unchecked,
                left,
                right,
            } => {
                self.hovers.push((
                    loc.file_no(),
                    HoverEntry {
                        start: loc.start(),
                        stop: loc.exclusive_end(),
                        val: format!(
                            "{} {} addition",
                            if *unchecked { "unchecked " } else { "" },
                            ty.to_string(self.ns)
                        ),
                    },
                ));

                self.expression(left, symtab);
                self.expression(right, symtab);
            }
            ast::Expression::Subtract {
                loc,
                ty,
                unchecked,
                left,
                right,
            } => {
                self.hovers.push((
                    loc.file_no(),
                    HoverEntry {
                        start: loc.start(),
                        stop: loc.exclusive_end(),
                        val: format!(
                            "{} {} subtraction",
                            if *unchecked { "unchecked " } else { "" },
                            ty.to_string(self.ns)
                        ),
                    }
                ));

                self.expression(left, symtab);
                self.expression(right, symtab);
            }
            ast::Expression::Multiply {
                loc,
                ty,
                unchecked,
                left,
                right,
            } => {
                self.hovers.push((
                    loc.file_no(),
                    HoverEntry {
                        start: loc.start(),
                        stop: loc.exclusive_end(),
                        val: format!(
                            "{} {} multiply",
                            if *unchecked { "unchecked " } else { "" },
                            ty.to_string(self.ns)
                        ),
                    },
                ));

                self.expression(left, symtab);
                self.expression(right, symtab);
            }
            ast::Expression::Divide {
                loc,
                ty,
                left,
                right,
            } => {
                self.hovers.push((
                    loc.file_no(),
                    HoverEntry {
                        start: loc.start(),
                        stop: loc.exclusive_end(),
                        val: format!("{} divide", ty.to_string(self.ns)),
                    },
                ));

                self.expression(left, symtab);
                self.expression(right, symtab);
            }
            ast::Expression::Modulo {
                loc,
                ty,
                left,
                right,
            } => {
                self.hovers.push((
                    loc.file_no(),
                    HoverEntry {
                        start: loc.start(),
                        stop: loc.exclusive_end(),
                        val: format!("{} modulo", ty.to_string(self.ns)),
                    },
                ));

                self.expression(left, symtab);
                self.expression(right, symtab);
            }
            ast::Expression::Power {
                loc,
                ty,
                unchecked,
                base,
                exp,
            } => {
                self.hovers.push((
                    loc.file_no(),
                    HoverEntry {
                        start: loc.start(),
                        stop: loc.exclusive_end(),
                        val: format!(
                            "{} {}power",
                            if *unchecked { "unchecked " } else { "" },
                            ty.to_string(self.ns)
                        ),
                    },
                ));

                self.expression(base, symtab);
                self.expression(exp, symtab);
            }

            // Bitwise expresion
            ast::Expression::BitwiseOr { left, right, .. }
            | ast::Expression::BitwiseAnd { left, right, .. }
            | ast::Expression::BitwiseXor { left, right, .. }
            | ast::Expression::ShiftLeft { left, right, .. }
            | ast::Expression::ShiftRight { left, right, .. }
            // Logical expression
            | ast::Expression::Or { left, right, .. }
            | ast::Expression::And { left, right, .. }
            // Compare expression
            | ast::Expression::Equal { left, right, .. }
            | ast::Expression::More { left, right, .. }
            | ast::Expression::MoreEqual { left, right, .. }
            | ast::Expression::Less { left, right, .. }
            | ast::Expression::LessEqual { left, right, .. }
            | ast::Expression::NotEqual { left, right, .. }
            // assign
            | ast::Expression::Assign { left, right, .. }
                        => {
                self.expression(left, symtab);
                self.expression(right, symtab);
            }

            // Variable expression
            ast::Expression::Variable { loc, ty, var_no } => {
                let name = if let Some(var) = symtab.vars.get(var_no) {
                    &var.id.name
                } else {
                    ""
                };
                let readonly = symtab
                    .vars
                    .get(var_no)
                    .map(|var| {
                        if var.slice {
                            "\nreadonly: compiled to slice\n"
                        } else {
                            ""
                        }
                    })
                    .unwrap_or_default();

                let val = format!("{} {}{}", ty.to_string(self.ns), name, readonly);

                self.hovers.push((
                    loc.file_no(),
                    HoverEntry {
                        start: loc.start(),
                        stop: loc.exclusive_end(),
                        val: make_code_block(val),
                    },
                ));

                self.references.push((
                    loc.file_no(),
                    ReferenceEntry {
                        start: loc.start(),
                        stop: loc.exclusive_end(),
                        val: DefinitionIndex {
                            def_path: Default::default(),
                            def_type: DefinitionType::Variable(*var_no),
                        },
                    },
                ));
            }
            ast::Expression::ConstantVariable { loc, ty, contract_no, var_no } => {
                let (contract, name) = if let Some(contract_no) = contract_no {
                    let contract = format!("{}.", self.ns.contracts[*contract_no].name);
                    let name = &self.ns.contracts[*contract_no].variables[*var_no].name;
                    (contract, name)
                } else {
                    let contract = String::new();
                    let name = &self.ns.constants[*var_no].name;
                    (contract, name)
                };
                let constant = self
                    .ns
                    .var_constants
                    .get(loc)
                    .and_then(get_constants)
                    .map(|s| format!(" = {s}"))
                    .unwrap_or_default();
                let val = format!("{} constant {}{}{}", ty.to_string(self.ns), contract, name, constant);
                self.hovers.push((
                    loc.file_no(),
                    HoverEntry {
                        start: loc.start(),
                        stop: loc.exclusive_end(),
                        val: make_code_block(val),
                    },
                ));
                self.references.push((
                    loc.file_no(),
                    ReferenceEntry {
                        start: loc.start(),
                        stop: loc.exclusive_end(),
                        val: DefinitionIndex {
                            def_path: Default::default(),
                            def_type: DefinitionType::NonLocalVariable(*contract_no, *var_no),
                        },
                    },
                ));
            }
            ast::Expression::StorageVariable { loc, ty, contract_no, var_no } => {
                let contract = &self.ns.contracts[*contract_no];
                let name = &contract.variables[*var_no].name;
                let val = format!("{} {}.{}", ty.to_string(self.ns), contract.name, name);
                self.hovers.push((
                    loc.file_no(),
                    HoverEntry {
                        start: loc.start(),
                        stop: loc.exclusive_end(),
                        val: make_code_block(val),
                    },
                ));
                self.references.push((
                    loc.file_no(),
                    ReferenceEntry {
                        start: loc.start(),
                        stop: loc.exclusive_end(),
                        val: DefinitionIndex {
                            def_path: Default::default(),
                            def_type: DefinitionType::NonLocalVariable(Some(*contract_no), *var_no),
                        },
                    },
                ));
            }
            // Load expression
            ast::Expression::Load { expr, .. }
            | ast::Expression::StorageLoad { expr, .. }
            | ast::Expression::ZeroExt { expr, .. }
            | ast::Expression::SignExt { expr, .. }
            | ast::Expression::Trunc { expr, .. }
            | ast::Expression::Cast { expr, .. }
            | ast::Expression::BytesCast { expr, .. }
            // Increment-Decrement expression
            | ast::Expression::PreIncrement { expr, .. }
            | ast::Expression::PreDecrement { expr, .. }
            | ast::Expression::PostIncrement { expr, .. }
            | ast::Expression::PostDecrement { expr, .. }
            // Other Unary
            | ast::Expression::Not { expr, .. }
            | ast::Expression::BitwiseNot { expr, .. }
            | ast::Expression::Negate { expr, .. } => {
                self.expression(expr, symtab);
            }

            ast::Expression::ConditionalOperator {
                cond,
                true_option: left,
                false_option: right,
                ..
            } => {
                self.expression(cond, symtab);
                self.expression(left, symtab);
                self.expression(right, symtab);
            }

            ast::Expression::Subscript { array, index, .. } => {
                self.expression(array, symtab);
                self.expression(index, symtab);
            }

            ast::Expression::StructMember {  loc, expr, field, ty } => {
                self.expression(expr, symtab);

                self.hovers.push((
                    loc.file_no(),
                    HoverEntry {
                        start: loc.start(),
                        stop: loc.exclusive_end(),
                        val: make_code_block(ty.to_string(self.ns)),
                    },
                ));

                let t = expr.ty().deref_any().clone();
                if let Type::Struct(StructType::UserDefined(_)) = t {
                    self.references.push((
                        loc.file_no(),
                        ReferenceEntry {
                            start: loc.start(),
                            stop: loc.exclusive_end(),
                            val: DefinitionIndex {
                                def_path: Default::default(),
                                def_type: DefinitionType::Field(t, *field),
                            },
                        },
                    ));
                }
            }

            // Array operation expression
            ast::Expression::AllocDynamicBytes { loc, ty, length,  .. } => {
                if let Some(dt) = get_type_definition(ty) {
                    self.references.push((
                        loc.file_no(),
                        ReferenceEntry {
                            start: loc.start(),
                            stop: loc.exclusive_end(),
                            val: dt.into(),
                        },
                    ));
                }
                self.expression(length, symtab);
            }
            ast::Expression::StorageArrayLength { array, .. } => {
                self.expression(array, symtab);
            }

            // String operations expression
            ast::Expression::StringCompare { left, right, .. } => {
                if let ast::StringLocation::RunTime(expr) = left {
                    self.expression(expr, symtab);
                }
                if let ast::StringLocation::RunTime(expr) = right {
                    self.expression(expr, symtab);
                }
            }
            ast::Expression::StringConcat { left, right, .. } => {
                if let ast::StringLocation::RunTime(expr) = left {
                    self.expression(expr, symtab);
                }
                if let ast::StringLocation::RunTime(expr) = right {
                    self.expression(expr, symtab);
                }
            }

            ast::Expression::InternalFunction {loc, function_no, ..} => {
                let fnc = &self.ns.functions[*function_no];
                let mut msg_tg = render(&fnc.tags[..]);
                if !msg_tg.is_empty() {
                    msg_tg.push_str("\n\n");
                }

                let params = fnc.params.iter().map(|parm| format!("{} {}", parm.ty.to_string(self.ns), parm.name_as_str())).join(", ");

                let rets = fnc.returns.iter().map(|ret| {
                        let mut msg = ret.ty.to_string(self.ns);
                        if ret.name_as_str() != "" {
                            msg = format!("{} {}", msg, ret.name_as_str());
                        }
                        msg
                    }).join(", ");

                let contract = fnc.contract_no.map(|contract_no| format!("{}.", self.ns.contracts[contract_no].name)).unwrap_or_default();

                let val = format!("{} {}{}({}) returns ({})\n", fnc.ty, contract, fnc.name, params, rets);

                self.hovers.push((
                    loc.file_no(),
                    HoverEntry {
                        start: loc.start(),
                        stop: loc.exclusive_end(),
                        val: format!("{}{}", msg_tg, make_code_block(val)),
                    },
                ));
                self.references.push((
                    loc.file_no(),
                    ReferenceEntry {
                        start: loc.start(),
                        stop: loc.exclusive_end(),
                        val: DefinitionIndex {
                            def_path: Default::default(),
                            def_type: DefinitionType::Function(*function_no),
                        },
                    },
                ));
            }

            // Function call expression
            ast::Expression::InternalFunctionCall {
                function,
                args,
                ..
            } => {
                if let ast::Expression::InternalFunction { .. } = function.as_ref() {
                    self.expression(function, symtab);
                }

                for arg in args {
                    self.expression(arg, symtab);
                }
            }

            ast::Expression::ExternalFunction { loc, address, function_no, .. } => {
                // modifiers do not have mutability, bases or modifiers themselves
                let fnc = &self.ns.functions[*function_no];
                let mut msg_tg = render(&fnc.tags[..]);
                if !msg_tg.is_empty() {
                    msg_tg.push_str("\n\n");
                }

                let params = fnc.params.iter().map(|parm| format!("{} {}", parm.ty.to_string(self.ns), parm.name_as_str())).join(", ");

                let rets = fnc.returns.iter().map(|ret| {
                        let mut msg = ret.ty.to_string(self.ns);
                        if ret.name_as_str() != "" {
                            msg = format!("{} {}", msg, ret.name_as_str());
                        }
                        msg
                    }).join(", ");

                let contract = fnc.contract_no.map(|contract_no| format!("{}.", self.ns.contracts[contract_no].name)).unwrap_or_default();

                let val = format!("{} {}{}({}) returns ({})\n", fnc.ty, contract, fnc.name, params, rets);

                self.hovers.push((
                    loc.file_no(),
                    HoverEntry {
                        start: loc.start(),
                        stop: loc.exclusive_end(),
                        val: format!("{}{}", msg_tg, make_code_block(val)),
                    },
                ));
                self.references.push((
                    loc.file_no(),
                    ReferenceEntry {
                        start: loc.start(),
                        stop: loc.exclusive_end(),
                        val: DefinitionIndex {
                            def_path: Default::default(),
                            def_type: DefinitionType::Function(*function_no),
                        },
                    },
                ));

                self.expression(address, symtab);
            }

            ast::Expression::ExternalFunctionCall {
                function,
                args,
                call_args,
                ..
            } => {
                if let ast::Expression::ExternalFunction { .. } = function.as_ref() {
                    self.expression(function, symtab);
                }
                for arg in args {
                    self.expression(arg, symtab);
                }
                if let Some(value) = &call_args.value {
                    self.expression(value, symtab);
                }
                if let Some(gas) = &call_args.gas {
                    self.expression(gas, symtab);
                }
            }
            ast::Expression::ExternalFunctionCallRaw {
                address,
                args,
                call_args,
                ..
            } => {
                self.expression(args, symtab);
                self.expression(address, symtab);
                if let Some(value) = &call_args.value {
                    self.expression(value, symtab);
                }
                if let Some(gas) = &call_args.gas {
                    self.expression(gas, symtab);
                }
            }
            ast::Expression::Constructor {
                args, call_args, ..
            } => {
                if let Some(gas) = &call_args.gas {
                    self.expression(gas, symtab);
                }
                for arg in args {
                    self.expression(arg, symtab);
                }
                if let Some(optval) = &call_args.value {
                    self.expression(optval, symtab);
                }
                if let Some(optsalt) = &call_args.salt {
                    self.expression(optsalt, symtab);
                }
                if let Some(seeds) = &call_args.seeds {
                    self.expression(seeds, symtab);
                }
            }
            ast::Expression::Builtin { loc, kind, args, .. } => {
                let (rets, name, params, doc) = if let Some(protval) = get_prototype(*kind) {
                    let rets = protval.ret.iter().map(|ret| ret.to_string(self.ns)).join(" ");

                    let mut params = protval.params.iter().map(|param| param.to_string(self.ns)).join(" ");

                    if !params.is_empty() {
                        params = format!("({params})");
                    }
                    let doc = format!("{}\n\n", protval.doc);
                    (rets, protval.name, params, doc)
                } else {
                    (String::new(), "", String::new(), String::new())
                };

                let val = make_code_block(format!("[built-in] {rets} {name} {params}"));
                self.hovers.push((
                    loc.file_no(),
                    HoverEntry {
                        start: loc.start(),
                        stop: loc.exclusive_end(),
                        val: format!("{doc}{val}"),
                    },
                ));

                for expr in args {
                    self.expression(expr, symtab);
                }
            }
            ast::Expression::FormatString {format, .. } => {
                for (_, e) in format {
                    self.expression(e, symtab);
                }
            }
            ast::Expression::List {  list, .. } => {
                for expr in list {
                    self.expression(expr, symtab);
                }
            }
            _ => {}
        }
    }

    // Constructs contract fields and stores it in the lookup table.
    fn contract_variable(
        &mut self,
        variable: &ast::Variable,
        symtab: &symtable::Symtable,
        contract_no: Option<usize>,
        var_no: usize,
    ) {
        let mut tags = render(&variable.tags[..]);
        if !tags.is_empty() {
            tags.push_str("\n\n");
        }
        let val = make_code_block(format!(
            "{} {}",
            variable.ty.to_string(self.ns),
            variable.name
        ));

        if let Some(expr) = &variable.initializer {
            self.expression(expr, symtab);
        }

        let file_no = variable.loc.file_no();
        let file = &self.ns.files[file_no];
        self.hovers.push((
            file_no,
            HoverEntry {
                start: variable.loc.start(),
                stop: variable.loc.start() + variable.name.len(),
                val: format!("{tags}{val}"),
            },
        ));

        let di = DefinitionIndex {
            def_path: file.path.clone(),
            def_type: DefinitionType::NonLocalVariable(contract_no, var_no),
        };
        self.definitions
            .insert(di.clone(), loc_to_range(&variable.loc, file));
        if let Some(dt) = get_type_definition(&variable.ty) {
            self.types.insert(di, dt.into());
        }
    }

    // Constructs struct fields and stores it in the lookup table.
    fn field(&mut self, id: usize, field_id: usize, field: &ast::Parameter) {
        if let Some(loc) = field.ty_loc {
            if let Some(dt) = get_type_definition(&field.ty) {
                self.references.push((
                    loc.file_no(),
                    ReferenceEntry {
                        start: loc.start(),
                        stop: loc.exclusive_end(),
                        val: dt.into(),
                    },
                ));
            }
        }

        let file_no = field.loc.file_no();
        let file = &self.ns.files[file_no];
        self.hovers.push((
            file_no,
            HoverEntry {
                start: field.loc.start(),
                stop: field.loc.exclusive_end(),
                val: make_code_block(format!(
                    "{} {}",
                    field.ty.to_string(self.ns),
                    field.name_as_str()
                )),
            },
        ));

        let di = DefinitionIndex {
            def_path: file.path.clone(),
            def_type: DefinitionType::Field(
                Type::Struct(ast::StructType::UserDefined(id)),
                field_id,
            ),
        };
        self.definitions
            .insert(di.clone(), loc_to_range(&field.loc, file));
        if let Some(dt) = get_type_definition(&field.ty) {
            self.types.insert(di, dt.into());
        }
    }

    /// Traverses namespace to extract information used later by the language server
    /// This includes hover messages, locations where code objects are declared and used
    fn build(mut self) -> (Vec<FileCache>, GlobalCache) {
        for (ei, enum_decl) in self.ns.enums.iter().enumerate() {
            for (discriminant, (nam, loc)) in enum_decl.values.iter().enumerate() {
                let file_no = loc.file_no();
                let file = &self.ns.files[file_no];
                self.hovers.push((
                    file_no,
                    HoverEntry {
                        start: loc.start(),
                        stop: loc.exclusive_end(),
                        val: make_code_block(format!(
                            "enum {}.{} {}",
                            enum_decl.name, nam, discriminant
                        )),
                    },
                ));

                let di = DefinitionIndex {
                    def_path: file.path.clone(),
                    def_type: DefinitionType::Variant(ei, discriminant),
                };
                self.definitions.insert(di.clone(), loc_to_range(loc, file));

                let dt = DefinitionType::Enum(ei);
                self.types.insert(di, dt.into());
            }

            let file_no = enum_decl.loc.file_no();
            let file = &self.ns.files[file_no];
            self.hovers.push((
                file_no,
                HoverEntry {
                    start: enum_decl.loc.start(),
                    stop: enum_decl.loc.start() + enum_decl.name.len(),
                    val: render(&enum_decl.tags[..]),
                },
            ));
            self.definitions.insert(
                DefinitionIndex {
                    def_path: file.path.clone(),
                    def_type: DefinitionType::Enum(ei),
                },
                loc_to_range(&enum_decl.loc, file),
            );
        }

        for (si, struct_decl) in self.ns.structs.iter().enumerate() {
            if let pt::Loc::File(_, start, _) = &struct_decl.loc {
                for (fi, field) in struct_decl.fields.iter().enumerate() {
                    self.field(si, fi, field);
                }

                let file_no = struct_decl.loc.file_no();
                let file = &self.ns.files[file_no];
                self.hovers.push((
                    file_no,
                    HoverEntry {
                        start: *start,
                        stop: start + struct_decl.name.len(),
                        val: render(&struct_decl.tags[..]),
                    },
                ));
                self.definitions.insert(
                    DefinitionIndex {
                        def_path: file.path.clone(),
                        def_type: DefinitionType::Struct(si),
                    },
                    loc_to_range(&struct_decl.loc, file),
                );
            }
        }

        for (i, func) in self.ns.functions.iter().enumerate() {
            if func.is_accessor || func.loc == pt::Loc::Builtin {
                // accessor functions are synthetic; ignore them, all the locations are fake
                continue;
            }

<<<<<<< HEAD
            for note in &func.annotations {
                match note {
                    ast::ConstructorAnnotation::Bump(expr)
                    | ast::ConstructorAnnotation::Seed(expr)
                    | ast::ConstructorAnnotation::Space(expr) => {
                        self.expression(expr, &func.symtable)
                    }

                    ast::ConstructorAnnotation::Payer(loc, name) => {
                        self.hovers.push((
                            loc.file_no(),
                            HoverEntry {
                                start: loc.start(),
                                stop: loc.exclusive_end(),
                                val: format!("payer account: {name}"),
                            },
                        ));
                    }
                }
=======
            if let Some(bump) = &func.annotations.bump {
                builder.expression(&bump.1, &func.symtable);
            }

            for seed in &func.annotations.seeds {
                builder.expression(&seed.1, &func.symtable);
            }

            if let Some(space) = &func.annotations.space {
                builder.expression(&space.1, &func.symtable);
            }

            if let Some((loc, name)) = &func.annotations.payer {
                builder.hovers.push((
                    loc.file_no(),
                    HoverEntry {
                        start: loc.start(),
                        stop: loc.exclusive_end(),
                        val: format!("payer account: {name}"),
                    },
                ));
>>>>>>> 5675a345
            }

            for (i, param) in func.params.iter().enumerate() {
                self.hovers.push((
                    param.loc.file_no(),
                    HoverEntry {
                        start: param.loc.start(),
                        stop: param.loc.exclusive_end(),
                        val: self.expanded_ty(&param.ty),
                    },
                ));
                if let Some(Some(var_no)) = func.symtable.arguments.get(i) {
                    if let Some(id) = &param.id {
                        let file_no = id.loc.file_no();
                        let file = &self.ns.files[file_no];
                        let di = DefinitionIndex {
                            def_path: file.path.clone(),
                            def_type: DefinitionType::Variable(*var_no),
                        };
                        self.definitions
                            .insert(di.clone(), loc_to_range(&id.loc, file));
                        if let Some(dt) = get_type_definition(&param.ty) {
                            self.types.insert(di, dt.into());
                        }
                    }
                }
                if let Some(loc) = param.ty_loc {
                    if let Some(dt) = get_type_definition(&param.ty) {
                        self.references.push((
                            loc.file_no(),
                            ReferenceEntry {
                                start: loc.start(),
                                stop: loc.exclusive_end(),
                                val: dt.into(),
                            },
                        ));
                    }
                }
            }

            for (i, ret) in func.returns.iter().enumerate() {
                self.hovers.push((
                    ret.loc.file_no(),
                    HoverEntry {
                        start: ret.loc.start(),
                        stop: ret.loc.exclusive_end(),
                        val: self.expanded_ty(&ret.ty),
                    },
                ));

                if let Some(id) = &ret.id {
                    if let Some(var_no) = func.symtable.returns.get(i) {
                        let file_no = id.loc.file_no();
                        let file = &self.ns.files[file_no];
                        let di = DefinitionIndex {
                            def_path: file.path.clone(),
                            def_type: DefinitionType::Variable(*var_no),
                        };
                        self.definitions
                            .insert(di.clone(), loc_to_range(&id.loc, file));
                        if let Some(dt) = get_type_definition(&ret.ty) {
                            self.types.insert(di, dt.into());
                        }
                    }
                }

                if let Some(loc) = ret.ty_loc {
                    if let Some(dt) = get_type_definition(&ret.ty) {
                        self.references.push((
                            loc.file_no(),
                            ReferenceEntry {
                                start: loc.start(),
                                stop: loc.exclusive_end(),
                                val: dt.into(),
                            },
                        ));
                    }
                }
            }

            for stmt in &func.body {
                self.statement(stmt, &func.symtable);
            }

            let file_no = func.loc.file_no();
            let file = &self.ns.files[file_no];
            self.definitions.insert(
                DefinitionIndex {
                    def_path: file.path.clone(),
                    def_type: DefinitionType::Function(i),
                },
                loc_to_range(&func.loc, file),
            );
        }

        for (i, constant) in self.ns.constants.iter().enumerate() {
            let samptb = symtable::Symtable::new();
            self.contract_variable(constant, &samptb, None, i);
        }

        for (ci, contract) in self.ns.contracts.iter().enumerate() {
            for base in &contract.bases {
                let file_no = base.loc.file_no();
                self.hovers.push((
                    file_no,
                    HoverEntry {
                        start: base.loc.start(),
                        stop: base.loc.exclusive_end(),
                        val: make_code_block(format!(
                            "contract {}",
                            self.ns.contracts[base.contract_no].name
                        )),
                    },
                ));
                self.references.push((
                    file_no,
                    ReferenceEntry {
                        start: base.loc.start(),
                        stop: base.loc.exclusive_end(),
                        val: DefinitionIndex {
                            def_path: Default::default(),
                            def_type: DefinitionType::Contract(base.contract_no),
                        },
                    },
                ));
            }

            for (i, variable) in contract.variables.iter().enumerate() {
                let symtable = symtable::Symtable::new();
                self.contract_variable(variable, &symtable, Some(ci), i);
            }

            let file_no = contract.loc.file_no();
            let file = &self.ns.files[file_no];
            self.hovers.push((
                file_no,
                HoverEntry {
                    start: contract.loc.start(),
                    stop: contract.loc.start() + contract.name.len(),
                    val: render(&contract.tags[..]),
                },
            ));

            let cdi = DefinitionIndex {
                def_path: file.path.clone(),
                def_type: DefinitionType::Contract(ci),
            };

            self.definitions
                .insert(cdi.clone(), loc_to_range(&contract.loc, file));

            let impls = contract
                .functions
                .iter()
                .map(|f| DefinitionIndex {
                    def_path: file.path.clone(), // all the implementations for a contract are present in the same file in solidity
                    def_type: DefinitionType::Function(*f),
                })
                .collect();

            self.implementations.insert(cdi, impls);

            let decls = contract
                .virtual_functions
                .iter()
                .filter_map(|(_, indices)| {
                    // due to the way the `indices` vector is populated during namespace creation,
                    // the last element in the vector contains the overriding function that belongs to the current contract.
                    let func = DefinitionIndex {
                        def_path: file.path.clone(),
                        // `unwrap` is alright here as the `indices` vector is guaranteed to have at least 1 element
                        // the vector is always initialised with one initial element
                        // and the elements in the vector are never removed during namespace construction
                        def_type: DefinitionType::Function(indices.last().copied().unwrap()),
                    };

                    // get all the functions overridden by the current function
                    let all_decls: HashSet<usize> = HashSet::from_iter(indices.iter().copied());

                    // choose the overridden functions that belong to the parent contracts
                    // due to multiple inheritance, a contract can have multiple parents
                    let parent_decls = contract
                        .bases
                        .iter()
                        .map(|b| {
                            let p = &self.ns.contracts[b.contract_no];
                            HashSet::from_iter(p.functions.iter().copied())
                                .intersection(&all_decls)
                                .copied()
                                .collect::<HashSet<usize>>()
                        })
                        .reduce(|acc, e| acc.union(&e).copied().collect());

                    // get the `DefinitionIndex`s of the overridden funcions
                    parent_decls.map(|parent_decls| {
                        let decls = parent_decls
                            .iter()
                            .map(|&i| {
                                let loc = self.ns.functions[i].loc;
                                DefinitionIndex {
                                    def_path: self.ns.files[loc.file_no()].path.clone(),
                                    def_type: DefinitionType::Function(i),
                                }
                            })
                            .collect::<Vec<_>>();

                        (func, decls)
                    })
                });

            self.declarations.extend(decls);
        }

        for (ei, event) in self.ns.events.iter().enumerate() {
            for (fi, field) in event.fields.iter().enumerate() {
                self.field(ei, fi, field);
            }

            let file_no = event.loc.file_no();
            let file = &self.ns.files[file_no];
            self.hovers.push((
                file_no,
                HoverEntry {
                    start: event.loc.start(),
                    stop: event.loc.start() + event.name.len(),
                    val: render(&event.tags[..]),
                },
            ));

            self.definitions.insert(
                DefinitionIndex {
                    def_path: file.path.clone(),
                    def_type: DefinitionType::Event(ei),
                },
                loc_to_range(&event.loc, file),
            );
        }

        for lookup in &mut self.hovers {
            if let Some(msg) =
                self.ns
                    .hover_overrides
                    .get(&pt::Loc::File(lookup.0, lookup.1.start, lookup.1.stop))
            {
                lookup.1.val = msg.clone();
            }
        }

        // `defs_to_files` and `defs_to_file_nos` are used to insert the correct filepath where a code object is defined.
        // previously, a dummy path was filled.
        // In a single namespace, there can't be two (or more) code objects with a given `DefinitionType`.
        // So, there exists a one-to-one mapping between `DefinitionIndex` and `DefinitionType` when we are dealing with just one namespace.
        let defs_to_files = self
            .definitions
            .keys()
            .map(|key| (key.def_type.clone(), key.def_path.clone()))
            .collect::<HashMap<DefinitionType, PathBuf>>();

        let defs_to_file_nos = self
            .ns
            .files
            .iter()
            .enumerate()
            .map(|(i, f)| (f.path.clone(), i))
            .collect::<HashMap<PathBuf, usize>>();

        for val in self.types.values_mut() {
            val.def_path = defs_to_files[&val.def_type].clone();
        }

        for (di, range) in &self.definitions {
            let file_no = defs_to_file_nos[&di.def_path];
            let file = &self.ns.files[file_no];
            self.references.push((
                file_no,
                ReferenceEntry {
                    start: file
                        .get_offset(range.start.line as usize, range.start.character as usize),
                    // 1 is added to account for the fact that `Lapper` expects half open ranges of the type:  [`start`, `stop`)
                    // i.e, `start` included but `stop` excluded.
                    stop: file.get_offset(range.end.line as usize, range.end.character as usize)
                        + 1,
                    val: di.clone(),
                },
            ));
        }

        let file_caches = self
            .ns
            .files
            .iter()
            .enumerate()
            .map(|(i, f)| FileCache {
                file: f.clone(),
                // get `hovers` that belong to the current file
                hovers: Lapper::new(
                    self.hovers
                        .iter()
                        .filter(|h| h.0 == i)
                        .map(|(_, i)| i.clone())
                        .collect(),
                ),
                // get `references` that belong to the current file
                references: Lapper::new(
                    self.references
                        .iter()
                        .filter(|h| h.0 == i)
                        .map(|(_, i)| {
                            let mut i = i.clone();
                            i.val.def_path = defs_to_files[&i.val.def_type].clone();
                            i
                        })
                        .collect(),
                ),
            })
            .collect();

        let global_cache = GlobalCache {
            definitions: self.definitions,
            types: self.types,
            declarations: self.declarations,
            implementations: self.implementations,
        };

        (file_caches, global_cache)
    }

    /// Render the type with struct/enum fields expanded
    fn expanded_ty(&self, ty: &ast::Type) -> String {
        match ty {
            ast::Type::Ref(ty) => self.expanded_ty(ty),
            ast::Type::StorageRef(_, ty) => self.expanded_ty(ty),
            ast::Type::Struct(struct_type) => {
                let strct = struct_type.definition(self.ns);
                let mut tags = render(&strct.tags);
                if !tags.is_empty() {
                    tags.push_str("\n\n")
                }

                let fields = strct
                    .fields
                    .iter()
                    .map(|field| {
                        format!("\t{} {}", field.ty.to_string(self.ns), field.name_as_str())
                    })
                    .join(",\n");

                let val = make_code_block(format!("struct {strct} {{\n{fields}\n}}"));
                format!("{tags}{val}")
            }
            ast::Type::Enum(n) => {
                let enm = &self.ns.enums[*n];
                let mut tags = render(&enm.tags);
                if !tags.is_empty() {
                    tags.push_str("\n\n")
                }
                let values = enm
                    .values
                    .iter()
                    .map(|value| format!("\t{}", value.0))
                    .join(",\n");

                let val = make_code_block(format!("enum {enm} {{\n{values}\n}}"));
                format!("{tags}{val}")
            }
            _ => make_code_block(ty.to_string(self.ns)),
        }
    }
}

#[tower_lsp::async_trait]
impl LanguageServer for SolangServer {
    async fn initialize(&self, _: InitializeParams) -> Result<InitializeResult> {
        Ok(InitializeResult {
            server_info: None,
            capabilities: ServerCapabilities {
                text_document_sync: Some(TextDocumentSyncCapability::Kind(
                    TextDocumentSyncKind::INCREMENTAL,
                )),
                hover_provider: Some(HoverProviderCapability::Simple(true)),
                completion_provider: Some(CompletionOptions {
                    resolve_provider: Some(false),
                    trigger_characters: Some(vec![".".to_string()]),
                    all_commit_characters: None,
                    work_done_progress_options: Default::default(),
                    completion_item: None,
                }),
                signature_help_provider: Some(SignatureHelpOptions {
                    trigger_characters: None,
                    retrigger_characters: None,
                    work_done_progress_options: Default::default(),
                }),
                document_highlight_provider: None,
                workspace_symbol_provider: Some(OneOf::Left(true)),
                execute_command_provider: Some(ExecuteCommandOptions {
                    commands: vec![],
                    work_done_progress_options: Default::default(),
                }),
                workspace: Some(WorkspaceServerCapabilities {
                    workspace_folders: Some(WorkspaceFoldersServerCapabilities {
                        supported: Some(true),
                        change_notifications: Some(OneOf::Left(true)),
                    }),
                    file_operations: None,
                }),
                definition_provider: Some(OneOf::Left(true)),
                type_definition_provider: Some(TypeDefinitionProviderCapability::Simple(true)),
                implementation_provider: Some(ImplementationProviderCapability::Simple(true)),
                declaration_provider: Some(DeclarationCapability::Simple(true)),
                references_provider: Some(OneOf::Left(true)),
                rename_provider: Some(OneOf::Left(true)),
                ..ServerCapabilities::default()
            },
        })
    }

    async fn initialized(&self, _: InitializedParams) {
        self.client
            .log_message(
                MessageType::INFO,
                format!(
                    "solang language server {} initialized",
                    env!("SOLANG_VERSION")
                ),
            )
            .await;
    }

    async fn shutdown(&self) -> Result<()> {
        Ok(())
    }

    async fn did_change_workspace_folders(&self, _: DidChangeWorkspaceFoldersParams) {
        self.client
            .log_message(MessageType::INFO, "workspace folders changed!")
            .await;
    }

    async fn did_change_configuration(&self, _: DidChangeConfigurationParams) {
        self.client
            .log_message(MessageType::INFO, "configuration changed!")
            .await;
    }

    async fn did_change_watched_files(&self, _: DidChangeWatchedFilesParams) {
        self.client
            .log_message(MessageType::INFO, "watched files have changed!")
            .await;
    }

    async fn execute_command(&self, _: ExecuteCommandParams) -> Result<Option<Value>> {
        self.client
            .log_message(MessageType::INFO, "command executed!")
            .await;
        Ok(None)
    }

    async fn did_open(&self, params: DidOpenTextDocumentParams) {
        let uri = params.text_document.uri;

        match uri.to_file_path() {
            Ok(path) => {
                self.files
                    .lock()
                    .await
                    .text_buffers
                    .insert(path, params.text_document.text);
                self.parse_file(uri).await;
            }
            Err(_) => {
                self.client
                    .log_message(MessageType::ERROR, format!("received invalid URI: {uri}"))
                    .await;
            }
        }
    }

    async fn did_change(&self, params: DidChangeTextDocumentParams) {
        let uri = params.text_document.uri;

        match uri.to_file_path() {
            Ok(path) => {
                if let Some(text_buf) = self.files.lock().await.text_buffers.get_mut(&path) {
                    *text_buf = params
                        .content_changes
                        .into_iter()
                        .fold(text_buf.clone(), update_file_contents);
                }
                self.parse_file(uri).await;
            }
            Err(_) => {
                self.client
                    .log_message(MessageType::ERROR, format!("received invalid URI: {uri}"))
                    .await;
            }
        }
    }

    async fn did_save(&self, params: DidSaveTextDocumentParams) {
        let uri = params.text_document.uri;

        if let Some(text) = params.text {
            if let Ok(path) = uri.to_file_path() {
                if let Some(text_buf) = self.files.lock().await.text_buffers.get_mut(&path) {
                    *text_buf = text;
                }
            }
        }

        self.parse_file(uri).await;
    }

    async fn did_close(&self, params: DidCloseTextDocumentParams) {
        let uri = params.text_document.uri;

        if let Ok(path) = uri.to_file_path() {
            let mut files = self.files.lock().await;
            files.caches.remove(&path);
            files.text_buffers.remove(&path);
        }

        self.client.publish_diagnostics(uri, vec![], None).await;
    }

    async fn completion(&self, _: CompletionParams) -> Result<Option<CompletionResponse>> {
        Ok(None)
    }

    async fn hover(&self, hverparam: HoverParams) -> Result<Option<Hover>> {
        let txtdoc = hverparam.text_document_position_params.text_document;
        let pos = hverparam.text_document_position_params.position;

        let uri = txtdoc.uri;

        if let Ok(path) = uri.to_file_path() {
            let files = &self.files.lock().await;
            if let Some(cache) = files.caches.get(&path) {
                let offset = cache
                    .file
                    .get_offset(pos.line as usize, pos.character as usize);

                // The shortest hover for the position will be most informative
                if let Some(hover) = cache
                    .hovers
                    .find(offset, offset + 1)
                    .min_by(|a, b| (a.stop - a.start).cmp(&(b.stop - b.start)))
                {
                    let range = get_range_exclusive(hover.start, hover.stop, &cache.file);

                    return Ok(Some(Hover {
                        contents: HoverContents::Scalar(MarkedString::from_markdown(
                            hover.val.to_string(),
                        )),
                        range: Some(range),
                    }));
                }
            }
        }

        Ok(None)
    }

    /// Called when "Go to Definition" is called by the user on the client side.
    ///
    /// Expected to return the location in source code where the given code object is defined.
    ///
    /// ### Arguments
    /// * `GotoDefinitionParams` provides the source code location (filename, line number, column number) of the code object for which the request was made.
    ///
    /// ### Edge cases
    /// * Returns `Err` when an invalid file path is received.
    /// * Returns `Ok(None)` when the code object is not defined in user's source code. For example, built-in functions.
    async fn goto_definition(
        &self,
        params: GotoDefinitionParams,
    ) -> Result<Option<GotoDefinitionResponse>> {
        // fetch the `DefinitionIndex` of the code object
        let Some(reference) = self.get_reference_from_params(params).await? else {
            return Ok(None);
        };

        // get the location of the definition of the code object in source code
        let definitions = &self.global_cache.lock().await.definitions;
        let location = definitions
            .get(&reference)
            .map(|range| {
                let uri = Url::from_file_path(&reference.def_path).unwrap();
                Location { uri, range: *range }
            })
            .map(GotoTypeDefinitionResponse::Scalar);

        Ok(location)
    }

    /// Called when "Go to Type Definition" is called by the user on the client side.
    ///
    /// Expected to return the type of the given code object (variable, struct field etc).
    ///
    /// ### Arguments
    /// * `GotoTypeDefinitionParams` provides the source code location (filename, line number, column number) of the code object for which the request was made.
    ///
    /// ### Edge cases
    /// * Returns `Err` when an invalid file path is received.
    /// * Returns `Ok(None)`
    ///     * when the code object is not defined in user's source code. For example, built-in types.
    ///     * if the code object is itself a type.
    async fn goto_type_definition(
        &self,
        params: GotoTypeDefinitionParams,
    ) -> Result<Option<GotoTypeDefinitionResponse>> {
        // fetch the `DefinitionIndex` of the code object in question
        let Some(reference) = self.get_reference_from_params(params).await? else {
            return Ok(None);
        };

        let gc = self.global_cache.lock().await;

        // get the `DefinitionIndex` of the type of the given code object
        let di = match &reference.def_type {
            DefinitionType::Variable(_)
            | DefinitionType::NonLocalVariable(_, _)
            | DefinitionType::Field(_, _)
            | DefinitionType::Variant(_, _) => {
                if let Some(def) = gc.types.get(&reference) {
                    def
                } else {
                    return Ok(None);
                }
            }
            // return `Ok(None)` if the code object is itself a type
            DefinitionType::Struct(_)
            | DefinitionType::Enum(_)
            | DefinitionType::Contract(_)
            | DefinitionType::Event(_)
            | DefinitionType::UserType(_) => &reference,
            _ => return Ok(None),
        };

        // get the location of the definition of the type in source code
        let location = gc
            .definitions
            .get(di)
            .map(|range| {
                let uri = Url::from_file_path(&di.def_path).unwrap();
                Location { uri, range: *range }
            })
            .map(GotoTypeDefinitionResponse::Scalar);

        Ok(location)
    }

    /// Called when "Go to Implementations" is called by the user on the client side.
    ///
    /// Expected to return a list (possibly empty) of methods defined for the given contract.
    ///
    /// ### Arguments
    /// * `GotoImplementationParams` provides the source code location (filename, line number, column number) of the code object for which the request was made.
    ///
    /// ### Edge cases
    /// * Returns `Err` when an invalid file path is received.
    /// * Returns `Ok(None)` when the location passed in the arguments doesn't belong to a contract defined in user code.
    async fn goto_implementation(
        &self,
        params: GotoImplementationParams,
    ) -> Result<Option<GotoImplementationResponse>> {
        // fetch the `DefinitionIndex` of the code object in question
        let Some(reference) = self.get_reference_from_params(params).await? else {
            return Ok(None);
        };

        let gc = self.global_cache.lock().await;

        // get the list of `DefinitionIndex` of all the methods defined in the given contract
        // `None` if the passed code-object is not of type `Contract`
        let impls = match &reference.def_type {
            DefinitionType::Variable(_)
            | DefinitionType::NonLocalVariable(_, _)
            | DefinitionType::Field(_, _) => gc.types.get(&reference).and_then(|ty| {
                if matches!(ty.def_type, DefinitionType::Contract(_)) {
                    gc.implementations.get(ty)
                } else {
                    None
                }
            }),
            DefinitionType::Contract(_) => gc.implementations.get(&reference),
            _ => None,
        };

        // get the locations of the definition of methods in source code
        let impls = impls
            .map(|impls| {
                impls
                    .iter()
                    .filter_map(|di| {
                        let path = &di.def_path;
                        gc.definitions.get(di).map(|range| {
                            let uri = Url::from_file_path(path).unwrap();
                            Location { uri, range: *range }
                        })
                    })
                    .collect()
            })
            .map(GotoImplementationResponse::Array);

        Ok(impls)
    }

    /// Called when "Go to Declaration" is called by the user on the client side.
    ///
    /// Expected to return a list (possibly empty) of methods that the given method overrides.
    /// Only the methods belonging to the immediate parent contracts (due to multiple inheritance, there can be more than one parent) are to be returned.
    ///
    /// ### Arguments
    /// * `GotoDeclarationParams` provides the source code location (filename, line number, column number) of the code object for which the request was made.
    ///
    /// ### Edge cases
    /// * Returns `Err` when an invalid file path is received.
    /// * Returns `Ok(None)` when the location passed in the arguments doesn't belong to a contract method defined in user code.
    async fn goto_declaration(
        &self,
        params: GotoDeclarationParams,
    ) -> Result<Option<GotoDeclarationResponse>> {
        // fetch the `DefinitionIndex` of the code object in question
        let Some(reference) = self.get_reference_from_params(params).await? else {
            return Ok(None);
        };

        let gc = self.global_cache.lock().await;

        // get a list of `DefinitionIndex`s of overridden functions from parent contracts
        let decls = gc.declarations.get(&reference);

        // get a list of locations in source code where the overridden functions are present
        let locations = decls
            .map(|decls| {
                decls
                    .iter()
                    .filter_map(|di| {
                        let path = &di.def_path;
                        gc.definitions.get(di).map(|range| {
                            let uri = Url::from_file_path(path).unwrap();
                            Location { uri, range: *range }
                        })
                    })
                    .collect()
            })
            .map(GotoImplementationResponse::Array);

        Ok(locations)
    }

    /// Called when "Go to References" is called by the user on the client side.
    ///
    /// Expected to return a list of locations in the source code where the given code-object is used.
    ///
    /// ### Arguments
    /// * `ReferenceParams`
    ///     * provides the source code location (filename, line number, column number) of the code object for which the request was made.
    ///     * says if the definition location is to be included in the list of source code locations returned or not.
    ///
    /// ### Edge cases
    /// * Returns `Err` when an invalid file path is received.
    /// * Returns `Ok(None)` when no valid references are found.
    async fn references(&self, params: ReferenceParams) -> Result<Option<Vec<Location>>> {
        // fetch the `DefinitionIndex` of the code object in question
        let def_params: GotoDefinitionParams = GotoDefinitionParams {
            text_document_position_params: params.text_document_position,
            work_done_progress_params: params.work_done_progress_params,
            partial_result_params: params.partial_result_params,
        };
        let Some(reference) = self.get_reference_from_params(def_params).await? else {
            return Ok(None);
        };

        // fetch all the locations in source code where the code object is referenced
        // this includes the definition location of the code object
        let caches = &self.files.lock().await.caches;
        let mut locations: Vec<_> = caches
            .iter()
            .flat_map(|(p, cache)| {
                let uri = Url::from_file_path(p).unwrap();
                cache
                    .references
                    .iter()
                    .filter(|r| r.val == reference)
                    .map(move |r| Location {
                        uri: uri.clone(),
                        range: get_range_exclusive(r.start, r.stop, &cache.file),
                    })
            })
            .collect();

        // remove the definition location if `include_declaration` is `false`
        if !params.context.include_declaration {
            let definitions = &self.global_cache.lock().await.definitions;
            let uri = Url::from_file_path(&reference.def_path).unwrap();
            if let Some(range) = definitions.get(&reference) {
                let def = Location { uri, range: *range };
                locations.retain(|loc| loc != &def);
            }
        }

        // return `None` if the list of locations is empty
        let locations = if locations.is_empty() {
            None
        } else {
            Some(locations)
        };

        Ok(locations)
    }

    /// Called when "Rename Symbol" is called by the user on the client side.
    ///
    /// Expected to return a list of changes to be made in user code so that every occurrence of the code object is renamed.
    ///
    /// ### Arguments
    /// * `RenameParams`
    ///     * provides the source code location (filename, line number, column number) of the code object for which the request was made.
    ///     * the new symbol that the code object should go by.
    ///
    /// ### Edge cases
    /// * Returns `Err` when an invalid file path is received.
    /// * Returns `Ok(None)` when the definition of code object is not found in user code.
    async fn rename(&self, params: RenameParams) -> Result<Option<WorkspaceEdit>> {
        // fetch the `DefinitionIndex` of the code object in question
        let def_params: GotoDefinitionParams = GotoDefinitionParams {
            text_document_position_params: params.text_document_position,
            work_done_progress_params: params.work_done_progress_params,
            partial_result_params: Default::default(),
        };
        let Some(reference) = self.get_reference_from_params(def_params).await? else {
            return Ok(None);
        };

        // the new name of the code object
        let new_text = params.new_name;

        // create `TextEdit` instances that represent the changes to be made for every occurrence of the old symbol
        // these `TextEdit` objects are then grouped into separate list per source file to which they belong
        let caches = &self.files.lock().await.caches;
        let ws = caches
            .iter()
            .map(|(p, cache)| {
                let uri = Url::from_file_path(p).unwrap();
                let text_edits: Vec<_> = cache
                    .references
                    .iter()
                    .filter(|r| r.val == reference)
                    .map(|r| TextEdit {
                        range: get_range_exclusive(r.start, r.stop, &cache.file),
                        new_text: new_text.clone(),
                    })
                    .collect();
                (uri, text_edits)
            })
            .collect::<HashMap<_, _>>();

        Ok(Some(WorkspaceEdit::new(ws)))
    }
}

/// Calculate the line and column from the Loc offset received from the parser
fn loc_to_range(loc: &pt::Loc, file: &ast::File) -> Range {
    get_range(loc.start(), loc.end(), file)
}

fn get_range(start: usize, end: usize, file: &ast::File) -> Range {
    let (line, column) = file.offset_to_line_column(start);
    let start = Position::new(line as u32, column as u32);
    let (line, column) = file.offset_to_line_column(end);
    let end = Position::new(line as u32, column as u32);

    Range::new(start, end)
}

// Get `Range` when the parameters passed represent a half open range of type [start, stop)
// Used when `Range` is to be extracted from `Interval` from the `rust_lapper` crate.
fn get_range_exclusive(start: usize, end: usize, file: &ast::File) -> Range {
    get_range(start, end - 1, file)
}

fn get_type_definition(ty: &Type) -> Option<DefinitionType> {
    match ty {
        Type::Enum(id) => Some(DefinitionType::Enum(*id)),
        Type::Struct(StructType::UserDefined(id)) => Some(DefinitionType::Struct(*id)),
        Type::Array(ty, _) => get_type_definition(ty),
        Type::Ref(ty) => get_type_definition(ty),
        Type::StorageRef(_, ty) => get_type_definition(ty),
        Type::Contract(id) => Some(DefinitionType::Contract(*id)),
        Type::UserType(id) => Some(DefinitionType::UserType(*id)),
        _ => None,
    }
}

fn make_code_block(s: impl AsRef<str>) -> String {
    format!("```solidity\n{}\n```", s.as_ref())
}

fn get_constants(expr: &Expression) -> Option<String> {
    let val = match expr {
        codegen::Expression::BytesLiteral {
            ty: ast::Type::Bytes(_) | ast::Type::DynamicBytes,
            value,
            ..
        } => {
            format!("hex\"{}\"", hex::encode(value))
        }
        codegen::Expression::BytesLiteral {
            ty: ast::Type::String,
            value,
            ..
        } => {
            format!("\"{}\"", String::from_utf8_lossy(value))
        }
        codegen::Expression::NumberLiteral {
            ty: ast::Type::Uint(_) | ast::Type::Int(_),
            value,
            ..
        } => {
            format!("{value}")
        }
        _ => return None,
    };
    Some(val)
}

fn update_file_contents(
    mut prev_content: String,
    content_change: TextDocumentContentChangeEvent,
) -> String {
    if let Some(range) = content_change.range {
        let start_line = range.start.line as usize;
        let start_col = range.start.character as usize;
        let end_line = range.end.line as usize;
        let end_col = range.end.character as usize;

        // Directly add the changes to the buffer when changes are present at the end of the file.
        if start_line == prev_content.lines().count() {
            prev_content.push_str(&content_change.text);
            return prev_content;
        }

        let mut new_content = String::new();
        for (i, line) in prev_content.lines().enumerate() {
            if i < start_line {
                new_content.push_str(line);
                new_content.push('\n');
                continue;
            }

            if i > end_line {
                new_content.push_str(line);
                new_content.push('\n');
                continue;
            }

            if i == start_line {
                new_content.push_str(&line[..start_col]);
                new_content.push_str(&content_change.text);
            }

            if i == end_line {
                new_content.push_str(&line[end_col..]);
                new_content.push('\n');
            }
        }
        new_content
    } else {
        // When no range is provided, entire file is sent in the request.
        content_change.text
    }
}

#[cfg(test)]
mod test {
    use super::*;

    #[test]
    fn without_range() {
        let initial_content = "contract foo {\n    function bar(Book y, Book x) public returns (bool) {\n        return y.available;\n    }\n}\n".to_string();
        let new_content = "struct Book {\n    string name;\n    string writer;\n    uint id;\n    bool available;\n}\n".to_string();
        assert_eq!(
            new_content.clone(),
            update_file_contents(
                initial_content,
                TextDocumentContentChangeEvent {
                    range: None,
                    range_length: None,
                    text: new_content
                }
            )
        );
    }

    #[test]
    fn at_the_end_of_file() {
        let initial_content = "contract foo {\n    function bar(Book y, Book x) public returns (bool) {\n        return y.available;\n    }\n}\n".to_string();
        let new_content = "struct Book {\n    string name;\n    string writer;\n    uint id;\n    bool available;\n}\n".to_string();
        let final_content = "\
            contract foo {\n    function bar(Book y, Book x) public returns (bool) {\n        return y.available;\n    }\n}\n\
            struct Book {\n    string name;\n    string writer;\n    uint id;\n    bool available;\n}\n\
        ".to_string();
        assert_eq!(
            final_content,
            update_file_contents(
                initial_content,
                TextDocumentContentChangeEvent {
                    range: Some(Range {
                        start: Position {
                            line: 5,
                            character: 0
                        },
                        end: Position {
                            line: 5,
                            character: 0
                        }
                    }),
                    range_length: Some(0),
                    text: new_content
                }
            ),
        );
    }

    #[test]
    fn remove_content() {
        let initial_content = "struct Book {\n    string name;\n    string writer;\n    uint id;\n    bool available;\n}\n".to_string();
        let final_content =
            "struct Book {\n    string name;\n    string id;\n    bool available;\n}\n".to_string();
        assert_eq!(
            final_content,
            update_file_contents(
                initial_content,
                TextDocumentContentChangeEvent {
                    range: Some(Range {
                        start: Position {
                            line: 2,
                            character: 11
                        },
                        end: Position {
                            line: 3,
                            character: 9
                        }
                    }),
                    range_length: Some(17),
                    text: String::new(),
                }
            ),
        );
    }

    #[test]
    fn add_content() {
        let initial_content =
            "struct Book {\n    string name;\n    string id;\n    bool available;\n}\n".to_string();
        let final_content = "struct Book {\n    string name;\n    string writer;\n    uint id;\n    bool available;\n}\n".to_string();
        assert_eq!(
            final_content,
            update_file_contents(
                initial_content,
                TextDocumentContentChangeEvent {
                    range: Some(Range {
                        start: Position {
                            line: 2,
                            character: 11
                        },
                        end: Position {
                            line: 2,
                            character: 11
                        }
                    }),
                    range_length: Some(0),
                    text: "writer;\n    uint ".to_string(),
                }
            ),
        );
    }
}<|MERGE_RESOLUTION|>--- conflicted
+++ resolved
@@ -1430,41 +1430,20 @@
                 continue;
             }
 
-<<<<<<< HEAD
-            for note in &func.annotations {
-                match note {
-                    ast::ConstructorAnnotation::Bump(expr)
-                    | ast::ConstructorAnnotation::Seed(expr)
-                    | ast::ConstructorAnnotation::Space(expr) => {
-                        self.expression(expr, &func.symtable)
-                    }
-
-                    ast::ConstructorAnnotation::Payer(loc, name) => {
-                        self.hovers.push((
-                            loc.file_no(),
-                            HoverEntry {
-                                start: loc.start(),
-                                stop: loc.exclusive_end(),
-                                val: format!("payer account: {name}"),
-                            },
-                        ));
-                    }
-                }
-=======
             if let Some(bump) = &func.annotations.bump {
-                builder.expression(&bump.1, &func.symtable);
+                self.expression(&bump.1, &func.symtable);
             }
 
             for seed in &func.annotations.seeds {
-                builder.expression(&seed.1, &func.symtable);
+                self.expression(&seed.1, &func.symtable);
             }
 
             if let Some(space) = &func.annotations.space {
-                builder.expression(&space.1, &func.symtable);
+                self.expression(&space.1, &func.symtable);
             }
 
             if let Some((loc, name)) = &func.annotations.payer {
-                builder.hovers.push((
+                self.hovers.push((
                     loc.file_no(),
                     HoverEntry {
                         start: loc.start(),
@@ -1472,7 +1451,6 @@
                         val: format!("payer account: {name}"),
                     },
                 ));
->>>>>>> 5675a345
             }
 
             for (i, param) in func.params.iter().enumerate() {
