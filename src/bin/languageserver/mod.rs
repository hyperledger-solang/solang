--- conflicted
+++ resolved
@@ -2276,11 +2276,7 @@
     ///
     /// ### Edge cases
     /// * Returns `Err` when an invalid file path is received.
-<<<<<<< HEAD
-    /// * Returns `Ok(None)` when the definition of code object is not found is user code.
-=======
     /// * Returns `Ok(None)` when the definition of code object is not found in user code.
->>>>>>> c53d8d99
     async fn rename(&self, params: RenameParams) -> Result<Option<WorkspaceEdit>> {
         // fetch the `DefinitionIndex` of the code object in question
         let def_params: GotoDefinitionParams = GotoDefinitionParams {
@@ -2296,11 +2292,7 @@
         let new_text = params.new_name;
 
         // create `TextEdit` instances that represent the changes to be made for every occurrence of the old symbol
-<<<<<<< HEAD
         // these `TextEdit` objects are then grouped into separate list per source file to which they belong
-=======
-        // these `TextEdit` objects are then grouped into separate list per source file to which they bolong
->>>>>>> c53d8d99
         let caches = &self.files.lock().await.caches;
         let ws = caches
             .iter()
@@ -2311,11 +2303,7 @@
                     .iter()
                     .filter(|r| r.val == reference)
                     .map(|r| TextEdit {
-<<<<<<< HEAD
-                        range: get_range(r.start, r.stop, &cache.file),
-=======
                         range: get_range_exclusive(r.start, r.stop, &cache.file),
->>>>>>> c53d8d99
                         new_text: new_text.clone(),
                     })
                     .collect();
