// SPDX-License-Identifier: Apache-2.0

use itertools::Itertools;
use num_traits::ToPrimitive;
use rust_lapper::{Interval, Lapper};
use serde_json::Value;
use solang::{
    codegen::{self, codegen, Expression},
    file_resolver::FileResolver,
    parse_and_resolve,
    sema::{
        ast::{self, RetrieveType, StructType, Type},
        builtin::get_prototype,
        symtable,
        tags::render,
    },
    Target,
};
use solang_parser::pt;
use std::{
    collections::{HashMap, HashSet},
    ffi::OsString,
    path::PathBuf,
};
use tokio::sync::Mutex;
use tower_lsp::{
    jsonrpc::{Error, ErrorCode, Result},
    lsp_types::{
        request::{
            GotoDeclarationParams, GotoDeclarationResponse, GotoImplementationParams,
            GotoImplementationResponse, GotoTypeDefinitionParams, GotoTypeDefinitionResponse,
        },
        CompletionOptions, CompletionParams, CompletionResponse, DeclarationCapability, Diagnostic,
        DiagnosticRelatedInformation, DiagnosticSeverity, DidChangeConfigurationParams,
        DidChangeTextDocumentParams, DidChangeWatchedFilesParams, DidChangeWorkspaceFoldersParams,
        DidCloseTextDocumentParams, DidOpenTextDocumentParams, DidSaveTextDocumentParams,
        ExecuteCommandOptions, ExecuteCommandParams, GotoDefinitionParams, GotoDefinitionResponse,
        Hover, HoverContents, HoverParams, HoverProviderCapability,
        ImplementationProviderCapability, InitializeParams, InitializeResult, InitializedParams,
        Location, MarkedString, MessageType, OneOf, Position, Range, ReferenceParams, RenameParams,
        ServerCapabilities, SignatureHelpOptions, TextDocumentContentChangeEvent,
        TextDocumentSyncCapability, TextDocumentSyncKind, TextEdit,
        TypeDefinitionProviderCapability, Url, WorkspaceEdit, WorkspaceFoldersServerCapabilities,
        WorkspaceServerCapabilities,
    },
    Client, LanguageServer, LspService, Server,
};

use crate::cli::{target_arg, LanguageServerCommand};

/// Represents the type of the code object that a reference points to
/// Here "code object" refers to contracts, functions, structs, enums etc., that are defined and used within a namespace.
/// It is used along with the path of the file where the code object is defined to uniquely identify an code object.
#[derive(Debug, Clone, PartialEq, Eq, Hash)]
enum DefinitionType {
    // function index in Namespace::functions
    Function(usize),
    // variable id
    Variable(usize),
    // (contract id where the variable is declared, variable id)
    NonLocalVariable(Option<usize>, usize),
    // user-defined struct id
    Struct(usize),
    // (user-defined struct id, field id)
    Field(Type, usize),
    // enum index in Namespace::enums
    Enum(usize),
    // (enum index in Namespace::enums, discriminant id)
    Variant(usize, usize),
    // contract index in Namespace::contracts
    Contract(usize),
    // event index in Namespace::events
    Event(usize),
    UserType(usize),
}

/// Uniquely identifies a code object.
///
/// `def_type` alone does not guarantee uniqueness, i.e, there can be two or more code objects with identical `def_type`.
/// This is possible as two files can be compiled as part of different `Namespace`s and the code objects can end up having identical `def_type`.
/// For example, two structs defined in the two files can be assigned the same `def_type` - `Struct(0)` as they are both `structs` and numbers are reused across `Namespace` boundaries.
/// As it is currently possible for code objects created as part of two different `Namespace`s to be stored simultaneously in the same `SolangServer` instance,
/// in the scenario described above, code objects cannot be uniquely identified solely through `def_type`.
///
/// But `def_path` paired with `def_type` sufficiently proves uniqueness as no two code objects defined in the same file can have identical `def_type`.
#[derive(Debug, Clone, PartialEq, Eq, Hash)]
struct DefinitionIndex {
    /// stores the path of the file where the code object is mentioned in source code
    def_path: PathBuf,
    /// provides information about the type of the code object in question
    def_type: DefinitionType,
}

impl From<DefinitionType> for DefinitionIndex {
    fn from(value: DefinitionType) -> Self {
        Self {
            def_path: Default::default(),
            def_type: value,
        }
    }
}

/// Stores locations of definitions of functions, contracts, structs etc.
type Definitions = HashMap<DefinitionIndex, Range>;
/// Stores strings shown on hover
type HoverEntry = Interval<usize, String>;
/// Stores locations of function calls, uses of structs, contracts etc.
type ReferenceEntry = Interval<usize, DefinitionIndex>;
/// Stores the list of methods implemented by a contract
type Implementations = HashMap<DefinitionIndex, Vec<DefinitionIndex>>;
/// Stores types of code objects
type Types = HashMap<DefinitionIndex, DefinitionIndex>;
/// Stores all the functions that a given function overrides
type Declarations = HashMap<DefinitionIndex, Vec<DefinitionIndex>>;

/// Stores information used by language server for every opened file
struct Files {
    caches: HashMap<PathBuf, FileCache>,
    text_buffers: HashMap<PathBuf, String>,
}

#[derive(Debug)]
struct FileCache {
    file: ast::File,
    hovers: Lapper<usize, String>,
    references: Lapper<usize, DefinitionIndex>,
<<<<<<< HEAD
    implementations: Implementations,
    declarations: Declarations,
=======
>>>>>>> 68d6d857
}

/// Stores information used by the language server to service requests (eg: `Go to Definitions`) received from the client.
///
/// Information stored in `GlobalCache` is extracted from the `Namespace` when the `SolangServer::build` function is run.
///
/// `GlobalCache` is global in the sense that, unlike `FileCache`, we don't have a separate instance for every file processed.
/// We have just one `GlobalCache` instance per `SolangServer` instance.
///
/// Each field stores *some information* about a code object. The code object is uniquely identified by its `DefinitionIndex`.
/// * `definitions` maps `DefinitionIndex` of a code object to its source code location where it is defined.
/// * `types` maps the `DefinitionIndex` of a code object to that of its type.
/// * `implementations` maps the `DefinitionIndex` of a `Contract` to the `DefinitionIndex`s of methods defined as part of the `Contract`.
struct GlobalCache {
    definitions: Definitions,
    types: Types,
    implementations: Implementations,
}

// The language server currently stores some of the data grouped by the file to which the data belongs (Files struct).
// Other data (Definitions) is not grouped by file due to problems faced during cleanup,
// but is stored as a "global" field which is common to all files.
//
// Closing the file triggers the `did_close` handler function
// where we remove the entry corresponding to the closed file from Files::cache.
// If the definitions are part of `FileCache`, they are also removed with the rest of `FileCache`
// But there can be live references in other files whose definitions are defined in the closed file.
//
// Files from multiple namespaces can be open at any time in VSCode.
// But compiler currently works on the granularity of a namespace.
//
// So, we will need some way to update data that is part of the language server
// between calls to the parse_file method that provides new information for a namespace.
//
// 1. Propagate changes made to a file to all the files that depend on that.
// This requires a data structure that shows import dependencies between different files in the namespace.
// 2. Need a way to safely remove stored Definitions that are no longer used by any of the References
//
// More information can be found here: https://github.com/hyperledger/solang/pull/1411
pub struct SolangServer {
    client: Client,
    target: Target,
    importpaths: Vec<PathBuf>,
    importmaps: Vec<(String, PathBuf)>,
    files: Mutex<Files>,
    global_cache: Mutex<GlobalCache>,
}

#[tokio::main(flavor = "current_thread")]
pub async fn start_server(language_args: &LanguageServerCommand) -> ! {
    let mut importpaths = Vec::new();
    let mut importmaps = Vec::new();

    if let Some(paths) = &language_args.import_path {
        for path in paths {
            importpaths.push(path.clone());
        }
    }

    if let Some(maps) = &language_args.import_map {
        for (map, path) in maps {
            importmaps.push((map.clone(), path.clone()));
        }
    }

    let stdin = tokio::io::stdin();
    let stdout = tokio::io::stdout();

    let target = target_arg(&language_args.target);

    let (service, socket) = LspService::new(|client| SolangServer {
        client,
        target,
        importpaths,
        importmaps,
        files: Mutex::new(Files {
            caches: HashMap::new(),
            text_buffers: HashMap::new(),
        }),
        global_cache: Mutex::new(GlobalCache {
            definitions: HashMap::new(),
            types: HashMap::new(),
            implementations: HashMap::new(),
        }),
    });

    Server::new(stdin, stdout, socket).serve(service).await;

    std::process::exit(1);
}

impl SolangServer {
    /// Parse file
    async fn parse_file(&self, uri: Url) {
        let mut resolver = FileResolver::default();
        for (path, contents) in &self.files.lock().await.text_buffers {
            resolver.set_file_contents(path.to_str().unwrap(), contents.clone());
        }
        if let Ok(path) = uri.to_file_path() {
            let dir = path.parent().unwrap();

            resolver.add_import_path(dir);

            let mut diags = Vec::new();

            for path in &self.importpaths {
                resolver.add_import_path(path);
            }

            for (map, path) in &self.importmaps {
                resolver.add_import_map(OsString::from(map), PathBuf::from(path));
            }

            let os_str = path.file_name().unwrap();

            let mut ns = parse_and_resolve(os_str, &mut resolver, self.target);

            // codegen all the contracts; some additional errors/warnings will be detected here
            codegen(&mut ns, &Default::default());

            diags.extend(ns.diagnostics.iter().filter_map(|diag| {
                if diag.loc.file_no() != ns.top_file_no() {
                    // The first file is the one we wanted to parse; others are imported
                    return None;
                }

                let severity = match diag.level {
                    ast::Level::Info => Some(DiagnosticSeverity::INFORMATION),
                    ast::Level::Warning => Some(DiagnosticSeverity::WARNING),
                    ast::Level::Error => Some(DiagnosticSeverity::ERROR),
                    ast::Level::Debug => {
                        return None;
                    }
                };

                let related_information = if diag.notes.is_empty() {
                    None
                } else {
                    Some(
                        diag.notes
                            .iter()
                            .map(|note| DiagnosticRelatedInformation {
                                message: note.message.to_string(),
                                location: Location {
                                    uri: Url::from_file_path(&ns.files[note.loc.file_no()].path)
                                        .unwrap(),
                                    range: loc_to_range(&note.loc, &ns.files[ns.top_file_no()]),
                                },
                            })
                            .collect(),
                    )
                };

                let range = loc_to_range(&diag.loc, &ns.files[ns.top_file_no()]);

                Some(Diagnostic {
                    range,
                    message: diag.message.to_string(),
                    severity,
                    related_information,
                    ..Default::default()
                })
            }));

            let res = self.client.publish_diagnostics(uri, diags, None);

            let (caches, definitions, types, implementations) = Builder::build(&ns);

            let mut files = self.files.lock().await;
            for (f, c) in ns.files.iter().zip(caches.into_iter()) {
                if f.cache_no.is_some() {
                    files.caches.insert(f.path.clone(), c);
                }
            }

            let mut gc = self.global_cache.lock().await;
            gc.definitions.extend(definitions);
            gc.types.extend(types);
            gc.implementations.extend(implementations);

            res.await;
        }
    }

    /// Common code for goto_{definitions, implementations, declarations, type_definitions}
    async fn get_reference_from_params(
        &self,
        params: GotoDefinitionParams,
    ) -> Result<Option<DefinitionIndex>> {
        let uri = params.text_document_position_params.text_document.uri;
        let path = uri.to_file_path().map_err(|_| Error {
            code: ErrorCode::InvalidRequest,
            message: format!("Received invalid URI: {uri}").into(),
            data: None,
        })?;

        let files = self.files.lock().await;
        if let Some(cache) = files.caches.get(&path) {
            let f = &cache.file;
            let offset = f.get_offset(
                params.text_document_position_params.position.line as _,
                params.text_document_position_params.position.character as _,
            );
            if let Some(reference) = cache
                .references
                .find(offset, offset + 1)
                .min_by(|a, b| (a.stop - a.start).cmp(&(b.stop - b.start)))
            {
                return Ok(Some(reference.val.clone()));
            }
        }
        Ok(None)
    }
}

struct Builder<'a> {
    // `usize` is the file number the hover entry belongs to
    hovers: Vec<(usize, HoverEntry)>,
    // `usize` is the file number the reference belongs to
    references: Vec<(usize, ReferenceEntry)>,
<<<<<<< HEAD
    implementations: Vec<Implementations>,
    declarations: Vec<Declarations>,
    types: Vec<(DefinitionIndex, DefinitionIndex)>,
=======

    definitions: Definitions,
    implementations: Implementations,
    types: Types,

>>>>>>> 68d6d857
    ns: &'a ast::Namespace,
}

impl<'a> Builder<'a> {
    // Constructs lookup table for the given statement by traversing the
    // statements and traversing inside the contents of the statements.
    fn statement(&mut self, stmt: &ast::Statement, symtab: &symtable::Symtable) {
        match stmt {
            ast::Statement::Block { statements, .. } => {
                for stmt in statements {
                    self.statement(stmt, symtab);
                }
            }
            ast::Statement::VariableDecl(loc, var_no, param, expr) => {
                if let Some(exp) = expr {
                    self.expression(exp, symtab);
                }

                let constant = self
                    .ns
                    .var_constants
                    .get(loc)
                    .and_then(get_constants)
                    .map(|s| format!(" = {s}"))
                    .unwrap_or_default();

                let readonly = symtab
                    .vars
                    .get(var_no)
                    .map(|var| {
                        if var.slice {
                            "\nreadonly: compiled to slice\n"
                        } else {
                            ""
                        }
                    })
                    .unwrap_or_default();

                let val = format!(
                    "{} {}{}{}",
                    param.ty.to_string(self.ns),
                    param.name_as_str(),
                    constant,
                    readonly
                );

                self.hovers.push((
                    loc.file_no(),
                    HoverEntry {
                        start: param.loc.start(),
                        stop: param.loc.exclusive_end(),
                        val: make_code_block(val),
                    },
                ));
                if let Some(id) = &param.id {
                    let file_no = id.loc.file_no();
                    let file = &self.ns.files[file_no];
                    let di = DefinitionIndex {
                        def_path: file.path.clone(),
                        def_type: DefinitionType::Variable(*var_no),
                    };
                    self.definitions
                        .insert(di.clone(), loc_to_range(&id.loc, file));
                    if let Some(dt) = get_type_definition(&param.ty) {
                        self.types.insert(di, dt.into());
                    }
                }

                if let Some(loc) = param.ty_loc {
                    if let Some(dt) = get_type_definition(&param.ty) {
                        self.references.push((
                            loc.file_no(),
                            ReferenceEntry {
                                start: loc.start(),
                                stop: loc.exclusive_end(),
                                val: dt.into(),
                            },
                        ));
                    }
                }
            }
            ast::Statement::If(_, _, expr, stat1, stat2) => {
                self.expression(expr, symtab);
                for stmt in stat1 {
                    self.statement(stmt, symtab);
                }
                for stmt in stat2 {
                    self.statement(stmt, symtab);
                }
            }
            ast::Statement::While(_, _, expr, block) => {
                self.expression(expr, symtab);
                for stmt in block {
                    self.statement(stmt, symtab);
                }
            }
            ast::Statement::For {
                init,
                cond,
                next,
                body,
                ..
            } => {
                if let Some(exp) = cond {
                    self.expression(exp, symtab);
                }
                for stat in init {
                    self.statement(stat, symtab);
                }
                if let Some(exp) = next {
                    self.expression(exp, symtab);
                }
                for stat in body {
                    self.statement(stat, symtab);
                }
            }
            ast::Statement::DoWhile(_, _, stat1, expr) => {
                self.expression(expr, symtab);
                for st1 in stat1 {
                    self.statement(st1, symtab);
                }
            }
            ast::Statement::Expression(_, _, expr) => {
                self.expression(expr, symtab);
            }
            ast::Statement::Delete(_, _, expr) => {
                self.expression(expr, symtab);
            }
            ast::Statement::Destructure(_, fields, expr) => {
                self.expression(expr, symtab);
                for field in fields {
                    match field {
                        ast::DestructureField::Expression(expr) => {
                            self.expression(expr, symtab);
                        }
                        ast::DestructureField::VariableDecl(var_no, param) => {
                            self.hovers.push((
                                param.loc.file_no(),
                                HoverEntry {
                                    start: param.loc.start(),
                                    stop: param.loc.exclusive_end(),
                                    val: self.expanded_ty(&param.ty),
                                },
                            ));
                            if let Some(id) = &param.id {
                                let file_no = id.loc.file_no();
                                let file = &self.ns.files[file_no];
                                let di = DefinitionIndex {
                                    def_path: file.path.clone(),
                                    def_type: DefinitionType::Variable(*var_no),
                                };
                                self.definitions
                                    .insert(di.clone(), loc_to_range(&id.loc, file));
                                if let Some(dt) = get_type_definition(&param.ty) {
                                    self.types.insert(di, dt.into());
                                }
                            }
                        }
                        ast::DestructureField::None => (),
                    }
                }
            }
            ast::Statement::Continue(_) => {}
            ast::Statement::Break(_) => {}
            ast::Statement::Return(_, None) => {}
            ast::Statement::Return(_, Some(expr)) => {
                self.expression(expr, symtab);
            }
            ast::Statement::Revert { args, .. } => {
                for arg in args {
                    self.expression(arg, symtab);
                }
            }
            ast::Statement::Emit {
                event_no,
                event_loc,
                args,
                ..
            } => {
                let event = &self.ns.events[*event_no];
                let mut tags = render(&event.tags);
                if !tags.is_empty() {
                    tags.push_str("\n\n");
                }
                let fields = event
                    .fields
                    .iter()
                    .map(|field| {
                        format!(
                            "\t{}{}{}",
                            field.ty.to_string(self.ns),
                            if field.indexed { " indexed " } else { " " },
                            field.name_as_str()
                        )
                    })
                    .join(",\n");
                let val = format!(
                    "event {} {{\n{}\n}}{}",
                    event.symbol_name(self.ns),
                    fields,
                    if event.anonymous { " anonymous" } else { "" }
                );
                self.hovers.push((
                    event_loc.file_no(),
                    HoverEntry {
                        start: event_loc.start(),
                        stop: event_loc.exclusive_end(),
                        val: format!("{}{}", tags, make_code_block(val)),
                    },
                ));

                self.references.push((
                    event_loc.file_no(),
                    ReferenceEntry {
                        start: event_loc.start(),
                        stop: event_loc.exclusive_end(),
                        val: DefinitionIndex {
                            def_path: Default::default(),
                            def_type: DefinitionType::Event(*event_no),
                        },
                    },
                ));

                for arg in args {
                    self.expression(arg, symtab);
                }
            }
            ast::Statement::TryCatch(_, _, try_stmt) => {
                self.expression(&try_stmt.expr, symtab);
                if let Some(clause) = try_stmt.catch_all.as_ref() {
                    for stmt in &clause.stmt {
                        self.statement(stmt, symtab);
                    }
                }
                for stmt in &try_stmt.ok_stmt {
                    self.statement(stmt, symtab);
                }
                for clause in &try_stmt.errors {
                    for stmts in &clause.stmt {
                        self.statement(stmts, symtab);
                    }
                }
            }
            ast::Statement::Underscore(_loc) => {}
            ast::Statement::Assembly(..) => {
                //unimplemented!("Assembly block not implemented in language server");
            }
        }
    }

    // Constructs lookup table by traversing the expressions and storing
    // information later used by the language server
    fn expression(&mut self, expr: &ast::Expression, symtab: &symtable::Symtable) {
        match expr {
            // Variable types expression
            ast::Expression::BoolLiteral { loc, .. } => {
                self.hovers.push((
                    loc.file_no(),
                    HoverEntry {
                        start: loc.start(),
                        stop: loc.exclusive_end(),
                        val: make_code_block("bool"),
                    },
                ));
            }
            ast::Expression::BytesLiteral { loc, ty, .. } => {
                self.hovers.push((
                    loc.file_no(),
                    HoverEntry {
                        start: loc.start(),
                        stop: loc.exclusive_end(),
                        val: self.expanded_ty(ty),
                    },
                ));
            }
            ast::Expression::CodeLiteral { loc, .. } => {
                self.hovers.push((
                    loc.file_no(),
                    HoverEntry {
                        start: loc.start(),
                        stop: loc.exclusive_end(),
                        val: make_code_block("bytes"),
                    },
                ));
            }
            ast::Expression::NumberLiteral { loc, ty, value,.. } => {
                if let Type::Enum(id) = ty {
                    self.references.push((
                        loc.file_no(),
                        ReferenceEntry {
                            start: loc.start(),
                            stop: loc.exclusive_end(),
                            val: DefinitionIndex {
                                def_path: Default::default(),
                                def_type: DefinitionType::Variant(*id, value.to_u64().unwrap() as _),
                            },
                        },
                    ));
                }
                self.hovers.push((
                    loc.file_no(),
                    HoverEntry {
                        start: loc.start(),
                        stop: loc.exclusive_end(),
                        val: make_code_block(ty.to_string(self.ns)),
                    }
                ));
            }
            ast::Expression::StructLiteral { loc, ty, values } => {
                if let Type::Struct(StructType::UserDefined(id)) = ty {
                    self.references.push((
                        loc.file_no(),
                        ReferenceEntry {
                            start: loc.start(),
                            stop: loc.exclusive_end(),
                            val: DefinitionIndex {
                                def_path: Default::default(),
                                def_type: DefinitionType::Struct(*id),
                            },
                        },
                    ));
                }
                for expr in values {
                    self.expression(expr, symtab);
                }
            }
            ast::Expression::ArrayLiteral { values, .. }
            | ast::Expression::ConstArrayLiteral { values, .. } => {
                for expr in values {
                    self.expression(expr, symtab);
                }
            }

            // Arithmetic expression
            ast::Expression::Add {
                loc,
                ty,
                unchecked,
                left,
                right,
            } => {
                self.hovers.push((
                    loc.file_no(),
                    HoverEntry {
                        start: loc.start(),
                        stop: loc.exclusive_end(),
                        val: format!(
                            "{} {} addition",
                            if *unchecked { "unchecked " } else { "" },
                            ty.to_string(self.ns)
                        ),
                    },
                ));

                self.expression(left, symtab);
                self.expression(right, symtab);
            }
            ast::Expression::Subtract {
                loc,
                ty,
                unchecked,
                left,
                right,
            } => {
                self.hovers.push((
                    loc.file_no(),
                    HoverEntry {
                        start: loc.start(),
                        stop: loc.exclusive_end(),
                        val: format!(
                            "{} {} subtraction",
                            if *unchecked { "unchecked " } else { "" },
                            ty.to_string(self.ns)
                        ),
                    }
                ));

                self.expression(left, symtab);
                self.expression(right, symtab);
            }
            ast::Expression::Multiply {
                loc,
                ty,
                unchecked,
                left,
                right,
            } => {
                self.hovers.push((
                    loc.file_no(),
                    HoverEntry {
                        start: loc.start(),
                        stop: loc.exclusive_end(),
                        val: format!(
                            "{} {} multiply",
                            if *unchecked { "unchecked " } else { "" },
                            ty.to_string(self.ns)
                        ),
                    },
                ));

                self.expression(left, symtab);
                self.expression(right, symtab);
            }
            ast::Expression::Divide {
                loc,
                ty,
                left,
                right,
            } => {
                self.hovers.push((
                    loc.file_no(),
                    HoverEntry {
                        start: loc.start(),
                        stop: loc.exclusive_end(),
                        val: format!("{} divide", ty.to_string(self.ns)),
                    },
                ));

                self.expression(left, symtab);
                self.expression(right, symtab);
            }
            ast::Expression::Modulo {
                loc,
                ty,
                left,
                right,
            } => {
                self.hovers.push((
                    loc.file_no(),
                    HoverEntry {
                        start: loc.start(),
                        stop: loc.exclusive_end(),
                        val: format!("{} modulo", ty.to_string(self.ns)),
                    },
                ));

                self.expression(left, symtab);
                self.expression(right, symtab);
            }
            ast::Expression::Power {
                loc,
                ty,
                unchecked,
                base,
                exp,
            } => {
                self.hovers.push((
                    loc.file_no(),
                    HoverEntry {
                        start: loc.start(),
                        stop: loc.exclusive_end(),
                        val: format!(
                            "{} {}power",
                            if *unchecked { "unchecked " } else { "" },
                            ty.to_string(self.ns)
                        ),
                    },
                ));

                self.expression(base, symtab);
                self.expression(exp, symtab);
            }

            // Bitwise expresion
            ast::Expression::BitwiseOr { left, right, .. }
            | ast::Expression::BitwiseAnd { left, right, .. }
            | ast::Expression::BitwiseXor { left, right, .. }
            | ast::Expression::ShiftLeft { left, right, .. }
            | ast::Expression::ShiftRight { left, right, .. }
            // Logical expression
            | ast::Expression::Or { left, right, .. }
            | ast::Expression::And { left, right, .. }
            // Compare expression
            | ast::Expression::Equal { left, right, .. }
            | ast::Expression::More { left, right, .. }
            | ast::Expression::MoreEqual { left, right, .. }
            | ast::Expression::Less { left, right, .. }
            | ast::Expression::LessEqual { left, right, .. }
            | ast::Expression::NotEqual { left, right, .. }
            // assign
            | ast::Expression::Assign { left, right, .. }
                        => {
                self.expression(left, symtab);
                self.expression(right, symtab);
            }

            // Variable expression
            ast::Expression::Variable { loc, ty, var_no } => {
                let name = if let Some(var) = symtab.vars.get(var_no) {
                    &var.id.name
                } else {
                    ""
                };
                let readonly = symtab
                    .vars
                    .get(var_no)
                    .map(|var| {
                        if var.slice {
                            "\nreadonly: compiled to slice\n"
                        } else {
                            ""
                        }
                    })
                    .unwrap_or_default();

                let val = format!("{} {}{}", ty.to_string(self.ns), name, readonly);

                self.hovers.push((
                    loc.file_no(),
                    HoverEntry {
                        start: loc.start(),
                        stop: loc.exclusive_end(),
                        val: make_code_block(val),
                    },
                ));

                self.references.push((
                    loc.file_no(),
                    ReferenceEntry {
                        start: loc.start(),
                        stop: loc.exclusive_end(),
                        val: DefinitionIndex {
                            def_path: Default::default(),
                            def_type: DefinitionType::Variable(*var_no),
                        },
                    },
                ));
            }
            ast::Expression::ConstantVariable { loc, ty, contract_no, var_no } => {
                let (contract, name) = if let Some(contract_no) = contract_no {
                    let contract = format!("{}.", self.ns.contracts[*contract_no].name);
                    let name = &self.ns.contracts[*contract_no].variables[*var_no].name;
                    (contract, name)
                } else {
                    let contract = String::new();
                    let name = &self.ns.constants[*var_no].name;
                    (contract, name)
                };
                let constant = self
                    .ns
                    .var_constants
                    .get(loc)
                    .and_then(get_constants)
                    .map(|s| format!(" = {s}"))
                    .unwrap_or_default();
                let val = format!("{} constant {}{}{}", ty.to_string(self.ns), contract, name, constant);
                self.hovers.push((
                    loc.file_no(),
                    HoverEntry {
                        start: loc.start(),
                        stop: loc.exclusive_end(),
                        val: make_code_block(val),
                    },
                ));
                self.references.push((
                    loc.file_no(),
                    ReferenceEntry {
                        start: loc.start(),
                        stop: loc.exclusive_end(),
                        val: DefinitionIndex {
                            def_path: Default::default(),
                            def_type: DefinitionType::NonLocalVariable(*contract_no, *var_no),
                        },
                    },
                ));
            }
            ast::Expression::StorageVariable { loc, ty, contract_no, var_no } => {
                let contract = &self.ns.contracts[*contract_no];
                let name = &contract.variables[*var_no].name;
                let val = format!("{} {}.{}", ty.to_string(self.ns), contract.name, name);
                self.hovers.push((
                    loc.file_no(),
                    HoverEntry {
                        start: loc.start(),
                        stop: loc.exclusive_end(),
                        val: make_code_block(val),
                    },
                ));
                self.references.push((
                    loc.file_no(),
                    ReferenceEntry {
                        start: loc.start(),
                        stop: loc.exclusive_end(),
                        val: DefinitionIndex {
                            def_path: Default::default(),
                            def_type: DefinitionType::NonLocalVariable(Some(*contract_no), *var_no),
                        },
                    },
                ));
            }
            // Load expression
            ast::Expression::Load { expr, .. }
            | ast::Expression::StorageLoad { expr, .. }
            | ast::Expression::ZeroExt { expr, .. }
            | ast::Expression::SignExt { expr, .. }
            | ast::Expression::Trunc { expr, .. }
            | ast::Expression::Cast { expr, .. }
            | ast::Expression::BytesCast { expr, .. }
            // Increment-Decrement expression
            | ast::Expression::PreIncrement { expr, .. }
            | ast::Expression::PreDecrement { expr, .. }
            | ast::Expression::PostIncrement { expr, .. }
            | ast::Expression::PostDecrement { expr, .. }
            // Other Unary
            | ast::Expression::Not { expr, .. }
            | ast::Expression::BitwiseNot { expr, .. }
            | ast::Expression::Negate { expr, .. } => {
                self.expression(expr, symtab);
            }

            ast::Expression::ConditionalOperator {
                cond,
                true_option: left,
                false_option: right,
                ..
            } => {
                self.expression(cond, symtab);
                self.expression(left, symtab);
                self.expression(right, symtab);
            }

            ast::Expression::Subscript { array, index, .. } => {
                self.expression(array, symtab);
                self.expression(index, symtab);
            }

            ast::Expression::StructMember {  loc, expr, field, ty } => {
                self.expression(expr, symtab);

                self.hovers.push((
                    loc.file_no(),
                    HoverEntry {
                        start: loc.start(),
                        stop: loc.exclusive_end(),
                        val: make_code_block(ty.to_string(self.ns)),
                    },
                ));

                let t = expr.ty().deref_any().clone();
                if let Type::Struct(StructType::UserDefined(_)) = t {
                    self.references.push((
                        loc.file_no(),
                        ReferenceEntry {
                            start: loc.start(),
                            stop: loc.exclusive_end(),
                            val: DefinitionIndex {
                                def_path: Default::default(),
                                def_type: DefinitionType::Field(t, *field),
                            },
                        },
                    ));
                }
            }

            // Array operation expression
            ast::Expression::AllocDynamicBytes { loc, ty, length,  .. } => {
                if let Some(dt) = get_type_definition(ty) {
                    self.references.push((
                        loc.file_no(),
                        ReferenceEntry {
                            start: loc.start(),
                            stop: loc.exclusive_end(),
                            val: dt.into(),
                        },
                    ));
                }
                self.expression(length, symtab);
            }
            ast::Expression::StorageArrayLength { array, .. } => {
                self.expression(array, symtab);
            }

            // String operations expression
            ast::Expression::StringCompare { left, right, .. } => {
                if let ast::StringLocation::RunTime(expr) = left {
                    self.expression(expr, symtab);
                }
                if let ast::StringLocation::RunTime(expr) = right {
                    self.expression(expr, symtab);
                }
            }
            ast::Expression::StringConcat { left, right, .. } => {
                if let ast::StringLocation::RunTime(expr) = left {
                    self.expression(expr, symtab);
                }
                if let ast::StringLocation::RunTime(expr) = right {
                    self.expression(expr, symtab);
                }
            }

            ast::Expression::InternalFunction {loc, function_no, ..} => {
                let fnc = &self.ns.functions[*function_no];
                let mut msg_tg = render(&fnc.tags[..]);
                if !msg_tg.is_empty() {
                    msg_tg.push_str("\n\n");
                }

                let params = fnc.params.iter().map(|parm| format!("{} {}", parm.ty.to_string(self.ns), parm.name_as_str())).join(", ");

                let rets = fnc.returns.iter().map(|ret| {
                        let mut msg = ret.ty.to_string(self.ns);
                        if ret.name_as_str() != "" {
                            msg = format!("{} {}", msg, ret.name_as_str());
                        }
                        msg
                    }).join(", ");

                let contract = fnc.contract_no.map(|contract_no| format!("{}.", self.ns.contracts[contract_no].name)).unwrap_or_default();

                let val = format!("{} {}{}({}) returns ({})\n", fnc.ty, contract, fnc.name, params, rets);

                self.hovers.push((
                    loc.file_no(),
                    HoverEntry {
                        start: loc.start(),
                        stop: loc.exclusive_end(),
                        val: format!("{}{}", msg_tg, make_code_block(val)),
                    },
                ));
                self.references.push((
                    loc.file_no(),
                    ReferenceEntry {
                        start: loc.start(),
                        stop: loc.exclusive_end(),
                        val: DefinitionIndex {
                            def_path: Default::default(),
                            def_type: DefinitionType::Function(*function_no),
                        },
                    },
                ));
            }

            // Function call expression
            ast::Expression::InternalFunctionCall {
                function,
                args,
                ..
            } => {
                if let ast::Expression::InternalFunction { .. } = function.as_ref() {
                    self.expression(function, symtab);
                }

                for arg in args {
                    self.expression(arg, symtab);
                }
            }

            ast::Expression::ExternalFunction { loc, address, function_no, .. } => {
                // modifiers do not have mutability, bases or modifiers themselves
                let fnc = &self.ns.functions[*function_no];
                let mut msg_tg = render(&fnc.tags[..]);
                if !msg_tg.is_empty() {
                    msg_tg.push_str("\n\n");
                }

                let params = fnc.params.iter().map(|parm| format!("{} {}", parm.ty.to_string(self.ns), parm.name_as_str())).join(", ");

                let rets = fnc.returns.iter().map(|ret| {
                        let mut msg = ret.ty.to_string(self.ns);
                        if ret.name_as_str() != "" {
                            msg = format!("{} {}", msg, ret.name_as_str());
                        }
                        msg
                    }).join(", ");

                let contract = fnc.contract_no.map(|contract_no| format!("{}.", self.ns.contracts[contract_no].name)).unwrap_or_default();

                let val = format!("{} {}{}({}) returns ({})\n", fnc.ty, contract, fnc.name, params, rets);

                self.hovers.push((
                    loc.file_no(),
                    HoverEntry {
                        start: loc.start(),
                        stop: loc.exclusive_end(),
                        val: format!("{}{}", msg_tg, make_code_block(val)),
                    },
                ));
                self.references.push((
                    loc.file_no(),
                    ReferenceEntry {
                        start: loc.start(),
                        stop: loc.exclusive_end(),
                        val: DefinitionIndex {
                            def_path: Default::default(),
                            def_type: DefinitionType::Function(*function_no),
                        },
                    },
                ));

                self.expression(address, symtab);
            }

            ast::Expression::ExternalFunctionCall {
                function,
                args,
                call_args,
                ..
            } => {
                if let ast::Expression::ExternalFunction { .. } = function.as_ref() {
                    self.expression(function, symtab);
                }
                for arg in args {
                    self.expression(arg, symtab);
                }
                if let Some(value) = &call_args.value {
                    self.expression(value, symtab);
                }
                if let Some(gas) = &call_args.gas {
                    self.expression(gas, symtab);
                }
            }
            ast::Expression::ExternalFunctionCallRaw {
                address,
                args,
                call_args,
                ..
            } => {
                self.expression(args, symtab);
                self.expression(address, symtab);
                if let Some(value) = &call_args.value {
                    self.expression(value, symtab);
                }
                if let Some(gas) = &call_args.gas {
                    self.expression(gas, symtab);
                }
            }
            ast::Expression::Constructor {
                args, call_args, ..
            } => {
                if let Some(gas) = &call_args.gas {
                    self.expression(gas, symtab);
                }
                for arg in args {
                    self.expression(arg, symtab);
                }
                if let Some(optval) = &call_args.value {
                    self.expression(optval, symtab);
                }
                if let Some(optsalt) = &call_args.salt {
                    self.expression(optsalt, symtab);
                }
                if let Some(seeds) = &call_args.seeds {
                    self.expression(seeds, symtab);
                }
            }
            ast::Expression::Builtin { loc, kind, args, .. } => {
                let (rets, name, params, doc) = if let Some(protval) = get_prototype(*kind) {
                    let rets = protval.ret.iter().map(|ret| ret.to_string(self.ns)).join(" ");

                    let mut params = protval.params.iter().map(|param| param.to_string(self.ns)).join(" ");

                    if !params.is_empty() {
                        params = format!("({params})");
                    }
                    let doc = format!("{}\n\n", protval.doc);
                    (rets, protval.name, params, doc)
                } else {
                    (String::new(), "", String::new(), String::new())
                };

                let val = make_code_block(format!("[built-in] {rets} {name} {params}"));
                self.hovers.push((
                    loc.file_no(),
                    HoverEntry {
                        start: loc.start(),
                        stop: loc.exclusive_end(),
                        val: format!("{doc}{val}"),
                    },
                ));

                for expr in args {
                    self.expression(expr, symtab);
                }
            }
            ast::Expression::FormatString {format, .. } => {
                for (_, e) in format {
                    self.expression(e, symtab);
                }
            }
            ast::Expression::List {  list, .. } => {
                for expr in list {
                    self.expression(expr, symtab);
                }
            }
            _ => {}
        }
    }

    // Constructs contract fields and stores it in the lookup table.
    fn contract_variable(
        &mut self,
        variable: &ast::Variable,
        symtab: &symtable::Symtable,
        contract_no: Option<usize>,
        var_no: usize,
    ) {
        let mut tags = render(&variable.tags[..]);
        if !tags.is_empty() {
            tags.push_str("\n\n");
        }
        let val = make_code_block(format!(
            "{} {}",
            variable.ty.to_string(self.ns),
            variable.name
        ));

        if let Some(expr) = &variable.initializer {
            self.expression(expr, symtab);
        }

        let file_no = variable.loc.file_no();
        let file = &self.ns.files[file_no];
        self.hovers.push((
            file_no,
            HoverEntry {
                start: variable.loc.start(),
                stop: variable.loc.start() + variable.name.len(),
                val: format!("{tags}{val}"),
            },
        ));

        let di = DefinitionIndex {
            def_path: file.path.clone(),
            def_type: DefinitionType::NonLocalVariable(contract_no, var_no),
        };
        self.definitions
            .insert(di.clone(), loc_to_range(&variable.loc, file));
        if let Some(dt) = get_type_definition(&variable.ty) {
            self.types.insert(di, dt.into());
        }
    }

    // Constructs struct fields and stores it in the lookup table.
    fn field(&mut self, id: usize, field_id: usize, field: &ast::Parameter) {
        if let Some(loc) = field.ty_loc {
            if let Some(dt) = get_type_definition(&field.ty) {
                self.references.push((
                    loc.file_no(),
                    ReferenceEntry {
                        start: loc.start(),
                        stop: loc.exclusive_end(),
                        val: dt.into(),
                    },
                ));
            }
        }

        let file_no = field.loc.file_no();
        let file = &self.ns.files[file_no];
        self.hovers.push((
            file_no,
            HoverEntry {
                start: field.loc.start(),
                stop: field.loc.exclusive_end(),
                val: make_code_block(format!(
                    "{} {}",
                    field.ty.to_string(self.ns),
                    field.name_as_str()
                )),
            },
        ));

        let di = DefinitionIndex {
            def_path: file.path.clone(),
            def_type: DefinitionType::Field(
                Type::Struct(ast::StructType::UserDefined(id)),
                field_id,
            ),
        };
        self.definitions
            .insert(di.clone(), loc_to_range(&field.loc, file));
        if let Some(dt) = get_type_definition(&field.ty) {
            self.types.insert(di, dt.into());
        }
    }

    /// Traverses namespace to extract information used later by the language server
    /// This includes hover messages, locations where code objects are declared and used
    fn build(ns: &ast::Namespace) -> (Vec<FileCache>, Definitions, Types, Implementations) {
        let mut builder = Builder {
            hovers: Vec::new(),
            references: Vec::new(),
<<<<<<< HEAD
            implementations: vec![HashMap::new(); ns.files.len()],
            declarations: vec![HashMap::new(); ns.files.len()],
            types: Vec::new(),
=======

            definitions: HashMap::new(),
            implementations: HashMap::new(),
            types: HashMap::new(),

>>>>>>> 68d6d857
            ns,
        };

        for (ei, enum_decl) in builder.ns.enums.iter().enumerate() {
            for (discriminant, (nam, loc)) in enum_decl.values.iter().enumerate() {
                let file_no = loc.file_no();
                let file = &ns.files[file_no];
                builder.hovers.push((
                    file_no,
                    HoverEntry {
                        start: loc.start(),
                        stop: loc.exclusive_end(),
                        val: make_code_block(format!(
                            "enum {}.{} {}",
                            enum_decl.name, nam, discriminant
                        )),
                    },
                ));

                let di = DefinitionIndex {
                    def_path: file.path.clone(),
                    def_type: DefinitionType::Variant(ei, discriminant),
                };
                builder
                    .definitions
                    .insert(di.clone(), loc_to_range(loc, file));

                let dt = DefinitionType::Enum(ei);
                builder.types.insert(di, dt.into());
            }

            let file_no = enum_decl.loc.file_no();
            let file = &ns.files[file_no];
            builder.hovers.push((
                file_no,
                HoverEntry {
                    start: enum_decl.loc.start(),
                    stop: enum_decl.loc.start() + enum_decl.name.len(),
                    val: render(&enum_decl.tags[..]),
                },
            ));
            builder.definitions.insert(
                DefinitionIndex {
                    def_path: file.path.clone(),
                    def_type: DefinitionType::Enum(ei),
                },
                loc_to_range(&enum_decl.loc, file),
            );
        }

        for (si, struct_decl) in builder.ns.structs.iter().enumerate() {
            if let pt::Loc::File(_, start, _) = &struct_decl.loc {
                for (fi, field) in struct_decl.fields.iter().enumerate() {
                    builder.field(si, fi, field);
                }

                let file_no = struct_decl.loc.file_no();
                let file = &ns.files[file_no];
                builder.hovers.push((
                    file_no,
                    HoverEntry {
                        start: *start,
                        stop: start + struct_decl.name.len(),
                        val: render(&struct_decl.tags[..]),
                    },
                ));
                builder.definitions.insert(
                    DefinitionIndex {
                        def_path: file.path.clone(),
                        def_type: DefinitionType::Struct(si),
                    },
                    loc_to_range(&struct_decl.loc, file),
                );
            }
        }

        for (i, func) in builder.ns.functions.iter().enumerate() {
            if func.is_accessor || func.loc == pt::Loc::Builtin {
                // accessor functions are synthetic; ignore them, all the locations are fake
                continue;
            }

            for note in &func.annotations {
                match note {
                    ast::ConstructorAnnotation::Bump(expr)
                    | ast::ConstructorAnnotation::Seed(expr)
                    | ast::ConstructorAnnotation::Space(expr) => {
                        builder.expression(expr, &func.symtable)
                    }

                    ast::ConstructorAnnotation::Payer(loc, name) => {
                        builder.hovers.push((
                            loc.file_no(),
                            HoverEntry {
                                start: loc.start(),
                                stop: loc.exclusive_end(),
                                val: format!("payer account: {name}"),
                            },
                        ));
                    }
                }
            }

            for (i, param) in func.params.iter().enumerate() {
                builder.hovers.push((
                    param.loc.file_no(),
                    HoverEntry {
                        start: param.loc.start(),
                        stop: param.loc.exclusive_end(),
                        val: builder.expanded_ty(&param.ty),
                    },
                ));
                if let Some(Some(var_no)) = func.symtable.arguments.get(i) {
                    if let Some(id) = &param.id {
                        let file_no = id.loc.file_no();
                        let file = &builder.ns.files[file_no];
                        let di = DefinitionIndex {
                            def_path: file.path.clone(),
                            def_type: DefinitionType::Variable(*var_no),
                        };
                        builder
                            .definitions
                            .insert(di.clone(), loc_to_range(&id.loc, file));
                        if let Some(dt) = get_type_definition(&param.ty) {
                            builder.types.insert(di, dt.into());
                        }
                    }
                }
                if let Some(loc) = param.ty_loc {
                    if let Some(dt) = get_type_definition(&param.ty) {
                        builder.references.push((
                            loc.file_no(),
                            ReferenceEntry {
                                start: loc.start(),
                                stop: loc.exclusive_end(),
                                val: dt.into(),
                            },
                        ));
                    }
                }
            }

            for (i, ret) in func.returns.iter().enumerate() {
                builder.hovers.push((
                    ret.loc.file_no(),
                    HoverEntry {
                        start: ret.loc.start(),
                        stop: ret.loc.exclusive_end(),
                        val: builder.expanded_ty(&ret.ty),
                    },
                ));

                if let Some(id) = &ret.id {
                    if let Some(var_no) = func.symtable.returns.get(i) {
                        let file_no = id.loc.file_no();
                        let file = &ns.files[file_no];
                        let di = DefinitionIndex {
                            def_path: file.path.clone(),
                            def_type: DefinitionType::Variable(*var_no),
                        };
                        builder
                            .definitions
                            .insert(di.clone(), loc_to_range(&id.loc, file));
                        if let Some(dt) = get_type_definition(&ret.ty) {
                            builder.types.insert(di, dt.into());
                        }
                    }
                }

                if let Some(loc) = ret.ty_loc {
                    if let Some(dt) = get_type_definition(&ret.ty) {
                        builder.references.push((
                            loc.file_no(),
                            ReferenceEntry {
                                start: loc.start(),
                                stop: loc.exclusive_end(),
                                val: dt.into(),
                            },
                        ));
                    }
                }
            }

            for stmt in &func.body {
                builder.statement(stmt, &func.symtable);
            }

            let file_no = func.loc.file_no();
            let file = &ns.files[file_no];
            builder.definitions.insert(
                DefinitionIndex {
                    def_path: file.path.clone(),
                    def_type: DefinitionType::Function(i),
                },
                loc_to_range(&func.loc, file),
            );
        }

        for (i, constant) in builder.ns.constants.iter().enumerate() {
            let samptb = symtable::Symtable::new();
            builder.contract_variable(constant, &samptb, None, i);
        }

        for (ci, contract) in builder.ns.contracts.iter().enumerate() {
            for base in &contract.bases {
                let file_no = base.loc.file_no();
                builder.hovers.push((
                    file_no,
                    HoverEntry {
                        start: base.loc.start(),
                        stop: base.loc.exclusive_end(),
                        val: make_code_block(format!(
                            "contract {}",
                            builder.ns.contracts[base.contract_no].name
                        )),
                    },
                ));
                builder.references.push((
                    file_no,
                    ReferenceEntry {
                        start: base.loc.start(),
                        stop: base.loc.exclusive_end(),
                        val: DefinitionIndex {
                            def_path: Default::default(),
                            def_type: DefinitionType::Contract(base.contract_no),
                        },
                    },
                ));
            }

            for (i, variable) in contract.variables.iter().enumerate() {
                let symtable = symtable::Symtable::new();
                builder.contract_variable(variable, &symtable, Some(ci), i);
            }

            let file_no = contract.loc.file_no();
            let file = &ns.files[file_no];
            builder.hovers.push((
                file_no,
                HoverEntry {
                    start: contract.loc.start(),
                    stop: contract.loc.start() + contract.name.len(),
                    val: render(&contract.tags[..]),
                },
            ));

            let cdi = DefinitionIndex {
                def_path: file.path.clone(),
                def_type: DefinitionType::Contract(ci),
            };
            builder
                .definitions
                .insert(cdi.clone(), loc_to_range(&contract.loc, file));

            let impls = contract
                .functions
                .iter()
                .map(|f| DefinitionIndex {
                    def_path: file.path.clone(), // all the implementations for a contract are present in the same file in solidity
                    def_type: DefinitionType::Function(*f),
                })
                .collect();
<<<<<<< HEAD
            builder.implementations[file_no].insert(cdi, impls);

            let decls = contract
                .virtual_functions
                .iter()
                .filter_map(|(_, indices)| {
                    let func = DefinitionIndex {
                        def_path: file.path.clone(),
                        def_type: DefinitionType::Function(indices.last().copied().unwrap()),
                    };

                    let all_decls: HashSet<usize> = HashSet::from_iter(indices.iter().copied());
                    let parent_decls = contract
                        .bases
                        .iter()
                        .map(|b| {
                            let p = &builder.ns.contracts[b.contract_no];
                            HashSet::from_iter(p.functions.iter().copied())
                                .intersection(&all_decls)
                                .copied()
                                .collect::<HashSet<usize>>()
                        })
                        .reduce(|acc, e| acc.union(&e).copied().collect());

                    parent_decls.map(|parent_decls| {
                        let decls = parent_decls
                            .iter()
                            .map(|&i| {
                                let loc = builder.ns.functions[i].loc;
                                DefinitionIndex {
                                    def_path: builder.ns.files[loc.file_no()].path.clone(),
                                    def_type: DefinitionType::Function(i),
                                }
                            })
                            .collect::<Vec<_>>();

                        (func, decls)
                    })
                });
            builder.declarations[file_no].extend(decls);
=======
            builder.implementations.insert(cdi, impls);
>>>>>>> 68d6d857
        }

        for (ei, event) in builder.ns.events.iter().enumerate() {
            for (fi, field) in event.fields.iter().enumerate() {
                builder.field(ei, fi, field);
            }

            let file_no = event.loc.file_no();
            let file = &ns.files[file_no];
            builder.hovers.push((
                file_no,
                HoverEntry {
                    start: event.loc.start(),
                    stop: event.loc.start() + event.name.len(),
                    val: render(&event.tags[..]),
                },
            ));

            builder.definitions.insert(
                DefinitionIndex {
                    def_path: file.path.clone(),
                    def_type: DefinitionType::Event(ei),
                },
                loc_to_range(&event.loc, file),
            );
        }

        for lookup in &mut builder.hovers {
            if let Some(msg) = builder.ns.hover_overrides.get(&pt::Loc::File(
                lookup.0,
                lookup.1.start,
                lookup.1.stop,
            )) {
                lookup.1.val = msg.clone();
            }
        }

        let defs_to_files = builder
            .definitions
            .keys()
            .map(|key| (key.def_type.clone(), key.def_path.clone()))
            .collect::<HashMap<DefinitionType, PathBuf>>();

        let defs_to_file_nos = ns
            .files
            .iter()
            .enumerate()
            .map(|(i, f)| (f.path.clone(), i))
            .collect::<HashMap<PathBuf, usize>>();

        for val in builder.types.values_mut() {
            val.def_path = defs_to_files[&val.def_type].clone();
        }

        for (di, range) in &builder.definitions {
            let file_no = defs_to_file_nos[&di.def_path];
            let file = &ns.files[file_no];
            builder.references.push((
                file_no,
                ReferenceEntry {
                    start: file
                        .get_offset(range.start.line as usize, range.start.character as usize),
                    stop: file.get_offset(range.end.line as usize, range.end.character as usize),
                    val: di.clone(),
                },
            ));
        }

        let caches = ns
            .files
            .iter()
            .enumerate()
            .map(|(i, f)| FileCache {
                file: f.clone(),
                hovers: Lapper::new(
                    builder
                        .hovers
                        .iter()
                        .filter(|h| h.0 == i)
                        .map(|(_, i)| i.clone())
                        .collect(),
                ),
                references: Lapper::new(
                    builder
                        .references
                        .iter()
                        .filter(|h| h.0 == i)
                        .map(|(_, i)| {
                            let mut i = i.clone();
                            i.val.def_path = defs_to_files[&i.val.def_type].clone();
                            i
                        })
                        .collect(),
                ),
<<<<<<< HEAD
                implementations: builder.implementations[i].clone(),
                declarations: builder.declarations[i].clone(),
=======
>>>>>>> 68d6d857
            })
            .collect();

        (
            caches,
            builder.definitions,
            builder.types,
            builder.implementations,
        )
    }

    /// Render the type with struct/enum fields expanded
    fn expanded_ty(&self, ty: &ast::Type) -> String {
        match ty {
            ast::Type::Ref(ty) => self.expanded_ty(ty),
            ast::Type::StorageRef(_, ty) => self.expanded_ty(ty),
            ast::Type::Struct(struct_type) => {
                let strct = struct_type.definition(self.ns);
                let mut tags = render(&strct.tags);
                if !tags.is_empty() {
                    tags.push_str("\n\n")
                }

                let fields = strct
                    .fields
                    .iter()
                    .map(|field| {
                        format!("\t{} {}", field.ty.to_string(self.ns), field.name_as_str())
                    })
                    .join(",\n");

                let val = make_code_block(format!("struct {strct} {{\n{fields}\n}}"));
                format!("{tags}{val}")
            }
            ast::Type::Enum(n) => {
                let enm = &self.ns.enums[*n];
                let mut tags = render(&enm.tags);
                if !tags.is_empty() {
                    tags.push_str("\n\n")
                }
                let values = enm
                    .values
                    .iter()
                    .map(|value| format!("\t{}", value.0))
                    .join(",\n");

                let val = make_code_block(format!("enum {enm} {{\n{values}\n}}"));
                format!("{tags}{val}")
            }
            _ => make_code_block(ty.to_string(self.ns)),
        }
    }
}

#[tower_lsp::async_trait]
impl LanguageServer for SolangServer {
    async fn initialize(&self, _: InitializeParams) -> Result<InitializeResult> {
        Ok(InitializeResult {
            server_info: None,
            capabilities: ServerCapabilities {
                text_document_sync: Some(TextDocumentSyncCapability::Kind(
                    TextDocumentSyncKind::INCREMENTAL,
                )),
                hover_provider: Some(HoverProviderCapability::Simple(true)),
                completion_provider: Some(CompletionOptions {
                    resolve_provider: Some(false),
                    trigger_characters: Some(vec![".".to_string()]),
                    all_commit_characters: None,
                    work_done_progress_options: Default::default(),
                    completion_item: None,
                }),
                signature_help_provider: Some(SignatureHelpOptions {
                    trigger_characters: None,
                    retrigger_characters: None,
                    work_done_progress_options: Default::default(),
                }),
                document_highlight_provider: None,
                workspace_symbol_provider: Some(OneOf::Left(true)),
                execute_command_provider: Some(ExecuteCommandOptions {
                    commands: vec![],
                    work_done_progress_options: Default::default(),
                }),
                workspace: Some(WorkspaceServerCapabilities {
                    workspace_folders: Some(WorkspaceFoldersServerCapabilities {
                        supported: Some(true),
                        change_notifications: Some(OneOf::Left(true)),
                    }),
                    file_operations: None,
                }),
                definition_provider: Some(OneOf::Left(true)),
                type_definition_provider: Some(TypeDefinitionProviderCapability::Simple(true)),
                implementation_provider: Some(ImplementationProviderCapability::Simple(true)),
                declaration_provider: Some(DeclarationCapability::Simple(true)),
                references_provider: Some(OneOf::Left(true)),
                rename_provider: Some(OneOf::Left(true)),
                ..ServerCapabilities::default()
            },
        })
    }

    async fn initialized(&self, _: InitializedParams) {
        self.client
            .log_message(
                MessageType::INFO,
                format!(
                    "solang language server {} initialized",
                    env!("SOLANG_VERSION")
                ),
            )
            .await;
    }

    async fn shutdown(&self) -> Result<()> {
        Ok(())
    }

    async fn did_change_workspace_folders(&self, _: DidChangeWorkspaceFoldersParams) {
        self.client
            .log_message(MessageType::INFO, "workspace folders changed!")
            .await;
    }

    async fn did_change_configuration(&self, _: DidChangeConfigurationParams) {
        self.client
            .log_message(MessageType::INFO, "configuration changed!")
            .await;
    }

    async fn did_change_watched_files(&self, _: DidChangeWatchedFilesParams) {
        self.client
            .log_message(MessageType::INFO, "watched files have changed!")
            .await;
    }

    async fn execute_command(&self, _: ExecuteCommandParams) -> Result<Option<Value>> {
        self.client
            .log_message(MessageType::INFO, "command executed!")
            .await;
        Ok(None)
    }

    async fn did_open(&self, params: DidOpenTextDocumentParams) {
        let uri = params.text_document.uri;

        match uri.to_file_path() {
            Ok(path) => {
                self.files
                    .lock()
                    .await
                    .text_buffers
                    .insert(path, params.text_document.text);
                self.parse_file(uri).await;
            }
            Err(_) => {
                self.client
                    .log_message(MessageType::ERROR, format!("received invalid URI: {uri}"))
                    .await;
            }
        }
    }

    async fn did_change(&self, params: DidChangeTextDocumentParams) {
        let uri = params.text_document.uri;

        match uri.to_file_path() {
            Ok(path) => {
                if let Some(text_buf) = self.files.lock().await.text_buffers.get_mut(&path) {
                    *text_buf = params
                        .content_changes
                        .into_iter()
                        .fold(text_buf.clone(), update_file_contents);
                }
                self.parse_file(uri).await;
            }
            Err(_) => {
                self.client
                    .log_message(MessageType::ERROR, format!("received invalid URI: {uri}"))
                    .await;
            }
        }
    }

    async fn did_save(&self, params: DidSaveTextDocumentParams) {
        let uri = params.text_document.uri;

        if let Some(text) = params.text {
            if let Ok(path) = uri.to_file_path() {
                if let Some(text_buf) = self.files.lock().await.text_buffers.get_mut(&path) {
                    *text_buf = text;
                }
            }
        }

        self.parse_file(uri).await;
    }

    async fn did_close(&self, params: DidCloseTextDocumentParams) {
        let uri = params.text_document.uri;

        if let Ok(path) = uri.to_file_path() {
            let mut files = self.files.lock().await;
            files.caches.remove(&path);
            files.text_buffers.remove(&path);
        }

        self.client.publish_diagnostics(uri, vec![], None).await;
    }

    async fn completion(&self, _: CompletionParams) -> Result<Option<CompletionResponse>> {
        Ok(None)
    }

    async fn hover(&self, hverparam: HoverParams) -> Result<Option<Hover>> {
        let txtdoc = hverparam.text_document_position_params.text_document;
        let pos = hverparam.text_document_position_params.position;

        let uri = txtdoc.uri;

        if let Ok(path) = uri.to_file_path() {
            let files = &self.files.lock().await;
            if let Some(cache) = files.caches.get(&path) {
                let offset = cache
                    .file
                    .get_offset(pos.line as usize, pos.character as usize);

                // The shortest hover for the position will be most informative
                if let Some(hover) = cache
                    .hovers
                    .find(offset, offset + 1)
                    .min_by(|a, b| (a.stop - a.start).cmp(&(b.stop - b.start)))
                {
                    let loc = pt::Loc::File(0, hover.start, hover.stop);
                    let range = loc_to_range(&loc, &cache.file);

                    return Ok(Some(Hover {
                        contents: HoverContents::Scalar(MarkedString::from_markdown(
                            hover.val.to_string(),
                        )),
                        range: Some(range),
                    }));
                }
            }
        }

        Ok(None)
    }

    /// Called when "Go to Definition" is called by the user on the client side.
    ///
    /// Expected to return the location in source code where the given code object is defined.
    ///
    /// ### Arguments
    /// * `GotoDefinitionParams` provides the source code location (filename, line number, column number) of the code object for which the request was made.
    ///
    /// ### Edge cases
    /// * Returns `Err` when an invalid file path is received.
    /// * Returns `Ok(None)` when the code object is not defined in user's source code. For example, built-in functions.
    async fn goto_definition(
        &self,
        params: GotoDefinitionParams,
    ) -> Result<Option<GotoDefinitionResponse>> {
        // fetch the `DefinitionIndex` of the code object
        let Some(reference) = self.get_reference_from_params(params).await? else {
            return Ok(None);
        };

        // get the location of the definition of the code object in source code
        let definitions = &self.global_cache.lock().await.definitions;
        let location = definitions
            .get(&reference)
            .map(|range| {
                let uri = Url::from_file_path(&reference.def_path).unwrap();
                Location { uri, range: *range }
            })
            .map(GotoTypeDefinitionResponse::Scalar);

        Ok(location)
    }

    /// Called when "Go to Type Definition" is called by the user on the client side.
    ///
    /// Expected to return the type of the given code object (variable, struct field etc).
    ///
    /// ### Arguments
    /// * `GotoTypeDefinitionParams` provides the source code location (filename, line number, column number) of the code object for which the request was made.
    ///
    /// ### Edge cases
    /// * Returns `Err` when an invalid file path is received.
    /// * Returns `Ok(None)`
    ///     * when the code object is not defined in user's source code. For example, built-in types.
    ///     * if the code object is itself a type.
    async fn goto_type_definition(
        &self,
        params: GotoTypeDefinitionParams,
    ) -> Result<Option<GotoTypeDefinitionResponse>> {
        // fetch the `DefinitionIndex` of the code object in question
        let Some(reference) = self.get_reference_from_params(params).await? else {
            return Ok(None);
        };

        let gc = self.global_cache.lock().await;

        // get the `DefinitionIndex` of the type of the given code object
        let di = match &reference.def_type {
            DefinitionType::Variable(_)
            | DefinitionType::NonLocalVariable(_, _)
            | DefinitionType::Field(_, _)
            | DefinitionType::Variant(_, _) => {
                if let Some(def) = gc.types.get(&reference) {
                    def
                } else {
                    return Ok(None);
                }
            }
            // return `Ok(None)` if the code object is itself a type
            DefinitionType::Struct(_)
            | DefinitionType::Enum(_)
            | DefinitionType::Contract(_)
            | DefinitionType::Event(_)
            | DefinitionType::UserType(_) => &reference,
            _ => return Ok(None),
        };

        // get the location of the definition of the type in source code
        let location = gc
            .definitions
            .get(di)
            .map(|range| {
                let uri = Url::from_file_path(&di.def_path).unwrap();
                Location { uri, range: *range }
            })
            .map(GotoTypeDefinitionResponse::Scalar);

        Ok(location)
    }

    /// Called when "Go to Implementations" is called by the user on the client side.
    ///
    /// Expected to return a list (possibly empty) of methods defined for the given contract.
    ///
    /// ### Arguments
    /// * `GotoImplementationParams` provides the source code location (filename, line number, column number) of the code object for which the request was made.
    ///
    /// ### Edge cases
    /// * Returns `Err` when an invalid file path is received.
    /// * Returns `Ok(None)` when the location passed in the arguments doesn't belong to a contract defined in user code.
    async fn goto_implementation(
        &self,
        params: GotoImplementationParams,
    ) -> Result<Option<GotoImplementationResponse>> {
        // fetch the `DefinitionIndex` of the code object in question
        let Some(reference) = self.get_reference_from_params(params).await? else {
            return Ok(None);
        };

        let gc = self.global_cache.lock().await;

        // get the list of `DefinitionIndex` of all the methods defined in the given contract
        // `None` if the passed code-object is not of type `Contract`
        let impls = match &reference.def_type {
            DefinitionType::Variable(_)
            | DefinitionType::NonLocalVariable(_, _)
            | DefinitionType::Field(_, _) => gc.types.get(&reference).and_then(|ty| {
                if matches!(ty.def_type, DefinitionType::Contract(_)) {
                    gc.implementations.get(ty)
                } else {
                    None
                }
            }),
            DefinitionType::Contract(_) => gc.implementations.get(&reference),
            _ => None,
        };

        // get the locations of the definition of methods in source code
        let impls = impls
            .map(|impls| {
                impls
                    .iter()
                    .filter_map(|di| {
                        let path = &di.def_path;
                        gc.definitions.get(di).map(|range| {
                            let uri = Url::from_file_path(path).unwrap();
                            Location { uri, range: *range }
                        })
                    })
                    .collect()
            })
            .map(GotoImplementationResponse::Array);

        Ok(impls)
    }

<<<<<<< HEAD
    async fn goto_declaration(
        &self,
        params: GotoDeclarationParams,
    ) -> Result<Option<GotoDeclarationResponse>> {
        let Some(reference) = self.get_reference_from_params(params).await? else {
            return Ok(None);
        };

        let caches = &self.files.lock().await.caches;
        let decls = caches
            .get(&reference.def_path)
            .and_then(|cache| cache.declarations.get(&reference));

        let gc = self.global_cache.lock().await;
        let decls = decls
            .map(|decls| {
                decls
                    .iter()
                    .filter_map(|di| {
                        let path = &di.def_path;
                        gc.definitions.get(di).map(|range| {
                            let uri = Url::from_file_path(path).unwrap();
                            Location { uri, range: *range }
                        })
                    })
                    .collect()
            })
            .map(GotoImplementationResponse::Array);

        Ok(decls)
    }

=======
    /// Called when "Go to References" is called by the user on the client side.
    ///
    /// Expected to return a list of locations in the source code where the given code-object is used.
    ///
    /// ### Arguments
    /// * `ReferenceParams`
    ///     * provides the source code location (filename, line number, column number) of the code object for which the request was made.
    ///     * says if the definition location is to be included in the list of source code locations returned or not.
    ///
    /// ### Edge cases
    /// * Returns `Err` when an invalid file path is received.
    /// * Returns `Ok(None)` when no valid references are found.
>>>>>>> 68d6d857
    async fn references(&self, params: ReferenceParams) -> Result<Option<Vec<Location>>> {
        // fetch the `DefinitionIndex` of the code object in question
        let def_params: GotoDefinitionParams = GotoDefinitionParams {
            text_document_position_params: params.text_document_position,
            work_done_progress_params: params.work_done_progress_params,
            partial_result_params: params.partial_result_params,
        };
        let Some(reference) = self.get_reference_from_params(def_params).await? else {
            return Ok(None);
        };

        // fetch all the locations in source code where the code object is referenced
        // this includes the definition location of the code object
        let caches = &self.files.lock().await.caches;
        let mut locations: Vec<_> = caches
            .iter()
            .flat_map(|(p, cache)| {
                let uri = Url::from_file_path(p).unwrap();
                cache
                    .references
                    .iter()
                    .filter(|r| r.val == reference)
                    .map(move |r| Location {
                        uri: uri.clone(),
                        range: get_range(r.start, r.stop, &cache.file),
                    })
            })
            .collect();

        // remove the definition location if `include_declaration` is `false`
        if !params.context.include_declaration {
            let definitions = &self.global_cache.lock().await.definitions;
            let uri = Url::from_file_path(&reference.def_path).unwrap();
            if let Some(range) = definitions.get(&reference) {
                let def = Location { uri, range: *range };
                locations.retain(|loc| loc != &def);
            }
        }

        // return `None` if the list of locations is empty
        let locations = if locations.is_empty() {
            None
        } else {
            Some(locations)
        };

        Ok(locations)
    }

    /// Called when "Rename Symbol" is called by the user on the client side.
    ///
    /// Expected to return a list of changes to be made in user code so that every occurrence of the code object is renamed.
    ///
    /// ### Arguments
    /// * `RenameParams`
    ///     * provides the source code location (filename, line number, column number) of the code object for which the request was made.
    ///     * the new symbol that the code object should go by.
    ///
    /// ### Edge cases
    /// * Returns `Err` when an invalid file path is received.
    /// * Returns `Ok(None)` when the definition of code object is not found is user code.
    async fn rename(&self, params: RenameParams) -> Result<Option<WorkspaceEdit>> {
        // fetch the `DefinitionIndex` of the code object in question
        let def_params: GotoDefinitionParams = GotoDefinitionParams {
            text_document_position_params: params.text_document_position,
            work_done_progress_params: params.work_done_progress_params,
            partial_result_params: Default::default(),
        };
        let Some(reference) = self.get_reference_from_params(def_params).await? else {
            return Ok(None);
        };

        // the new name of the code object
        let new_text = params.new_name;

        // create `TextEdit` instances that represent the changes to be made for every occurrence of the old symbol
        // these `TextEdit` objects are then grouped into separate list per source file to which they bolong
        let caches = &self.files.lock().await.caches;
        let ws = caches
            .iter()
            .map(|(p, cache)| {
                let uri = Url::from_file_path(p).unwrap();
                let text_edits: Vec<_> = cache
                    .references
                    .iter()
                    .filter(|r| r.val == reference)
                    .map(|r| TextEdit {
                        range: get_range(r.start, r.stop, &cache.file),
                        new_text: new_text.clone(),
                    })
                    .collect();
                (uri, text_edits)
            })
            .collect::<HashMap<_, _>>();

        Ok(Some(WorkspaceEdit::new(ws)))
    }
}

/// Calculate the line and column from the Loc offset received from the parser
fn loc_to_range(loc: &pt::Loc, file: &ast::File) -> Range {
    get_range(loc.start(), loc.end(), file)
}

fn get_range(start: usize, end: usize, file: &ast::File) -> Range {
    let (line, column) = file.offset_to_line_column(start);
    let start = Position::new(line as u32, column as u32);
    let (line, column) = file.offset_to_line_column(end);
    let end = Position::new(line as u32, column as u32);

    Range::new(start, end)
}

fn get_type_definition(ty: &Type) -> Option<DefinitionType> {
    match ty {
        Type::Enum(id) => Some(DefinitionType::Enum(*id)),
        Type::Struct(StructType::UserDefined(id)) => Some(DefinitionType::Struct(*id)),
        Type::Array(ty, _) => get_type_definition(ty),
        Type::Ref(ty) => get_type_definition(ty),
        Type::StorageRef(_, ty) => get_type_definition(ty),
        Type::Contract(id) => Some(DefinitionType::Contract(*id)),
        Type::UserType(id) => Some(DefinitionType::UserType(*id)),
        _ => None,
    }
}

fn make_code_block(s: impl AsRef<str>) -> String {
    format!("```solidity\n{}\n```", s.as_ref())
}

fn get_constants(expr: &Expression) -> Option<String> {
    let val = match expr {
        codegen::Expression::BytesLiteral {
            ty: ast::Type::Bytes(_) | ast::Type::DynamicBytes,
            value,
            ..
        } => {
            format!("hex\"{}\"", hex::encode(value))
        }
        codegen::Expression::BytesLiteral {
            ty: ast::Type::String,
            value,
            ..
        } => {
            format!("\"{}\"", String::from_utf8_lossy(value))
        }
        codegen::Expression::NumberLiteral {
            ty: ast::Type::Uint(_) | ast::Type::Int(_),
            value,
            ..
        } => {
            format!("{value}")
        }
        _ => return None,
    };
    Some(val)
}

fn update_file_contents(
    mut prev_content: String,
    content_change: TextDocumentContentChangeEvent,
) -> String {
    if let Some(range) = content_change.range {
        let start_line = range.start.line as usize;
        let start_col = range.start.character as usize;
        let end_line = range.end.line as usize;
        let end_col = range.end.character as usize;

        // Directly add the changes to the buffer when changes are present at the end of the file.
        if start_line == prev_content.lines().count() {
            prev_content.push_str(&content_change.text);
            return prev_content;
        }

        let mut new_content = String::new();
        for (i, line) in prev_content.lines().enumerate() {
            if i < start_line {
                new_content.push_str(line);
                new_content.push('\n');
                continue;
            }

            if i > end_line {
                new_content.push_str(line);
                new_content.push('\n');
                continue;
            }

            if i == start_line {
                new_content.push_str(&line[..start_col]);
                new_content.push_str(&content_change.text);
            }

            if i == end_line {
                new_content.push_str(&line[end_col..]);
                new_content.push('\n');
            }
        }
        new_content
    } else {
        // When no range is provided, entire file is sent in the request.
        content_change.text
    }
}

#[cfg(test)]
mod test {
    use super::*;

    #[test]
    fn without_range() {
        let initial_content = "contract foo {\n    function bar(Book y, Book x) public returns (bool) {\n        return y.available;\n    }\n}\n".to_string();
        let new_content = "struct Book {\n    string name;\n    string writer;\n    uint id;\n    bool available;\n}\n".to_string();
        assert_eq!(
            new_content.clone(),
            update_file_contents(
                initial_content,
                TextDocumentContentChangeEvent {
                    range: None,
                    range_length: None,
                    text: new_content
                }
            )
        );
    }

    #[test]
    fn at_the_end_of_file() {
        let initial_content = "contract foo {\n    function bar(Book y, Book x) public returns (bool) {\n        return y.available;\n    }\n}\n".to_string();
        let new_content = "struct Book {\n    string name;\n    string writer;\n    uint id;\n    bool available;\n}\n".to_string();
        let final_content = "\
            contract foo {\n    function bar(Book y, Book x) public returns (bool) {\n        return y.available;\n    }\n}\n\
            struct Book {\n    string name;\n    string writer;\n    uint id;\n    bool available;\n}\n\
        ".to_string();
        assert_eq!(
            final_content,
            update_file_contents(
                initial_content,
                TextDocumentContentChangeEvent {
                    range: Some(Range {
                        start: Position {
                            line: 5,
                            character: 0
                        },
                        end: Position {
                            line: 5,
                            character: 0
                        }
                    }),
                    range_length: Some(0),
                    text: new_content
                }
            ),
        );
    }

    #[test]
    fn remove_content() {
        let initial_content = "struct Book {\n    string name;\n    string writer;\n    uint id;\n    bool available;\n}\n".to_string();
        let final_content =
            "struct Book {\n    string name;\n    string id;\n    bool available;\n}\n".to_string();
        assert_eq!(
            final_content,
            update_file_contents(
                initial_content,
                TextDocumentContentChangeEvent {
                    range: Some(Range {
                        start: Position {
                            line: 2,
                            character: 11
                        },
                        end: Position {
                            line: 3,
                            character: 9
                        }
                    }),
                    range_length: Some(17),
                    text: String::new(),
                }
            ),
        );
    }

    #[test]
    fn add_content() {
        let initial_content =
            "struct Book {\n    string name;\n    string id;\n    bool available;\n}\n".to_string();
        let final_content = "struct Book {\n    string name;\n    string writer;\n    uint id;\n    bool available;\n}\n".to_string();
        assert_eq!(
            final_content,
            update_file_contents(
                initial_content,
                TextDocumentContentChangeEvent {
                    range: Some(Range {
                        start: Position {
                            line: 2,
                            character: 11
                        },
                        end: Position {
                            line: 2,
                            character: 11
                        }
                    }),
                    range_length: Some(0),
                    text: "writer;\n    uint ".to_string(),
                }
            ),
        );
    }
}<|MERGE_RESOLUTION|>--- conflicted
+++ resolved
@@ -124,11 +124,7 @@
     file: ast::File,
     hovers: Lapper<usize, String>,
     references: Lapper<usize, DefinitionIndex>,
-<<<<<<< HEAD
-    implementations: Implementations,
     declarations: Declarations,
-=======
->>>>>>> 68d6d857
 }
 
 /// Stores information used by the language server to service requests (eg: `Go to Definitions`) received from the client.
@@ -349,17 +345,12 @@
     hovers: Vec<(usize, HoverEntry)>,
     // `usize` is the file number the reference belongs to
     references: Vec<(usize, ReferenceEntry)>,
-<<<<<<< HEAD
-    implementations: Vec<Implementations>,
     declarations: Vec<Declarations>,
-    types: Vec<(DefinitionIndex, DefinitionIndex)>,
-=======
 
     definitions: Definitions,
     implementations: Implementations,
     types: Types,
 
->>>>>>> 68d6d857
     ns: &'a ast::Namespace,
 }
 
@@ -1342,17 +1333,12 @@
         let mut builder = Builder {
             hovers: Vec::new(),
             references: Vec::new(),
-<<<<<<< HEAD
-            implementations: vec![HashMap::new(); ns.files.len()],
             declarations: vec![HashMap::new(); ns.files.len()],
-            types: Vec::new(),
-=======
 
             definitions: HashMap::new(),
             implementations: HashMap::new(),
             types: HashMap::new(),
 
->>>>>>> 68d6d857
             ns,
         };
 
@@ -1615,8 +1601,8 @@
                     def_type: DefinitionType::Function(*f),
                 })
                 .collect();
-<<<<<<< HEAD
-            builder.implementations[file_no].insert(cdi, impls);
+
+            builder.implementations.insert(cdi, impls);
 
             let decls = contract
                 .virtual_functions
@@ -1656,9 +1642,6 @@
                     })
                 });
             builder.declarations[file_no].extend(decls);
-=======
-            builder.implementations.insert(cdi, impls);
->>>>>>> 68d6d857
         }
 
         for (ei, event) in builder.ns.events.iter().enumerate() {
@@ -1753,11 +1736,7 @@
                         })
                         .collect(),
                 ),
-<<<<<<< HEAD
-                implementations: builder.implementations[i].clone(),
                 declarations: builder.declarations[i].clone(),
-=======
->>>>>>> 68d6d857
             })
             .collect();
 
@@ -2150,7 +2129,6 @@
         Ok(impls)
     }
 
-<<<<<<< HEAD
     async fn goto_declaration(
         &self,
         params: GotoDeclarationParams,
@@ -2183,7 +2161,6 @@
         Ok(decls)
     }
 
-=======
     /// Called when "Go to References" is called by the user on the client side.
     ///
     /// Expected to return a list of locations in the source code where the given code-object is used.
@@ -2196,7 +2173,6 @@
     /// ### Edge cases
     /// * Returns `Err` when an invalid file path is received.
     /// * Returns `Ok(None)` when no valid references are found.
->>>>>>> 68d6d857
     async fn references(&self, params: ReferenceParams) -> Result<Option<Vec<Location>>> {
         // fetch the `DefinitionIndex` of the code object in question
         let def_params: GotoDefinitionParams = GotoDefinitionParams {
