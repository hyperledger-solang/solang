--- conflicted
+++ resolved
@@ -30,18 +30,11 @@
         ExecuteCommandOptions, ExecuteCommandParams, GotoDefinitionParams, GotoDefinitionResponse,
         Hover, HoverContents, HoverParams, HoverProviderCapability,
         ImplementationProviderCapability, InitializeParams, InitializeResult, InitializedParams,
-<<<<<<< HEAD
         Location, MarkedString, MessageType, OneOf, Position, Range, ReferenceParams, RenameParams,
         ServerCapabilities, SignatureHelpOptions, TextDocumentContentChangeEvent,
         TextDocumentSyncCapability, TextDocumentSyncKind, TextEdit,
         TypeDefinitionProviderCapability, Url, WorkspaceEdit, WorkspaceFoldersServerCapabilities,
         WorkspaceServerCapabilities,
-=======
-        Location, MarkedString, MessageType, OneOf, Position, Range, ReferenceParams,
-        ServerCapabilities, SignatureHelpOptions, TextDocumentContentChangeEvent,
-        TextDocumentSyncCapability, TextDocumentSyncKind, TypeDefinitionProviderCapability, Url,
-        WorkspaceFoldersServerCapabilities, WorkspaceServerCapabilities,
->>>>>>> f43c319b
     },
     Client, LanguageServer, LspService, Server,
 };
@@ -110,22 +103,18 @@
 type Implementations = HashMap<DefinitionIndex, Vec<DefinitionIndex>>;
 /// Stores types of code objects
 type Types = HashMap<DefinitionIndex, DefinitionIndex>;
-<<<<<<< HEAD
-=======
 
 /// Stores information used by language server for every opened file
 struct Files {
     caches: HashMap<PathBuf, FileCache>,
     text_buffers: HashMap<PathBuf, String>,
 }
->>>>>>> f43c319b
 
 #[derive(Debug)]
 struct FileCache {
     file: ast::File,
     hovers: Lapper<usize, String>,
     references: Lapper<usize, DefinitionIndex>,
-    implementations: Implementations,
 }
 
 /// Stores information used by the language server to service requests (eg: `Go to Definitions`) received from the client.
@@ -165,15 +154,6 @@
 // 2. Need a way to safely remove stored Definitions that are no longer used by any of the References
 //
 // More information can be found here: https://github.com/hyperledger/solang/pull/1411
-<<<<<<< HEAD
-
-struct GlobalCache {
-    definitions: Definitions,
-    types: Types,
-}
-
-=======
->>>>>>> f43c319b
 pub struct SolangServer {
     client: Client,
     target: Target,
@@ -217,10 +197,7 @@
         global_cache: Mutex::new(GlobalCache {
             definitions: HashMap::new(),
             types: HashMap::new(),
-<<<<<<< HEAD
-=======
             implementations: HashMap::new(),
->>>>>>> f43c319b
         }),
     });
 
@@ -304,11 +281,7 @@
 
             let res = self.client.publish_diagnostics(uri, diags, None);
 
-<<<<<<< HEAD
-            let (caches, definitions, types) = Builder::build(&ns);
-=======
             let (caches, definitions, types, implementations) = Builder::build(&ns);
->>>>>>> f43c319b
 
             let mut files = self.files.lock().await;
             for (f, c) in ns.files.iter().zip(caches.into_iter()) {
@@ -320,10 +293,7 @@
             let mut gc = self.global_cache.lock().await;
             gc.definitions.extend(definitions);
             gc.types.extend(types);
-<<<<<<< HEAD
-=======
             gc.implementations.extend(implementations);
->>>>>>> f43c319b
 
             res.await;
         }
@@ -365,16 +335,11 @@
     hovers: Vec<(usize, HoverEntry)>,
     // `usize` is the file number the reference belongs to
     references: Vec<(usize, ReferenceEntry)>,
-<<<<<<< HEAD
-    implementations: Vec<Implementations>,
-    types: Vec<(DefinitionIndex, DefinitionIndex)>,
-=======
 
     definitions: Definitions,
     implementations: Implementations,
     types: Types,
 
->>>>>>> f43c319b
     ns: &'a ast::Namespace,
 }
 
@@ -439,11 +404,7 @@
                     self.definitions
                         .insert(di.clone(), loc_to_range(&id.loc, file));
                     if let Some(dt) = get_type_definition(&param.ty) {
-<<<<<<< HEAD
-                        self.types.push((di, dt.into()));
-=======
                         self.types.insert(di, dt.into());
->>>>>>> f43c319b
                     }
                 }
 
@@ -533,11 +494,7 @@
                                 self.definitions
                                     .insert(di.clone(), loc_to_range(&id.loc, file));
                                 if let Some(dt) = get_type_definition(&param.ty) {
-<<<<<<< HEAD
-                                    self.types.push((di, dt.into()));
-=======
                                     self.types.insert(di, dt.into());
->>>>>>> f43c319b
                                 }
                             }
                         }
@@ -1311,11 +1268,7 @@
         self.definitions
             .insert(di.clone(), loc_to_range(&variable.loc, file));
         if let Some(dt) = get_type_definition(&variable.ty) {
-<<<<<<< HEAD
-            self.types.push((di, dt.into()));
-=======
             self.types.insert(di, dt.into());
->>>>>>> f43c319b
         }
     }
 
@@ -1359,15 +1312,6 @@
         self.definitions
             .insert(di.clone(), loc_to_range(&field.loc, file));
         if let Some(dt) = get_type_definition(&field.ty) {
-<<<<<<< HEAD
-            self.types.push((di, dt.into()));
-        }
-    }
-
-    // Traverses namespace to extract information used later by the language server
-    // This includes hover messages, locations where code objects are declared and used
-    fn build(ns: &ast::Namespace) -> (Vec<FileCache>, Definitions, Types) {
-=======
             self.types.insert(di, dt.into());
         }
     }
@@ -1375,20 +1319,14 @@
     /// Traverses namespace to extract information used later by the language server
     /// This includes hover messages, locations where code objects are declared and used
     fn build(ns: &ast::Namespace) -> (Vec<FileCache>, Definitions, Types, Implementations) {
->>>>>>> f43c319b
         let mut builder = Builder {
             hovers: Vec::new(),
             references: Vec::new(),
-<<<<<<< HEAD
-            implementations: vec![HashMap::new(); ns.files.len()],
-            types: Vec::new(),
-=======
 
             definitions: HashMap::new(),
             implementations: HashMap::new(),
             types: HashMap::new(),
 
->>>>>>> f43c319b
             ns,
         };
 
@@ -1417,11 +1355,7 @@
                     .insert(di.clone(), loc_to_range(loc, file));
 
                 let dt = DefinitionType::Enum(ei);
-<<<<<<< HEAD
-                builder.types.push((di, dt.into()));
-=======
                 builder.types.insert(di, dt.into());
->>>>>>> f43c319b
             }
 
             let file_no = enum_decl.loc.file_no();
@@ -1517,11 +1451,7 @@
                             .definitions
                             .insert(di.clone(), loc_to_range(&id.loc, file));
                         if let Some(dt) = get_type_definition(&param.ty) {
-<<<<<<< HEAD
-                            builder.types.push((di, dt.into()));
-=======
                             builder.types.insert(di, dt.into());
->>>>>>> f43c319b
                         }
                     }
                 }
@@ -1561,11 +1491,7 @@
                             .definitions
                             .insert(di.clone(), loc_to_range(&id.loc, file));
                         if let Some(dt) = get_type_definition(&ret.ty) {
-<<<<<<< HEAD
-                            builder.types.push((di, dt.into()));
-=======
                             builder.types.insert(di, dt.into());
->>>>>>> f43c319b
                         }
                     }
                 }
@@ -1663,11 +1589,7 @@
                     def_type: DefinitionType::Function(*f),
                 })
                 .collect();
-<<<<<<< HEAD
-            builder.implementations[file_no].insert(cdi, impls);
-=======
             builder.implementations.insert(cdi, impls);
->>>>>>> f43c319b
         }
 
         for (ei, event) in builder.ns.events.iter().enumerate() {
@@ -1722,24 +1644,6 @@
             val.def_path = defs_to_files[&val.def_type].clone();
         }
 
-        for (di, range) in &builder.definitions {
-            let file_no = defs_to_file_nos[&di.def_path];
-            let file = &ns.files[file_no];
-            builder.references.push((
-                file_no,
-                ReferenceEntry {
-                    start: file
-                        .get_offset(range.start.line as usize, range.start.character as usize),
-                    stop: file.get_offset(range.end.line as usize, range.end.character as usize),
-                    val: di.clone(),
-                },
-            ));
-        }
-
-        let mut defs_to_file_nos = HashMap::new();
-        for (i, f) in ns.files.iter().enumerate() {
-            defs_to_file_nos.insert(f.path.clone(), i);
-        }
         for (di, range) in &builder.definitions {
             let file_no = defs_to_file_nos[&di.def_path];
             let file = &ns.files[file_no];
@@ -1780,26 +1684,15 @@
                         })
                         .collect(),
                 ),
-                implementations: builder.implementations[i].clone(),
             })
             .collect();
 
-<<<<<<< HEAD
-        let mut types = HashMap::new();
-        for (key, mut val) in builder.types {
-            val.def_path = defs_to_files[&val.def_type].clone();
-            types.insert(key, val);
-        }
-
-        (caches, builder.definitions, types)
-=======
         (
             caches,
             builder.definitions,
             builder.types,
             builder.implementations,
         )
->>>>>>> f43c319b
     }
 
     /// Render the type with struct/enum fields expanded
@@ -1884,10 +1777,7 @@
                 type_definition_provider: Some(TypeDefinitionProviderCapability::Simple(true)),
                 implementation_provider: Some(ImplementationProviderCapability::Simple(true)),
                 references_provider: Some(OneOf::Left(true)),
-<<<<<<< HEAD
                 rename_provider: Some(OneOf::Left(true)),
-=======
->>>>>>> f43c319b
                 ..ServerCapabilities::default()
             },
         })
@@ -2054,22 +1944,6 @@
         &self,
         params: GotoDefinitionParams,
     ) -> Result<Option<GotoDefinitionResponse>> {
-<<<<<<< HEAD
-        let Some(reference) = self.get_reference_from_params(params).await? else {
-            return Ok(None);
-        };
-        let definitions = &self.global_cache.lock().await.definitions;
-        let location = definitions
-            .get(&reference)
-            .map(|range| {
-                let uri = Url::from_file_path(&reference.def_path).unwrap();
-                Location { uri, range: *range }
-            })
-            .map(GotoTypeDefinitionResponse::Scalar);
-        Ok(location)
-    }
-
-=======
         // fetch the `DefinitionIndex` of the code object
         let Some(reference) = self.get_reference_from_params(params).await? else {
             return Ok(None);
@@ -2100,18 +1974,10 @@
     /// * Returns `Ok(None)`
     ///     * when the code object is not defined in user's source code. For example, built-in types.
     ///     * if the code object is itself a type.
->>>>>>> f43c319b
     async fn goto_type_definition(
         &self,
         params: GotoTypeDefinitionParams,
     ) -> Result<Option<GotoTypeDefinitionResponse>> {
-<<<<<<< HEAD
-        let Some(reference) = self.get_reference_from_params(params).await? else {
-            return Ok(None);
-        };
-        let gc = self.global_cache.lock().await;
-
-=======
         // fetch the `DefinitionIndex` of the code object in question
         let Some(reference) = self.get_reference_from_params(params).await? else {
             return Ok(None);
@@ -2120,7 +1986,6 @@
         let gc = self.global_cache.lock().await;
 
         // get the `DefinitionIndex` of the type of the given code object
->>>>>>> f43c319b
         let di = match &reference.def_type {
             DefinitionType::Variable(_)
             | DefinitionType::NonLocalVariable(_, _)
@@ -2132,10 +1997,7 @@
                     return Ok(None);
                 }
             }
-<<<<<<< HEAD
-=======
             // return `Ok(None)` if the code object is itself a type
->>>>>>> f43c319b
             DefinitionType::Struct(_)
             | DefinitionType::Enum(_)
             | DefinitionType::Contract(_)
@@ -2144,10 +2006,7 @@
             _ => return Ok(None),
         };
 
-<<<<<<< HEAD
-=======
         // get the location of the definition of the type in source code
->>>>>>> f43c319b
         let location = gc
             .definitions
             .get(di)
@@ -2160,8 +2019,6 @@
         Ok(location)
     }
 
-<<<<<<< HEAD
-=======
     /// Called when "Go to Implementations" is called by the user on the client side.
     ///
     /// Expected to return a list (possibly empty) of methods defined for the given contract.
@@ -2172,18 +2029,10 @@
     /// ### Edge cases
     /// * Returns `Err` when an invalid file path is received.
     /// * Returns `Ok(None)` when the location passed in the arguments doesn't belong to a contract defined in user code.
->>>>>>> f43c319b
     async fn goto_implementation(
         &self,
         params: GotoImplementationParams,
     ) -> Result<Option<GotoImplementationResponse>> {
-<<<<<<< HEAD
-        let Some(reference) = self.get_reference_from_params(params).await? else {
-            return Ok(None);
-        };
-        let caches = &self.files.lock().await.caches;
-        let gc = self.global_cache.lock().await;
-=======
         // fetch the `DefinitionIndex` of the code object in question
         let Some(reference) = self.get_reference_from_params(params).await? else {
             return Ok(None);
@@ -2193,38 +2042,21 @@
 
         // get the list of `DefinitionIndex` of all the methods defined in the given contract
         // `None` if the passed code-object is not of type `Contract`
->>>>>>> f43c319b
         let impls = match &reference.def_type {
             DefinitionType::Variable(_)
             | DefinitionType::NonLocalVariable(_, _)
             | DefinitionType::Field(_, _) => gc.types.get(&reference).and_then(|ty| {
-<<<<<<< HEAD
-                if let DefinitionType::Contract(_) = &ty.def_type {
-                    caches
-                        .get(&ty.def_path)
-                        .and_then(|cache| cache.implementations.get(ty))
-=======
                 if matches!(ty.def_type, DefinitionType::Contract(_)) {
                     gc.implementations.get(ty)
->>>>>>> f43c319b
                 } else {
                     None
                 }
             }),
-<<<<<<< HEAD
-            DefinitionType::Contract(_) => caches
-                .get(&reference.def_path)
-                .and_then(|cache| cache.implementations.get(&reference)),
-            _ => None,
-        };
-
-=======
             DefinitionType::Contract(_) => gc.implementations.get(&reference),
             _ => None,
         };
 
         // get the locations of the definition of methods in source code
->>>>>>> f43c319b
         let impls = impls
             .map(|impls| {
                 impls
@@ -2243,9 +2075,6 @@
         Ok(impls)
     }
 
-<<<<<<< HEAD
-    async fn references(&self, params: ReferenceParams) -> Result<Option<Vec<Location>>> {
-=======
     /// Called when "Go to References" is called by the user on the client side.
     ///
     /// Expected to return a list of locations in the source code where the given code-object is used.
@@ -2260,7 +2089,6 @@
     /// * Returns `Ok(None)` when no valid references are found.
     async fn references(&self, params: ReferenceParams) -> Result<Option<Vec<Location>>> {
         // fetch the `DefinitionIndex` of the code object in question
->>>>>>> f43c319b
         let def_params: GotoDefinitionParams = GotoDefinitionParams {
             text_document_position_params: params.text_document_position,
             work_done_progress_params: params.work_done_progress_params,
@@ -2270,11 +2098,8 @@
             return Ok(None);
         };
 
-<<<<<<< HEAD
-=======
         // fetch all the locations in source code where the code object is referenced
         // this includes the definition location of the code object
->>>>>>> f43c319b
         let caches = &self.files.lock().await.caches;
         let mut locations: Vec<_> = caches
             .iter()
@@ -2291,22 +2116,24 @@
             })
             .collect();
 
-<<<<<<< HEAD
+        // remove the definition location if `include_declaration` is `false`
         if !params.context.include_declaration {
             let definitions = &self.global_cache.lock().await.definitions;
             let uri = Url::from_file_path(&reference.def_path).unwrap();
-            let def = if let Some(range) = definitions.get(&reference) {
-                Location { uri, range: *range }
-            } else {
-                Location {
-                    uri: Url::from_file_path("").unwrap(),
-                    range: Default::default(),
-                }
-            };
-            locations.retain(|loc| loc != &def);
-        }
-
-        Ok(Some(locations))
+            if let Some(range) = definitions.get(&reference) {
+                let def = Location { uri, range: *range };
+                locations.retain(|loc| loc != &def);
+            }
+        }
+
+        // return `None` if the list of locations is empty
+        let locations = if locations.is_empty() {
+            None
+        } else {
+            Some(locations)
+        };
+
+        Ok(locations)
     }
 
     async fn rename(&self, params: RenameParams) -> Result<Option<WorkspaceEdit>> {
@@ -2339,26 +2166,6 @@
             .collect();
 
         Ok(Some(WorkspaceEdit::new(ws)))
-=======
-        // remove the definition location if `include_declaration` is `false`
-        if !params.context.include_declaration {
-            let definitions = &self.global_cache.lock().await.definitions;
-            let uri = Url::from_file_path(&reference.def_path).unwrap();
-            if let Some(range) = definitions.get(&reference) {
-                let def = Location { uri, range: *range };
-                locations.retain(|loc| loc != &def);
-            }
-        }
-
-        // return `None` if the list of locations is empty
-        let locations = if locations.is_empty() {
-            None
-        } else {
-            Some(locations)
-        };
-
-        Ok(locations)
->>>>>>> f43c319b
     }
 }
 
