--- conflicted
+++ resolved
@@ -986,11 +986,7 @@
             Expression::GetRef { expr, .. } => {
                 format!("(deref {}", self.expr_to_string(contract, ns, expr))
             }
-<<<<<<< HEAD
-            Expression::PointerPosition { pointer } => {
-=======
             Expression::VectorData { pointer } => {
->>>>>>> b15bb1b7
                 format!("pointer pos {}", self.expr_to_string(contract, ns, pointer))
             }
         }
