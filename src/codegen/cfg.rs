--- conflicted
+++ resolved
@@ -1874,16 +1874,6 @@
     }
 
     /// Checks if struct contains only primitive types and returns its memory non-padded size
-<<<<<<< HEAD
-    pub fn calculate_struct_non_padded_size(&self, struct_no: usize) -> Option<BigInt> {
-        let mut size = BigInt::from(0u8);
-        for field in &self.structs[struct_no].fields {
-            if !field.ty.is_primitive() {
-                // If a struct contains a non-primitive type, we cannot calculate its
-                // size during compile time
-                if let Type::Struct(no) = &field.ty {
-                    if let Some(struct_size) = self.calculate_struct_non_padded_size(*no) {
-=======
     pub fn calculate_struct_non_padded_size(&self, struct_type: &StructType) -> Option<BigInt> {
         let mut size = BigInt::from(0u8);
         for field in &struct_type.definition(self).fields {
@@ -1892,7 +1882,6 @@
                 // size during compile time
                 if let Type::Struct(struct_ty) = &field.ty {
                     if let Some(struct_size) = self.calculate_struct_non_padded_size(struct_ty) {
->>>>>>> e1244ce4
                         size.add_assign(struct_size);
                         continue;
                     }
