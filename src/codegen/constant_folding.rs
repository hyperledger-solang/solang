// SPDX-License-Identifier: Apache-2.0

use super::cfg::{ControlFlowGraph, Instr};
use super::reaching_definitions;
use crate::codegen::{Builtin, Expression};
use crate::sema::{
    ast::{Diagnostic, Namespace, RetrieveType, StringLocation, Type},
    eval::overflow_diagnostic,
};
use num_bigint::{BigInt, Sign};
use num_traits::{ToPrimitive, Zero};
use ripemd::Ripemd160;
use sha2::{Digest, Sha256};
use solang_parser::pt;
use solang_parser::pt::Loc;
use std::ops::{Add, BitAnd, BitOr, BitXor, Div, Mul, Rem, Shl, Shr, Sub};
use tiny_keccak::{Hasher, Keccak};

/// Constant folding pass on the given cfg. During constant folding, we may find issues
/// like divide by zero, so this function may add diagnostics to the namespace. If dry_run
/// is true, then diagnostics are generated but the CFG is not modified. This
///
pub fn constant_folding(cfg: &mut ControlFlowGraph, dry_run: bool, ns: &mut Namespace) {
    // for each block, instruction
    for block_no in 0..cfg.blocks.len() {
        let mut vars = cfg.blocks[block_no].defs.clone();

        for instr_no in 0..cfg.blocks[block_no].instr.len() {
            match &cfg.blocks[block_no].instr[instr_no] {
                Instr::Set { loc, res, expr, .. } => {
                    let (expr, expr_constant) = expression(expr, Some(&vars), cfg, ns);

                    if expr_constant {
                        ns.var_constants.insert(*loc, expr.clone());
                    }

                    if !dry_run {
                        cfg.blocks[block_no].instr[instr_no] = Instr::Set {
                            loc: *loc,
                            res: *res,
                            expr,
                        };
                    }
                }
                Instr::Call {
                    res,
                    call,
                    args,
                    return_tys,
                } => {
                    let args = args
                        .iter()
                        .map(|e| expression(e, Some(&vars), cfg, ns).0)
                        .collect();

                    if !dry_run {
                        cfg.blocks[block_no].instr[instr_no] = Instr::Call {
                            res: res.clone(),
                            call: call.clone(),
                            args,
                            return_tys: return_tys.clone(),
                        };
                    }
                }
                Instr::Return { value } => {
                    let value = value
                        .iter()
                        .map(|e| expression(e, Some(&vars), cfg, ns).0)
                        .collect();

                    if !dry_run {
                        cfg.blocks[block_no].instr[instr_no] = Instr::Return { value };
                    }
                }
                Instr::BranchCond {
                    cond,
                    true_block,
                    false_block,
                } => {
                    let (cond, _) = expression(cond, Some(&vars), cfg, ns);

                    if !dry_run {
                        if let Expression::BoolLiteral { value: cond, .. } = cond {
                            cfg.blocks[block_no].instr[instr_no] = Instr::Branch {
                                block: if cond { *true_block } else { *false_block },
                            };
                        } else {
                            cfg.blocks[block_no].instr[instr_no] = Instr::BranchCond {
                                cond,
                                true_block: *true_block,
                                false_block: *false_block,
                            };
                        }
                    }
                }
                Instr::Store { dest, data } => {
                    let (dest, _) = expression(dest, Some(&vars), cfg, ns);
                    let (data, _) = expression(data, Some(&vars), cfg, ns);

                    if !dry_run {
                        cfg.blocks[block_no].instr[instr_no] = Instr::Store { dest, data };
                    }
                }
                Instr::AssertFailure {
                    encoded_args: Some(expr),
                } => {
                    let (buf, _) = expression(expr, Some(&vars), cfg, ns);

                    if !dry_run {
                        cfg.blocks[block_no].instr[instr_no] = Instr::AssertFailure {
                            encoded_args: Some(buf),
                        };
                    }
                }
                Instr::Print { expr } => {
                    let (expr, _) = expression(expr, Some(&vars), cfg, ns);

                    if !dry_run {
                        cfg.blocks[block_no].instr[instr_no] = Instr::Print { expr };
                    }
                }
                Instr::ClearStorage { ty, storage } => {
                    let (storage, _) = expression(storage, Some(&vars), cfg, ns);

                    if !dry_run {
                        cfg.blocks[block_no].instr[instr_no] = Instr::ClearStorage {
                            ty: ty.clone(),
                            storage,
                        };
                    }
                }
                Instr::SetStorage {
                    ty,
                    storage,
                    value,
                    storage_type,
                } => {
                    let (storage, _) = expression(storage, Some(&vars), cfg, ns);
                    let (value, _) = expression(value, Some(&vars), cfg, ns);

                    if !dry_run {
                        cfg.blocks[block_no].instr[instr_no] = Instr::SetStorage {
                            ty: ty.clone(),
                            storage,
                            value,
                            storage_type: storage_type.clone(),
                        };
                    }
                }
                Instr::LoadStorage {
                    ty,
                    storage,
                    res,
                    storage_type,
                } => {
                    let (storage, _) = expression(storage, Some(&vars), cfg, ns);

                    if !dry_run {
                        cfg.blocks[block_no].instr[instr_no] = Instr::LoadStorage {
                            ty: ty.clone(),
                            storage,
                            res: *res,
                            storage_type: storage_type.clone(),
                        };
                    }
                }
                Instr::SetStorageBytes {
                    storage,
                    value,
                    offset,
                } => {
                    let (storage, _) = expression(storage, Some(&vars), cfg, ns);
                    let (value, _) = expression(value, Some(&vars), cfg, ns);
                    let (offset, _) = expression(offset, Some(&vars), cfg, ns);

                    if !dry_run {
                        cfg.blocks[block_no].instr[instr_no] = Instr::SetStorageBytes {
                            storage,
                            value,
                            offset,
                        };
                    }
                }
                Instr::PushStorage {
                    res,
                    ty,
                    storage,
                    value,
                } => {
                    let (storage, _) = expression(storage, Some(&vars), cfg, ns);
                    let value = value
                        .as_ref()
                        .map(|expr| expression(expr, Some(&vars), cfg, ns).0);

                    if !dry_run {
                        cfg.blocks[block_no].instr[instr_no] = Instr::PushStorage {
                            res: *res,
                            ty: ty.clone(),
                            storage,
                            value,
                        };
                    }
                }
                Instr::PopStorage { res, ty, storage } => {
                    let (storage, _) = expression(storage, Some(&vars), cfg, ns);

                    if !dry_run {
                        cfg.blocks[block_no].instr[instr_no] = Instr::PopStorage {
                            res: *res,
                            ty: ty.clone(),
                            storage,
                        };
                    }
                }
                Instr::PushMemory {
                    res,
                    ty,
                    array,
                    value,
                } => {
                    let (value, _) = expression(value, Some(&vars), cfg, ns);

                    if !dry_run {
                        cfg.blocks[block_no].instr[instr_no] = Instr::PushMemory {
                            res: *res,
                            ty: ty.clone(),
                            array: *array,
                            value: Box::new(value),
                        };
                    }
                }
                Instr::Constructor {
                    success,
                    res,
                    contract_no,
                    encoded_args,
                    value,
                    gas,
                    salt,
                    address,
                    seeds,
                    loc,
                    accounts,
                    constructor_no,
                } => {
                    let encoded_args = expression(encoded_args, Some(&vars), cfg, ns).0;
                    let value = value
                        .as_ref()
                        .map(|expr| expression(expr, Some(&vars), cfg, ns).0);
                    let gas = expression(gas, Some(&vars), cfg, ns).0;
                    let salt = salt
                        .as_ref()
                        .map(|expr| expression(expr, Some(&vars), cfg, ns).0);
                    let address = address
                        .as_ref()
                        .map(|expr| expression(expr, Some(&vars), cfg, ns).0);
                    let seeds = seeds
                        .as_ref()
                        .map(|expr| expression(expr, Some(&vars), cfg, ns).0);
                    let accounts = accounts.map(|expr| expression(expr, Some(&vars), cfg, ns).0);

                    if !dry_run {
                        cfg.blocks[block_no].instr[instr_no] = Instr::Constructor {
                            success: *success,
                            res: *res,
                            contract_no: *contract_no,
                            constructor_no: *constructor_no,
                            encoded_args,
                            value,
                            gas,
                            salt,
                            address,
                            seeds,
                            loc: *loc,
                            accounts,
                        };
                    }
                }
                Instr::ExternalCall {
                    loc,
                    success,
                    address,
                    payload,
                    value,
                    gas,
                    accounts,
                    callty,
                    seeds,
                    contract_function_no,
                    flags,
                } => {
                    let value = expression(value, Some(&vars), cfg, ns).0;
                    let gas = expression(gas, Some(&vars), cfg, ns).0;
                    let payload = expression(payload, Some(&vars), cfg, ns).0;
                    let address = address
                        .as_ref()
                        .map(|expr| expression(expr, Some(&vars), cfg, ns).0);
                    let accounts = accounts.map(|expr| expression(expr, Some(&vars), cfg, ns).0);
                    let seeds = seeds
                        .as_ref()
                        .map(|expr| expression(expr, Some(&vars), cfg, ns).0);
                    let flags = flags
                        .as_ref()
                        .map(|expr| expression(expr, Some(&vars), cfg, ns).0);

                    if !dry_run {
                        cfg.blocks[block_no].instr[instr_no] = Instr::ExternalCall {
                            loc: *loc,
                            success: *success,
                            address,
                            accounts,
                            seeds,
                            payload,
                            value,
                            gas,
                            callty: callty.clone(),
                            contract_function_no: *contract_function_no,
                            flags,
                        };
                    }
                }
                Instr::SelfDestruct { recipient } => {
                    let (recipient, _) = expression(recipient, Some(&vars), cfg, ns);

                    if !dry_run {
                        cfg.blocks[block_no].instr[instr_no] = Instr::SelfDestruct { recipient };
                    }
                }
                Instr::EmitEvent {
                    event_no,
                    data,
                    topics,
                } => {
                    let topics = topics
                        .iter()
                        .map(|e| expression(e, Some(&vars), cfg, ns).0)
                        .collect();

                    if !dry_run {
                        cfg.blocks[block_no].instr[instr_no] = Instr::EmitEvent {
                            event_no: *event_no,
                            data: expression(data, Some(&vars), cfg, ns).0,
                            topics,
                        };
                    }
                }
                Instr::MemCopy {
                    source,
                    destination,
                    bytes,
                } => {
                    let bytes = expression(bytes, Some(&vars), cfg, ns);
                    let source = expression(source, Some(&vars), cfg, ns);
                    let destination = expression(destination, Some(&vars), cfg, ns);

                    if !dry_run {
                        cfg.blocks[block_no].instr[instr_no] = Instr::MemCopy {
                            source: source.0,
                            destination: destination.0,
                            bytes: bytes.0,
                        };
                    }
                }
                Instr::Switch {
                    cond,
                    cases,
                    default,
                } => {
                    let cond = expression(cond, Some(&vars), cfg, ns);
                    let cases = cases
                        .iter()
                        .map(|(exp, goto)| (expression(exp, Some(&vars), cfg, ns).0, *goto))
                        .collect::<Vec<(Expression, usize)>>();

                    if !dry_run {
                        if let Expression::NumberLiteral { value: num, .. } = &cond.0 {
                            let mut simplified_branch = None;
                            for (match_item, block) in &cases {
                                if let Expression::NumberLiteral {
                                    value: match_num, ..
                                } = match_item
                                {
                                    if match_num == num {
                                        simplified_branch = Some(*block);
                                    }
                                }
                            }
                            cfg.blocks[block_no].instr[instr_no] = Instr::Branch {
                                block: simplified_branch.unwrap_or(*default),
                            };
                            break;
                        }

                        cfg.blocks[block_no].instr[instr_no] = Instr::Switch {
                            cond: cond.0,
                            cases,
                            default: *default,
                        };
                    }
                }
                Instr::ReturnData { data, data_len } => {
                    let data = expression(data, Some(&vars), cfg, ns);
                    let data_len = expression(data_len, Some(&vars), cfg, ns);

                    if !dry_run {
                        cfg.blocks[block_no].instr[instr_no] = Instr::ReturnData {
                            data: data.0,
                            data_len: data_len.0,
                        };
                    }
                }
                Instr::WriteBuffer { buf, offset, value } => {
                    let offset = expression(offset, Some(&vars), cfg, ns).0;
                    let value = expression(value, Some(&vars), cfg, ns).0;

                    if !dry_run {
                        cfg.blocks[block_no].instr[instr_no] = Instr::WriteBuffer {
                            buf: buf.clone(),
                            offset,
                            value,
                        };
                    }
                }
                _ => (),
            }

            reaching_definitions::apply_transfers(
                &cfg.blocks[block_no].transfers[instr_no],
                &mut vars,
            );
        }
    }
}

/// Recursively walk the expression and fold any constant expressions or variables. This function returns the
/// constant folded expression, and a boolean which is true if the value is "pure", the value does not depend
/// on context. This is used for constant folding, so that e.g. an external function call is not constant
/// folded (and moved/copied as a result).
fn expression(
    expr: &Expression,
    vars: Option<&reaching_definitions::VarDefs>,
    cfg: &ControlFlowGraph,
    ns: &mut Namespace,
) -> (Expression, bool) {
    match expr {
        Expression::Add {
            loc,
            ty,
            overflowing,
            left,
            right,
        } => add(loc, ty, *overflowing, left, right, vars, cfg, ns),
        Expression::Subtract {
            loc,
            ty,
            overflowing,
            left,
            right,
        } => subtract(loc, ty, *overflowing, left, right, vars, cfg, ns),
        Expression::AdvancePointer {
            pointer,
            bytes_offset: offset,
        } => advance_pointer(pointer, offset, vars, cfg, ns),
        Expression::Multiply {
            loc,
            ty,
            overflowing,
            left,
            right,
        } => multiply(loc, ty, *overflowing, left, right, vars, cfg, ns),
        Expression::BitwiseAnd {
            loc,
            ty,
            left,
            right,
        } => bitwise_and(loc, ty, left, right, vars, cfg, ns),
        Expression::BitwiseOr {
            loc,
            ty,
            left,
            right,
        } => bitwise_or(loc, ty, left, right, vars, cfg, ns),
        Expression::BitwiseXor {
            loc,
            ty,
            left,
            right,
        } => bitwise_xor(loc, ty, left, right, vars, cfg, ns),
        Expression::ShiftLeft {
            loc,
            ty,
            left: left_expr,
            right: right_expr,
        } => shift_left(loc, ty, left_expr, right_expr, vars, cfg, ns),
        Expression::ShiftRight {
            loc,
            ty,
            left: left_expr,
            right: right_expr,
            signed,
        } => shift_right(loc, ty, left_expr, right_expr, *signed, vars, cfg, ns),
        Expression::Power {
            loc,
            ty,
            overflowing,
            base,
            exp,
        } => power(loc, ty, *overflowing, base, exp, vars, cfg, ns),
        Expression::UnsignedDivide {
            loc,
            ty,
            left,
            right,
        } => divide(loc, ty, left, right, vars, cfg, ns, false),
        Expression::SignedDivide {
            loc,
            ty,
            left,
            right,
        } => divide(loc, ty, left, right, vars, cfg, ns, true),
        Expression::SignedModulo {
            loc,
            ty,
            left,
            right,
        } => modulo(loc, ty, left, right, vars, cfg, ns, true),
        Expression::UnsignedModulo {
            loc,
            ty,
            left,
            right,
        } => modulo(loc, ty, left, right, vars, cfg, ns, false),
        Expression::ZeroExt { loc, ty, expr } => zero_ext(loc, ty, expr, vars, cfg, ns),
        Expression::SignExt { loc, ty, expr } => sign_ext(loc, ty, expr, vars, cfg, ns),
        Expression::Trunc { loc, ty, expr } => trunc(loc, ty, expr, vars, cfg, ns),
        Expression::BitwiseNot { loc, ty, expr } => bitwise_not(loc, ty, expr, vars, cfg, ns),
        Expression::Negate {
            loc,
            ty,
            overflowing,
            expr,
        } => negate(loc, ty, expr, *overflowing, vars, cfg, ns),
        Expression::Variable { loc, ty, var_no } => {
            reference_variable(loc, *var_no, ty, vars, cfg, ns, expr)
        }
        Expression::Builtin {
            loc,
            tys,
            kind:
                kind @ Builtin::Keccak256
                | kind @ Builtin::Ripemd160
                | kind @ Builtin::Blake2_256
                | kind @ Builtin::Blake2_128
                | kind @ Builtin::Sha256,
            args,
        } => builtin_hash(loc, tys, *kind, args, vars, cfg, ns),
        Expression::Keccak256 { loc, ty, exprs } => keccak_256(loc, ty, exprs, vars, cfg, ns),
        // The rest is simply for recursing; no constant expansion should be done
        Expression::StructLiteral { loc, ty, values } => {
            struct_literal(loc, ty, values, vars, cfg, ns)
        }
        Expression::ArrayLiteral {
            loc,
            ty,
            dimensions,
            values,
        } => array_literal(loc, ty, values, dimensions, vars, cfg, ns),
        Expression::ConstArrayLiteral {
            loc,
            ty,
            dimensions,
            values,
        } => const_array_literal(loc, ty, values, dimensions, vars, cfg, ns),
        Expression::Load { loc, ty, expr } => load(loc, ty, expr, vars, cfg, ns),
        Expression::Cast { loc, ty, expr } => cast(loc, ty, expr, vars, cfg, ns),
        Expression::BytesCast {
            loc,
            ty,
            from,
            expr,
        } => bytes_cast(loc, ty, from, expr, vars, cfg, ns),
        Expression::More {
            loc,
            signed,
            left,
            right,
        } => more(loc, left, right, vars, cfg, ns, *signed),
        Expression::Less {
            loc,
            signed,
            left,
            right,
        } => less(loc, left, right, vars, cfg, ns, *signed),
        Expression::MoreEqual {
            loc,
            signed,
            left,
            right,
        } => more_equal(loc, left, right, vars, cfg, ns, *signed),
        Expression::LessEqual {
            loc,
            signed,
            left,
            right,
        } => less_equal(loc, left, right, vars, cfg, ns, *signed),
        Expression::Equal { loc, left, right } => equal(loc, left, right, vars, cfg, ns),
        Expression::NotEqual { loc, left, right } => not_equal(loc, left, right, vars, cfg, ns),
        Expression::Not { loc, expr } => not(loc, expr, vars, cfg, ns),
        Expression::Subscript {
            loc,
            ty,
            array_ty,
            expr,
            index,
        } => subscript(loc, ty, array_ty, expr, index, vars, cfg, ns),
        Expression::StructMember {
            loc,
            ty,
            expr,
            member,
        } => struct_member(loc, ty, expr, *member, vars, cfg, ns),
        Expression::StorageArrayLength {
            loc,
            ty,
            array,
            elem_ty,
        } => storage_array_length(loc, ty, array, elem_ty, vars, cfg, ns),
        Expression::StringCompare { loc, left, right } => {
            string_compare(loc, left, right, vars, cfg, ns)
        }
        Expression::Builtin {
            loc,
            kind: Builtin::Concat,
            args,
            ..
        } => bytes_concat(loc, args, vars, cfg, ns),
        Expression::Builtin {
            loc,
            tys,
            kind,
            args,
        } => builtin(loc, tys, *kind, args, vars, cfg, ns),
        Expression::AllocDynamicBytes {
            loc,
            ty,
            size,
            initializer,
        } => (
            Expression::AllocDynamicBytes {
                loc: *loc,
                ty: ty.clone(),
                size: Box::new(expression(size, vars, cfg, ns).0),
                initializer: initializer.clone(),
            },
            false,
        ),

        Expression::NumberLiteral { .. }
        | Expression::RationalNumberLiteral { .. }
        | Expression::BoolLiteral { .. }
        | Expression::BytesLiteral { .. }
        | Expression::FunctionArg { .. } => (expr.clone(), true),

        Expression::ReturnData { .. }
        | Expression::Undefined { .. }
        | Expression::FormatString { .. }
        | Expression::GetRef { .. }
        | Expression::InternalFunctionCfg { .. }
<<<<<<< HEAD
        | Expression::PointerPosition { .. } => (expr.clone(), false),
=======
        | Expression::VectorData { .. } => (expr.clone(), false),
>>>>>>> b15bb1b7
        // nothing else is permitted in cfg
        _ => panic!("expr should not be in cfg: {expr:?}"),
    }
}

fn bigint_to_expression(
    loc: &Loc,
    ty: &Type,
    value: BigInt,
    overflowing: bool,
    ns: &mut Namespace,
) -> (Expression, bool) {
    if !overflowing {
        if let Some(diagnostic) = overflow_diagnostic(&value, ty, loc) {
            ns.diagnostics.push(diagnostic);
        }
    }

    let value = match ty {
        Type::Uint(bits) => {
            if value.sign() == Sign::Minus {
                let mut bs = value.to_signed_bytes_le();
                bs.resize(*bits as usize / 8, 0xff);

                BigInt::from_bytes_le(Sign::Plus, &bs)
            } else if value.bits() > *bits as u64 {
                let (_, mut bs) = value.to_bytes_le();
                bs.truncate(*bits as usize / 8);

                BigInt::from_bytes_le(Sign::Plus, &bs)
            } else {
                value
            }
        }
        Type::Int(bits) => {
            let mut bs = value.to_signed_bytes_le();

            if bs.len() * 8 > *bits as usize {
                bs.truncate(*bits as usize / 8);

                BigInt::from_signed_bytes_le(&bs)
            } else {
                value
            }
        }
        Type::StorageRef(..) => value,
        _ => unreachable!(),
    };

    (
        Expression::NumberLiteral {
            loc: *loc,
            ty: ty.clone(),
            value,
        },
        true,
    )
}

fn get_definition<'a>(
    def: &reaching_definitions::Def,
    cfg: &'a ControlFlowGraph,
) -> Option<&'a Expression> {
    if let Instr::Set { expr, .. } = &cfg.blocks[def.block_no].instr[def.instr_no] {
        Some(expr)
    } else {
        None
    }
}

/// Are these two expressions the same constant-folded value?
fn constants_equal(left: &Expression, right: &Expression) -> bool {
    match left {
        Expression::NumberLiteral { value: left, .. } => match right {
            Expression::NumberLiteral { value: right, .. } => left == right,
            _ => false,
        },
        Expression::BytesLiteral { value: left, .. }
        | Expression::AllocDynamicBytes {
            initializer: Some(left),
            ..
        } => match right {
            Expression::BytesLiteral { value: right, .. }
            | Expression::AllocDynamicBytes {
                initializer: Some(right),
                ..
            } => left == right,
            _ => false,
        },
        _ => false,
    }
}

fn add(
    loc: &pt::Loc,
    ty: &Type,
    overflowing: bool,
    left: &Expression,
    right: &Expression,
    vars: Option<&reaching_definitions::VarDefs>,
    cfg: &ControlFlowGraph,
    ns: &mut Namespace,
) -> (Expression, bool) {
    let left = expression(left, vars, cfg, ns);
    let right = expression(right, vars, cfg, ns);

    if let (
        Expression::NumberLiteral { value: left, .. },
        Expression::NumberLiteral { value: right, .. },
    ) = (&left.0, &right.0)
    {
        bigint_to_expression(loc, ty, left.add(right), overflowing, ns)
    } else {
        (
            Expression::Add {
                loc: *loc,
                ty: ty.clone(),
                overflowing,
                left: Box::new(left.0),
                right: Box::new(right.0),
            },
            left.1 && right.1,
        )
    }
}

fn subtract(
    loc: &pt::Loc,
    ty: &Type,
    overflowing: bool,
    left: &Expression,
    right: &Expression,
    vars: Option<&reaching_definitions::VarDefs>,
    cfg: &ControlFlowGraph,
    ns: &mut Namespace,
) -> (Expression, bool) {
    let left = expression(left, vars, cfg, ns);
    let right = expression(right, vars, cfg, ns);

    if let (
        Expression::NumberLiteral { value: left, .. },
        Expression::NumberLiteral { value: right, .. },
    ) = (&left.0, &right.0)
    {
        bigint_to_expression(loc, ty, left.sub(right), overflowing, ns)
    } else {
        (
            Expression::Subtract {
                loc: *loc,
                ty: ty.clone(),
                overflowing,
                left: Box::new(left.0),
                right: Box::new(right.0),
            },
            left.1 && right.1,
        )
    }
}

fn advance_pointer(
    pointer: &Expression,
    offset: &Expression,
    vars: Option<&reaching_definitions::VarDefs>,
    cfg: &ControlFlowGraph,
    ns: &mut Namespace,
) -> (Expression, bool) {
    // Only the offset can be simplified
    let offset = expression(offset, vars, cfg, ns);

    match &offset.0 {
        // There is no reason to advance the pointer by a zero offset
        Expression::NumberLiteral { value: num, .. } if num.is_zero() => (pointer.clone(), false),

        _ => (
            Expression::AdvancePointer {
                pointer: Box::new(pointer.clone()),
                bytes_offset: Box::new(offset.0),
            },
            offset.1,
        ),
    }
}

fn multiply(
    loc: &pt::Loc,
    ty: &Type,
    overflowing: bool,
    left: &Expression,
    right: &Expression,
    vars: Option<&reaching_definitions::VarDefs>,
    cfg: &ControlFlowGraph,
    ns: &mut Namespace,
) -> (Expression, bool) {
    let left = expression(left, vars, cfg, ns);
    let right = expression(right, vars, cfg, ns);

    if let (
        Expression::NumberLiteral { value: left, .. },
        Expression::NumberLiteral { value: right, .. },
    ) = (&left.0, &right.0)
    {
        bigint_to_expression(loc, ty, left.mul(right), overflowing, ns)
    } else {
        (
            Expression::Multiply {
                loc: *loc,
                ty: ty.clone(),
                overflowing,
                left: Box::new(left.0),
                right: Box::new(right.0),
            },
            left.1 && right.1,
        )
    }
}

fn bitwise_and(
    loc: &pt::Loc,
    ty: &Type,
    left: &Expression,
    right: &Expression,
    vars: Option<&reaching_definitions::VarDefs>,
    cfg: &ControlFlowGraph,
    ns: &mut Namespace,
) -> (Expression, bool) {
    let left = expression(left, vars, cfg, ns);
    let right = expression(right, vars, cfg, ns);

    if let (
        Expression::NumberLiteral { value: left, .. },
        Expression::NumberLiteral { value: right, .. },
    ) = (&left.0, &right.0)
    {
        bigint_to_expression(loc, ty, left.bitand(right), true, ns)
    } else {
        (
            Expression::BitwiseAnd {
                loc: *loc,
                ty: ty.clone(),
                left: Box::new(left.0),
                right: Box::new(right.0),
            },
            left.1 && right.1,
        )
    }
}

fn bitwise_or(
    loc: &pt::Loc,
    ty: &Type,
    left: &Expression,
    right: &Expression,
    vars: Option<&reaching_definitions::VarDefs>,
    cfg: &ControlFlowGraph,
    ns: &mut Namespace,
) -> (Expression, bool) {
    let left = expression(left, vars, cfg, ns);
    let right = expression(right, vars, cfg, ns);

    if let (
        Expression::NumberLiteral { value: left, .. },
        Expression::NumberLiteral { value: right, .. },
    ) = (&left.0, &right.0)
    {
        bigint_to_expression(loc, ty, left.bitor(right), true, ns)
    } else {
        (
            Expression::BitwiseOr {
                loc: *loc,
                ty: ty.clone(),
                left: Box::new(left.0),
                right: Box::new(right.0),
            },
            left.1 && right.1,
        )
    }
}

fn bitwise_xor(
    loc: &pt::Loc,
    ty: &Type,
    left: &Expression,
    right: &Expression,
    vars: Option<&reaching_definitions::VarDefs>,
    cfg: &ControlFlowGraph,
    ns: &mut Namespace,
) -> (Expression, bool) {
    let left = expression(left, vars, cfg, ns);
    let right = expression(right, vars, cfg, ns);

    if let (
        Expression::NumberLiteral { value: left, .. },
        Expression::NumberLiteral { value: right, .. },
    ) = (&left.0, &right.0)
    {
        bigint_to_expression(loc, ty, left.bitxor(right), true, ns)
    } else {
        (
            Expression::BitwiseXor {
                loc: *loc,
                ty: ty.clone(),
                left: Box::new(left.0),
                right: Box::new(right.0),
            },
            left.1 && right.1,
        )
    }
}

fn shift_left(
    loc: &pt::Loc,
    ty: &Type,
    left_expr: &Expression,
    right_expr: &Expression,
    vars: Option<&reaching_definitions::VarDefs>,
    cfg: &ControlFlowGraph,
    ns: &mut Namespace,
) -> (Expression, bool) {
    let left = expression(left_expr, vars, cfg, ns);
    let right = expression(right_expr, vars, cfg, ns);

    if let (
        Expression::NumberLiteral { value: left, .. },
        Expression::NumberLiteral { value: right, .. },
    ) = (&left.0, &right.0)
    {
        if right.sign() == Sign::Minus || right >= &BigInt::from(left_expr.ty().bits(ns)) {
            ns.diagnostics.push(Diagnostic::error(
                *loc,
                format!("left shift by {right} is not possible"),
            ));
        } else {
            let right: u64 = right.to_u64().unwrap();

            return bigint_to_expression(loc, ty, left.shl(&right), true, ns);
        }
    }
    (
        Expression::ShiftLeft {
            loc: *loc,
            ty: ty.clone(),
            left: Box::new(left.0),
            right: Box::new(right.0),
        },
        left.1 && right.1,
    )
}

fn shift_right(
    loc: &pt::Loc,
    ty: &Type,
    left_expr: &Expression,
    right_expr: &Expression,
    signed: bool,
    vars: Option<&reaching_definitions::VarDefs>,
    cfg: &ControlFlowGraph,
    ns: &mut Namespace,
) -> (Expression, bool) {
    let left = expression(left_expr, vars, cfg, ns);
    let right = expression(right_expr, vars, cfg, ns);

    if let (
        Expression::NumberLiteral { value: left, .. },
        Expression::NumberLiteral { value: right, .. },
    ) = (&left.0, &right.0)
    {
        if right.sign() == Sign::Minus || right >= &BigInt::from(left_expr.ty().bits(ns)) {
            ns.diagnostics.push(Diagnostic::error(
                *loc,
                format!("right shift by {right} is not possible"),
            ));
        } else {
            let right: u64 = right.to_u64().unwrap();

            return bigint_to_expression(loc, ty, left.shr(&right), true, ns);
        }
    }

    (
        Expression::ShiftRight {
            loc: *loc,
            ty: ty.clone(),
            left: Box::new(left.0),
            right: Box::new(right.0),
            signed,
        },
        left.1 && right.1,
    )
}

fn power(
    loc: &pt::Loc,
    ty: &Type,
    overflowing: bool,
    base: &Expression,
    exp: &Expression,
    vars: Option<&reaching_definitions::VarDefs>,
    cfg: &ControlFlowGraph,
    ns: &mut Namespace,
) -> (Expression, bool) {
    let base = expression(base, vars, cfg, ns);
    let exp = expression(exp, vars, cfg, ns);

    if let (
        Expression::NumberLiteral { value: left, .. },
        Expression::NumberLiteral { value: right, .. },
    ) = (&base.0, &exp.0)
    {
        if right.sign() == Sign::Minus || right >= &BigInt::from(u16::MAX) {
            ns.diagnostics.push(Diagnostic::error(
                *loc,
                format!("power {right} not possible"),
            ));
        } else {
            let right: u32 = right.to_u32().unwrap();

            return bigint_to_expression(loc, ty, left.pow(right), overflowing, ns);
        }
    }

    (
        Expression::Power {
            loc: *loc,
            ty: ty.clone(),
            overflowing,
            base: Box::new(base.0),
            exp: Box::new(exp.0),
        },
        base.1 && exp.1,
    )
}

fn divide(
    loc: &pt::Loc,
    ty: &Type,
    left: &Expression,
    right: &Expression,
    vars: Option<&reaching_definitions::VarDefs>,
    cfg: &ControlFlowGraph,
    ns: &mut Namespace,
    signed: bool,
) -> (Expression, bool) {
    let left = expression(left, vars, cfg, ns);
    let right = expression(right, vars, cfg, ns);

    if let Expression::NumberLiteral { value: right, .. } = &right.0 {
        if right.is_zero() {
            ns.diagnostics
                .push(Diagnostic::error(*loc, String::from("divide by zero")));
        } else if let Expression::NumberLiteral { value: left, .. } = &left.0 {
            return bigint_to_expression(loc, ty, left.div(right), false, ns);
        }
    }
    (
        if signed {
            Expression::SignedDivide {
                loc: *loc,
                ty: ty.clone(),
                left: Box::new(left.0),
                right: Box::new(right.0),
            }
        } else {
            Expression::UnsignedDivide {
                loc: *loc,
                ty: ty.clone(),
                left: Box::new(left.0),
                right: Box::new(right.0),
            }
        },
        left.1 && right.1,
    )
}

fn modulo(
    loc: &pt::Loc,
    ty: &Type,
    left: &Expression,
    right: &Expression,
    vars: Option<&reaching_definitions::VarDefs>,
    cfg: &ControlFlowGraph,
    ns: &mut Namespace,
    signed: bool,
) -> (Expression, bool) {
    let left = expression(left, vars, cfg, ns);
    let right = expression(right, vars, cfg, ns);

    if let Expression::NumberLiteral { value: right, .. } = &right.0 {
        if right.is_zero() {
            ns.diagnostics
                .push(Diagnostic::error(*loc, String::from("divide by zero")));
        } else if let Expression::NumberLiteral { value: left, .. } = &left.0 {
            return bigint_to_expression(loc, ty, left.rem(right), false, ns);
        }
    }

    (
        if signed {
            Expression::SignedModulo {
                loc: *loc,
                ty: ty.clone(),
                left: Box::new(left.0),
                right: Box::new(right.0),
            }
        } else {
            Expression::UnsignedModulo {
                loc: *loc,
                ty: ty.clone(),
                left: Box::new(left.0),
                right: Box::new(right.0),
            }
        },
        left.1 && right.1,
    )
}

fn zero_ext(
    loc: &pt::Loc,
    ty: &Type,
    expr: &Expression,
    vars: Option<&reaching_definitions::VarDefs>,
    cfg: &ControlFlowGraph,
    ns: &mut Namespace,
) -> (Expression, bool) {
    let expr = expression(expr, vars, cfg, ns);
    if let Expression::NumberLiteral { value, .. } = expr.0 {
        (
            Expression::NumberLiteral {
                loc: *loc,
                ty: ty.clone(),
                value,
            },
            true,
        )
    } else {
        (
            Expression::ZeroExt {
                loc: *loc,
                ty: ty.clone(),
                expr: Box::new(expr.0),
            },
            expr.1,
        )
    }
}

fn sign_ext(
    loc: &pt::Loc,
    ty: &Type,
    expr: &Expression,
    vars: Option<&reaching_definitions::VarDefs>,
    cfg: &ControlFlowGraph,
    ns: &mut Namespace,
) -> (Expression, bool) {
    let expr = expression(expr, vars, cfg, ns);
    if let Expression::NumberLiteral { value, .. } = expr.0 {
        (
            Expression::NumberLiteral {
                loc: *loc,
                ty: ty.clone(),
                value,
            },
            true,
        )
    } else {
        (
            Expression::SignExt {
                loc: *loc,
                ty: ty.clone(),
                expr: Box::new(expr.0),
            },
            expr.1,
        )
    }
}

fn trunc(
    loc: &pt::Loc,
    ty: &Type,
    expr: &Expression,
    vars: Option<&reaching_definitions::VarDefs>,
    cfg: &ControlFlowGraph,
    ns: &mut Namespace,
) -> (Expression, bool) {
    let expr = expression(expr, vars, cfg, ns);
    if let Expression::NumberLiteral { value, .. } = expr.0 {
        bigint_to_expression(loc, ty, value, true, ns)
    } else {
        (
            Expression::Trunc {
                loc: *loc,
                ty: ty.clone(),
                expr: Box::new(expr.0),
            },
            expr.1,
        )
    }
}

fn bitwise_not(
    loc: &pt::Loc,
    ty: &Type,
    expr: &Expression,
    vars: Option<&reaching_definitions::VarDefs>,
    cfg: &ControlFlowGraph,
    ns: &mut Namespace,
) -> (Expression, bool) {
    let expr = expression(expr, vars, cfg, ns);
    if let Expression::NumberLiteral { value, .. } = expr.0 {
        bigint_to_expression(loc, ty, !value, true, ns)
    } else {
        (
            Expression::BitwiseNot {
                loc: *loc,
                ty: ty.clone(),
                expr: Box::new(expr.0),
            },
            expr.1,
        )
    }
}

fn negate(
    loc: &pt::Loc,
    ty: &Type,
    expr: &Expression,
    overflowing: bool,
    vars: Option<&reaching_definitions::VarDefs>,
    cfg: &ControlFlowGraph,
    ns: &mut Namespace,
) -> (Expression, bool) {
    let expr = expression(expr, vars, cfg, ns);
    if let Expression::NumberLiteral { value, .. } = expr.0 {
        bigint_to_expression(loc, ty, -value, overflowing, ns)
    } else {
        (
            Expression::Negate {
                loc: *loc,
                ty: ty.clone(),
                overflowing,
                expr: Box::new(expr.0),
            },
            expr.1,
        )
    }
}

fn reference_variable(
    loc: &pt::Loc,
    var: usize,
    ty: &Type,
    vars: Option<&reaching_definitions::VarDefs>,
    cfg: &ControlFlowGraph,
    ns: &mut Namespace,
    expr: &Expression,
) -> (Expression, bool) {
    if !matches!(ty, Type::Ref(_) | Type::StorageRef(..)) {
        if let Some(vars) = vars {
            if let Some(defs) = vars.get(&var) {
                // There must be at least one definition, and all should evaluate to the same value
                let mut v = None;

                for def in defs.keys() {
                    if let Some(expr) = get_definition(def, cfg) {
                        let expr = expression(expr, None, cfg, ns);

                        if expr.1 {
                            if let Some(last) = &v {
                                if !constants_equal(last, &expr.0) {
                                    v = None;
                                    break;
                                }
                            }

                            v = Some(expr.0);
                        } else {
                            v = None;
                            break;
                        }
                    } else {
                        v = None;
                        break;
                    }
                }

                if let Some(expr) = v {
                    if *loc != Loc::Codegen {
                        ns.var_constants.insert(*loc, expr.clone());
                    }
                    return (expr, true);
                }
            }
        }
    }

    (expr.clone(), false)
}

fn builtin_hash(
    loc: &pt::Loc,
    tys: &[Type],
    kind: Builtin,
    args: &[Expression],
    vars: Option<&reaching_definitions::VarDefs>,
    cfg: &ControlFlowGraph,
    ns: &mut Namespace,
) -> (Expression, bool) {
    let arg = expression(&args[0], vars, cfg, ns);

    if let Expression::AllocDynamicBytes {
        initializer: Some(bs),
        ..
    } = arg.0
    {
        let hash: Vec<u8> = match kind {
            Builtin::Keccak256 => {
                let mut hasher = Keccak::v256();
                hasher.update(&bs);
                let mut hash = [0u8; 32];
                hasher.finalize(&mut hash);
                hash.to_vec()
            }
            Builtin::Ripemd160 => {
                let mut hasher = Ripemd160::new();
                hasher.update(&bs);
                let result = hasher.finalize();
                result[..].to_vec()
            }
            Builtin::Blake2_256 => {
                let hash = blake2_rfc::blake2b::blake2b(32, &[], &bs);
                hash.as_bytes().to_vec()
            }
            Builtin::Blake2_128 => {
                let hash = blake2_rfc::blake2b::blake2b(16, &[], &bs);
                hash.as_bytes().to_vec()
            }
            Builtin::Sha256 => {
                let mut hasher = Sha256::new();
                hasher.update(&bs);
                let result = hasher.finalize();
                result[..].to_vec()
            }
            _ => unreachable!("not a hash"),
        };

        (
            Expression::BytesLiteral {
                loc: *loc,
                ty: tys[0].clone(),
                value: hash,
            },
            true,
        )
    } else {
        (
            Expression::Builtin {
                loc: *loc,
                tys: tys.to_owned(),
                kind,
                args: vec![arg.0],
            },
            false,
        )
    }
}

fn keccak_256(
    loc: &pt::Loc,
    ty: &Type,
    args: &[Expression],
    vars: Option<&reaching_definitions::VarDefs>,
    cfg: &ControlFlowGraph,
    ns: &mut Namespace,
) -> (Expression, bool) {
    let mut all_constant = true;
    let mut hasher = Keccak::v256();

    let args = args
        .iter()
        .map(|expr| {
            let (expr, _) = expression(expr, vars, cfg, ns);

            if all_constant {
                match &expr {
                    Expression::AllocDynamicBytes {
                        initializer: Some(value),
                        ..
                    }
                    | Expression::BytesLiteral { value, .. } => {
                        hasher.update(value);
                    }
                    Expression::NumberLiteral { ty, value, .. } => {
                        let (sign, mut bs) = value.to_bytes_le();

                        match ty {
                            Type::Enum(_) => bs.resize(1, 0),
                            Type::Uint(bits) => bs.resize(*bits as usize / 8, 0),
                            Type::Int(bits) => {
                                let v = if sign == Sign::Minus { 0xffu8 } else { 0 };

                                bs.resize(*bits as usize / 8, v);
                            }
                            Type::Bytes(n) => {
                                while (*n as usize) < bs.len() {
                                    bs.insert(0, 0);
                                }
                            }
                            Type::Address(_) => {
                                bs.resize(ns.address_length, 0);
                            }
                            _ => unreachable!(),
                        }

                        hasher.update(&bs);
                    }
                    _ => {
                        all_constant = false;
                    }
                }
            }

            expr
        })
        .collect();

    if all_constant {
        let mut hash = [0u8; 32];
        hasher.finalize(&mut hash);
        let mut hash = hash.to_vec();
        hash.reverse();

        (
            Expression::BytesLiteral {
                loc: *loc,
                ty: ty.clone(),
                value: hash,
            },
            true,
        )
    } else {
        (
            Expression::Keccak256 {
                loc: *loc,
                ty: ty.clone(),
                exprs: args,
            },
            false,
        )
    }
}

fn struct_literal(
    loc: &pt::Loc,
    ty: &Type,
    args: &[Expression],
    vars: Option<&reaching_definitions::VarDefs>,
    cfg: &ControlFlowGraph,
    ns: &mut Namespace,
) -> (Expression, bool) {
    let args = args
        .iter()
        .map(|expr| expression(expr, vars, cfg, ns).0)
        .collect();

    (
        Expression::StructLiteral {
            loc: *loc,
            ty: ty.clone(),
            values: args,
        },
        false,
    )
}

fn array_literal(
    loc: &pt::Loc,
    ty: &Type,
    args: &[Expression],
    dimensions: &[u32],
    vars: Option<&reaching_definitions::VarDefs>,
    cfg: &ControlFlowGraph,
    ns: &mut Namespace,
) -> (Expression, bool) {
    let args = args
        .iter()
        .map(|expr| expression(expr, vars, cfg, ns).0)
        .collect();

    (
        Expression::ArrayLiteral {
            loc: *loc,
            ty: ty.clone(),
            dimensions: dimensions.to_owned(),
            values: args,
        },
        false,
    )
}

fn const_array_literal(
    loc: &pt::Loc,
    ty: &Type,
    args: &[Expression],
    dimensions: &[u32],
    vars: Option<&reaching_definitions::VarDefs>,
    cfg: &ControlFlowGraph,
    ns: &mut Namespace,
) -> (Expression, bool) {
    let args = args
        .iter()
        .map(|expr| expression(expr, vars, cfg, ns).0)
        .collect();

    (
        Expression::ConstArrayLiteral {
            loc: *loc,
            ty: ty.clone(),
            dimensions: dimensions.to_owned(),
            values: args,
        },
        false,
    )
}

fn load(
    loc: &pt::Loc,
    ty: &Type,
    expr: &Expression,
    vars: Option<&reaching_definitions::VarDefs>,
    cfg: &ControlFlowGraph,
    ns: &mut Namespace,
) -> (Expression, bool) {
    let (expr, _) = expression(expr, vars, cfg, ns);

    (
        Expression::Load {
            loc: *loc,
            ty: ty.clone(),
            expr: Box::new(expr),
        },
        false,
    )
}

fn cast(
    loc: &pt::Loc,
    ty: &Type,
    expr: &Expression,
    vars: Option<&reaching_definitions::VarDefs>,
    cfg: &ControlFlowGraph,
    ns: &mut Namespace,
) -> (Expression, bool) {
    let (expr, _) = expression(expr, vars, cfg, ns);

    (
        Expression::Cast {
            loc: *loc,
            ty: ty.clone(),
            expr: Box::new(expr),
        },
        false,
    )
}

fn bytes_cast(
    loc: &pt::Loc,
    to: &Type,
    from: &Type,
    expr: &Expression,
    vars: Option<&reaching_definitions::VarDefs>,
    cfg: &ControlFlowGraph,
    ns: &mut Namespace,
) -> (Expression, bool) {
    let (expr, _) = expression(expr, vars, cfg, ns);

    if let Expression::NumberLiteral {
        loc,
        ty: Type::Bytes(len),
        value,
    } = expr
    {
        let (_, mut bs) = value.to_bytes_be();

        while bs.len() < len as usize {
            bs.insert(0, 0);
        }

        (
            Expression::AllocDynamicBytes {
                loc,
                ty: Type::DynamicBytes,
                size: Expression::NumberLiteral {
                    loc,
                    ty: Type::Uint(32),
                    value: len.into(),
                }
                .into(),
                initializer: Some(bs),
            },
            false,
        )
    } else {
        (
            Expression::BytesCast {
                loc: *loc,
                ty: to.clone(),
                from: from.clone(),
                expr: Box::new(expr),
            },
            false,
        )
    }
}

fn more(
    loc: &pt::Loc,
    left: &Expression,
    right: &Expression,
    vars: Option<&reaching_definitions::VarDefs>,
    cfg: &ControlFlowGraph,
    ns: &mut Namespace,
    signed: bool,
) -> (Expression, bool) {
    let left = expression(left, vars, cfg, ns);
    let right = expression(right, vars, cfg, ns);

    (
        Expression::More {
            loc: *loc,
            signed,
            left: Box::new(left.0),
            right: Box::new(right.0),
        },
        false,
    )
}

fn less(
    loc: &pt::Loc,
    left: &Expression,
    right: &Expression,
    vars: Option<&reaching_definitions::VarDefs>,
    cfg: &ControlFlowGraph,
    ns: &mut Namespace,
    signed: bool,
) -> (Expression, bool) {
    let left = expression(left, vars, cfg, ns);
    let right = expression(right, vars, cfg, ns);

    (
        Expression::Less {
            loc: *loc,
            signed,
            left: Box::new(left.0),
            right: Box::new(right.0),
        },
        false,
    )
}

fn more_equal(
    loc: &pt::Loc,
    left: &Expression,
    right: &Expression,
    vars: Option<&reaching_definitions::VarDefs>,
    cfg: &ControlFlowGraph,
    ns: &mut Namespace,
    signed: bool,
) -> (Expression, bool) {
    let left = expression(left, vars, cfg, ns);
    let right = expression(right, vars, cfg, ns);

    (
        Expression::MoreEqual {
            loc: *loc,
            signed,
            left: Box::new(left.0),
            right: Box::new(right.0),
        },
        false,
    )
}

fn less_equal(
    loc: &pt::Loc,
    left: &Expression,
    right: &Expression,
    vars: Option<&reaching_definitions::VarDefs>,
    cfg: &ControlFlowGraph,
    ns: &mut Namespace,
    signed: bool,
) -> (Expression, bool) {
    let left = expression(left, vars, cfg, ns);
    let right = expression(right, vars, cfg, ns);

    (
        Expression::LessEqual {
            loc: *loc,
            signed,
            left: Box::new(left.0),
            right: Box::new(right.0),
        },
        false,
    )
}

fn equal(
    loc: &pt::Loc,
    left: &Expression,
    right: &Expression,
    vars: Option<&reaching_definitions::VarDefs>,
    cfg: &ControlFlowGraph,
    ns: &mut Namespace,
) -> (Expression, bool) {
    let left = expression(left, vars, cfg, ns);
    let right = expression(right, vars, cfg, ns);

    if let (Expression::BytesLiteral { value: l, .. }, Expression::BytesLiteral { value: r, .. }) =
        (&left.0, &right.0)
    {
        (
            Expression::BoolLiteral {
                loc: *loc,
                value: l == r,
            },
            true,
        )
    } else {
        (
            Expression::Equal {
                loc: *loc,
                left: Box::new(left.0),
                right: Box::new(right.0),
            },
            false,
        )
    }
}

fn not_equal(
    loc: &pt::Loc,
    left: &Expression,
    right: &Expression,
    vars: Option<&reaching_definitions::VarDefs>,
    cfg: &ControlFlowGraph,
    ns: &mut Namespace,
) -> (Expression, bool) {
    let left = expression(left, vars, cfg, ns);
    let right = expression(right, vars, cfg, ns);

    if let (Expression::BytesLiteral { value: l, .. }, Expression::BytesLiteral { value: r, .. }) =
        (&left.0, &right.0)
    {
        (
            Expression::BoolLiteral {
                loc: *loc,
                value: l != r,
            },
            true,
        )
    } else {
        (
            Expression::NotEqual {
                loc: *loc,
                left: Box::new(left.0),
                right: Box::new(right.0),
            },
            false,
        )
    }
}

fn not(
    loc: &pt::Loc,
    expr: &Expression,
    vars: Option<&reaching_definitions::VarDefs>,
    cfg: &ControlFlowGraph,
    ns: &mut Namespace,
) -> (Expression, bool) {
    let expr = expression(expr, vars, cfg, ns);

    (
        Expression::Not {
            loc: *loc,
            expr: Box::new(expr.0),
        },
        expr.1,
    )
}

fn subscript(
    loc: &pt::Loc,
    ty: &Type,
    array_ty: &Type,
    array: &Expression,
    index: &Expression,
    vars: Option<&reaching_definitions::VarDefs>,
    cfg: &ControlFlowGraph,
    ns: &mut Namespace,
) -> (Expression, bool) {
    let array = expression(array, vars, cfg, ns);
    let index = expression(index, vars, cfg, ns);

    (
        Expression::Subscript {
            loc: *loc,
            ty: ty.clone(),
            array_ty: array_ty.clone(),
            expr: Box::new(array.0),
            index: Box::new(index.0),
        },
        false,
    )
}

fn struct_member(
    loc: &pt::Loc,
    ty: &Type,
    expr: &Expression,
    member: usize,
    vars: Option<&reaching_definitions::VarDefs>,
    cfg: &ControlFlowGraph,
    ns: &mut Namespace,
) -> (Expression, bool) {
    let strct = expression(expr, vars, cfg, ns);

    (
        Expression::StructMember {
            loc: *loc,
            ty: ty.clone(),
            expr: Box::new(strct.0),
            member,
        },
        false,
    )
}

fn storage_array_length(
    loc: &pt::Loc,
    ty: &Type,
    array: &Expression,
    elem_ty: &Type,
    vars: Option<&reaching_definitions::VarDefs>,
    cfg: &ControlFlowGraph,
    ns: &mut Namespace,
) -> (Expression, bool) {
    let array = expression(array, vars, cfg, ns);

    (
        Expression::StorageArrayLength {
            loc: *loc,
            ty: ty.clone(),
            array: Box::new(array.0),
            elem_ty: elem_ty.clone(),
        },
        false,
    )
}

fn string_compare(
    loc: &pt::Loc,
    left: &StringLocation<Expression>,
    right: &StringLocation<Expression>,
    vars: Option<&reaching_definitions::VarDefs>,
    cfg: &ControlFlowGraph,
    ns: &mut Namespace,
) -> (Expression, bool) {
    if let (StringLocation::CompileTime(left), StringLocation::CompileTime(right)) = (left, right) {
        (
            Expression::BoolLiteral {
                loc: *loc,
                value: left == right,
            },
            true,
        )
    } else {
        let left = if let StringLocation::RunTime(left) = left {
            StringLocation::RunTime(Box::new(expression(left, vars, cfg, ns).0))
        } else {
            left.clone()
        };

        let right = if let StringLocation::RunTime(right) = right {
            StringLocation::RunTime(Box::new(expression(right, vars, cfg, ns).0))
        } else {
            right.clone()
        };

        (
            Expression::StringCompare {
                loc: *loc,
                left,
                right,
            },
            false,
        )
    }
}

fn bytes_concat(
    loc: &pt::Loc,
    args: &[Expression],
    vars: Option<&reaching_definitions::VarDefs>,
    cfg: &ControlFlowGraph,
    ns: &mut Namespace,
) -> (Expression, bool) {
    let mut last = None;
    let mut res = Vec::new();

    for arg in args {
        let expr = expression(arg, vars, cfg, ns).0;

        if let Expression::AllocDynamicBytes {
            initializer: Some(bs),
            ..
        } = &expr
        {
            if bs.is_empty() {
                continue;
            }

            if let Some(Expression::AllocDynamicBytes {
                size,
                initializer: Some(init),
                ..
            }) = &mut last
            {
                let Expression::NumberLiteral { value, .. } = size.as_mut() else {
                    unreachable!();
                };

                *value += bs.len();

                init.extend_from_slice(bs);
            } else {
                last = Some(expr);
            }
        } else {
            if let Some(expr) = last {
                res.push(expr);
                last = None;
            }
            res.push(expr);
        }
    }

    if res.is_empty() {
        if let Some(expr) = last {
            (expr, false)
        } else {
            (
                Expression::AllocDynamicBytes {
                    loc: *loc,
                    ty: Type::DynamicBytes,
                    size: Expression::NumberLiteral {
                        loc: *loc,
                        ty: Type::Uint(32),
                        value: 0.into(),
                    }
                    .into(),
                    initializer: None,
                },
                false,
            )
        }
    } else {
        if let Some(expr) = last {
            res.push(expr);
        }

        if res.len() == 1 {
            (res[0].clone(), false)
        } else {
            (
                Expression::Builtin {
                    loc: *loc,
                    tys: vec![Type::DynamicBytes],
                    kind: Builtin::Concat,
                    args: res,
                },
                false,
            )
        }
    }
}

fn builtin(
    loc: &pt::Loc,
    tys: &[Type],
    kind: Builtin,
    args: &[Expression],
    vars: Option<&reaching_definitions::VarDefs>,
    cfg: &ControlFlowGraph,
    ns: &mut Namespace,
) -> (Expression, bool) {
    let args = args
        .iter()
        .map(|expr| expression(expr, vars, cfg, ns).0)
        .collect();

    (
        Expression::Builtin {
            loc: *loc,
            tys: tys.to_owned(),
            kind,
            args,
        },
        false,
    )
}<|MERGE_RESOLUTION|>--- conflicted
+++ resolved
@@ -666,11 +666,7 @@
         | Expression::FormatString { .. }
         | Expression::GetRef { .. }
         | Expression::InternalFunctionCfg { .. }
-<<<<<<< HEAD
-        | Expression::PointerPosition { .. } => (expr.clone(), false),
-=======
         | Expression::VectorData { .. } => (expr.clone(), false),
->>>>>>> b15bb1b7
         // nothing else is permitted in cfg
         _ => panic!("expr should not be in cfg: {expr:?}"),
     }
