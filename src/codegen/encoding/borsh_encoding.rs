// SPDX-License-Identifier: Apache-2.0

use crate::codegen::cfg::{ControlFlowGraph, Instr};
use crate::codegen::encoding::buffer_validator::BufferValidator;
use crate::codegen::encoding::{
    allocate_array, allow_direct_copy, calculate_array_bytes_size,
<<<<<<< HEAD
    calculate_direct_copy_bytes_size, finish_array_loop, increment_four, load_array_item,
    load_sub_array, retrieve_array_length, set_array_loop, AbiEncoding,
=======
    calculate_direct_copy_bytes_size, calculate_size_args, finish_array_loop, increment_four,
    index_array, load_struct_member, retrieve_array_length, set_array_loop, AbiEncoding,
>>>>>>> 0d529dd6
};
use crate::codegen::vartable::Vartable;
use crate::codegen::{Builtin, Expression};
use crate::sema::ast::{ArrayLength, Namespace, RetrieveType, StructType, Type, Type::Uint};
use num_bigint::BigInt;
use num_traits::{One, Zero};
use solang_parser::pt::{Loc, Loc::Codegen};
use std::collections::HashMap;
use std::ops::{Add, AddAssign, MulAssign};

/// This struct implements the trait AbiEncoding for Borsh encoding
pub(super) struct BorshEncoding {
    storage_cache: HashMap<usize, Expression>,
    /// Are we packed encoding?
    packed_encoder: bool,
}

impl AbiEncoding for BorshEncoding {
    fn size_width(
        &self,
        _size: &Expression,
        _vartab: &mut Vartable,
        _cfg: &mut ControlFlowGraph,
    ) -> Expression {
        Expression::NumberLiteral(Codegen, Uint(32), 4.into())
    }

    fn encode_size(
        &mut self,
        expr: &Expression,
        buffer: &Expression,
        offset: &Expression,
        vartab: &mut Vartable,
        cfg: &mut ControlFlowGraph,
    ) -> Expression {
        self.encode_int(expr, buffer, offset, vartab, cfg, 32)
    }

    fn encode_external_function(
        &mut self,
        expr: &Expression,
        buffer: &Expression,
        offset: &Expression,
        ns: &Namespace,
        vartab: &mut Vartable,
        cfg: &mut ControlFlowGraph,
    ) -> Expression {
        cfg.add(
            vartab,
            Instr::WriteBuffer {
                buf: buffer.clone(),
                offset: offset.clone(),
                value: expr.external_function_selector(),
            },
        );
        let mut size = Type::FunctionSelector.memory_size_of(ns);
        let offset = Expression::Add(
            Codegen,
            Uint(32),
            false,
            offset.clone().into(),
            Expression::NumberLiteral(Codegen, Uint(32), size.clone()).into(),
        );
        cfg.add(
            vartab,
            Instr::WriteBuffer {
                buf: buffer.clone(),
                value: expr.external_function_address(),
                offset,
            },
        );
        size.add_assign(BigInt::from(ns.address_length));
        Expression::NumberLiteral(Codegen, Uint(32), size)
    }

    fn abi_decode(
        &self,
        loc: &Loc,
        buffer: &Expression,
        types: &[Type],
        ns: &Namespace,
        vartab: &mut Vartable,
        cfg: &mut ControlFlowGraph,
        buffer_size_expr: Option<Expression>,
    ) -> Vec<Expression> {
        assert!(!self.packed_encoder);
        let buffer_size = vartab.temp_anonymous(&Uint(32));
        if let Some(length_expression) = buffer_size_expr {
            cfg.add(
                vartab,
                Instr::Set {
                    loc: Codegen,
                    res: buffer_size,
                    expr: length_expression,
                },
            );
        } else {
            cfg.add(
                vartab,
                Instr::Set {
                    loc: Codegen,
                    res: buffer_size,
                    expr: Expression::Builtin(
                        Codegen,
                        vec![Uint(32)],
                        Builtin::ArrayLength,
                        vec![buffer.clone()],
                    ),
                },
            );
        }

        let mut validator = BufferValidator::new(buffer_size, types);

        let mut read_items: Vec<Expression> = vec![Expression::Poison; types.len()];
        let mut offset = Expression::NumberLiteral(*loc, Uint(32), BigInt::zero());

        validator.initialize_validation(&offset, ns, vartab, cfg);

        for (item_no, item) in types.iter().enumerate() {
            validator.set_argument_number(item_no);
            validator.validate_buffer(&offset, ns, vartab, cfg);
            let (read_item, advance) =
                self.read_from_buffer(buffer, &offset, item, &mut validator, ns, vartab, cfg);
            read_items[item_no] = read_item;
            offset = Expression::Add(*loc, Uint(32), false, Box::new(offset), Box::new(advance));
        }

        validator.validate_all_bytes_read(offset, ns, vartab, cfg);

        read_items
    }

    fn storage_cache_insert(&mut self, arg_no: usize, expr: Expression) {
        self.storage_cache.insert(arg_no, expr);
    }

    fn storage_cache_remove(&mut self, arg_no: usize) -> Option<Expression> {
        self.storage_cache.remove(&arg_no)
    }

    fn get_encoding_size(
        &self,
        expr: &Expression,
        ty: &Type,
        _ns: &Namespace,
        _vartab: &mut Vartable,
        _cfg: &mut ControlFlowGraph,
    ) -> Expression {
        match ty {
            Type::String | Type::DynamicBytes => {
                // When encoding a variable length array, the total size is "length (u32)" + elements
                let length = Expression::Builtin(
                    Codegen,
                    vec![Uint(32)],
                    Builtin::ArrayLength,
                    vec![expr.clone()],
                );

                if self.is_packed() {
                    length
                } else {
                    increment_four(length)
                }
            }

            _ => unreachable!("Type should have the same size for all encoding schemes"),
        }
    }

    fn is_packed(&self) -> bool {
        self.packed_encoder
    }
}

impl BorshEncoding {
    pub fn new(packed: bool) -> BorshEncoding {
        BorshEncoding {
            storage_cache: HashMap::new(),
            packed_encoder: packed,
        }
    }

<<<<<<< HEAD
=======
    /// Encode expression to buffer. Returns the size in bytes of the encoded item.
    fn encode(
        &mut self,
        expr: &Expression,
        buffer: &Expression,
        offset: &Expression,
        arg_no: usize,
        ns: &Namespace,
        vartab: &mut Vartable,
        cfg: &mut ControlFlowGraph,
    ) -> Expression {
        let expr_ty = expr.ty().unwrap_user_type(ns);

        match &expr_ty {
            Type::Contract(_) | Type::Address(_) => {
                cfg.add(
                    vartab,
                    Instr::WriteBuffer {
                        buf: buffer.clone(),
                        offset: offset.clone(),
                        value: expr.clone(),
                    },
                );
                Expression::NumberLiteral(
                    Loc::Codegen,
                    Type::Uint(32),
                    BigInt::from(ns.address_length),
                )
            }

            Type::Bool => {
                cfg.add(
                    vartab,
                    Instr::WriteBuffer {
                        buf: buffer.clone(),
                        offset: offset.clone(),
                        value: expr.clone(),
                    },
                );

                Expression::NumberLiteral(Loc::Codegen, Type::Uint(32), BigInt::from(1u8))
            }

            Type::Uint(width) | Type::Int(width) => {
                let encoding_size = width.next_power_of_two();
                let expr = if encoding_size != *width {
                    if expr_ty.is_signed_int() {
                        Expression::SignExt(
                            Loc::Codegen,
                            Type::Int(encoding_size),
                            Box::new(expr.clone()),
                        )
                    } else {
                        Expression::ZeroExt(
                            Loc::Codegen,
                            Type::Uint(encoding_size),
                            Box::new(expr.clone()),
                        )
                    }
                } else {
                    expr.clone()
                };

                cfg.add(
                    vartab,
                    Instr::WriteBuffer {
                        buf: buffer.clone(),
                        offset: offset.clone(),
                        value: expr,
                    },
                );

                Expression::NumberLiteral(
                    Loc::Codegen,
                    Type::Uint(32),
                    BigInt::from(encoding_size / 8),
                )
            }

            Type::Value => {
                cfg.add(
                    vartab,
                    Instr::WriteBuffer {
                        buf: buffer.clone(),
                        offset: offset.clone(),
                        value: expr.clone(),
                    },
                );

                Expression::NumberLiteral(
                    Loc::Codegen,
                    Type::Uint(32),
                    BigInt::from(ns.value_length),
                )
            }

            Type::Bytes(length) => {
                cfg.add(
                    vartab,
                    Instr::WriteBuffer {
                        buf: buffer.clone(),
                        offset: offset.clone(),
                        value: expr.clone(),
                    },
                );

                Expression::NumberLiteral(Loc::Codegen, Type::Uint(32), BigInt::from(*length))
            }

            Type::String | Type::DynamicBytes => {
                let get_size = Expression::Builtin(
                    Loc::Codegen,
                    vec![Type::Uint(32)],
                    Builtin::ArrayLength,
                    vec![expr.clone()],
                );
                let array_length = vartab.temp_anonymous(&Type::Uint(32));
                cfg.add(
                    vartab,
                    Instr::Set {
                        loc: Loc::Codegen,
                        res: array_length,
                        expr: get_size,
                    },
                );

                let var = Expression::Variable(Loc::Codegen, Type::Uint(32), array_length);

                let string_offset = if self.packed_encoder {
                    offset.clone()
                } else {
                    cfg.add(
                        vartab,
                        Instr::WriteBuffer {
                            buf: buffer.clone(),
                            offset: offset.clone(),
                            value: var.clone(),
                        },
                    );
                    increment_four(offset.clone())
                };

                // ptr + offset + size_of_integer
                let dest_address = Expression::AdvancePointer {
                    pointer: Box::new(buffer.clone()),
                    bytes_offset: Box::new(string_offset),
                };

                cfg.add(
                    vartab,
                    Instr::MemCopy {
                        source: expr.clone(),
                        destination: dest_address,
                        bytes: var.clone(),
                    },
                );

                if self.is_packed() {
                    var
                } else {
                    increment_four(var)
                }
            }

            Type::Enum(_) => {
                cfg.add(
                    vartab,
                    Instr::WriteBuffer {
                        buf: buffer.clone(),
                        offset: offset.clone(),
                        value: expr.clone(),
                    },
                );

                Expression::NumberLiteral(Loc::Codegen, Type::Uint(32), BigInt::one())
            }

            Type::Struct(struct_ty) => self.encode_struct(
                expr,
                buffer,
                offset.clone(),
                struct_ty,
                arg_no,
                ns,
                vartab,
                cfg,
            ),

            Type::Slice(ty) => {
                let dims = vec![ArrayLength::Dynamic];
                self.encode_array(
                    expr, &expr_ty, ty, &dims, arg_no, buffer, offset, ns, vartab, cfg,
                )
            }

            Type::Array(ty, dims) => self.encode_array(
                expr, &expr_ty, ty, dims, arg_no, buffer, offset, ns, vartab, cfg,
            ),

            Type::UserType(_) | Type::Unresolved | Type::Rational | Type::Unreachable => {
                unreachable!("Type should not exist in codegen")
            }

            Type::ExternalFunction { .. } => {
                let selector = expr.external_function_selector();

                let address = expr.external_function_address();

                cfg.add(
                    vartab,
                    Instr::WriteBuffer {
                        buf: buffer.clone(),
                        offset: offset.clone(),
                        value: selector,
                    },
                );

                let mut size = Type::FunctionSelector.memory_size_of(ns);
                let new_offset = Expression::Add(
                    Loc::Codegen,
                    Type::Uint(32),
                    false,
                    offset.clone().into(),
                    Expression::NumberLiteral(Loc::Codegen, Type::Uint(32), size.clone()).into(),
                );

                cfg.add(
                    vartab,
                    Instr::WriteBuffer {
                        buf: buffer.clone(),
                        offset: new_offset,
                        value: address,
                    },
                );

                size.add_assign(BigInt::from(ns.address_length));

                Expression::NumberLiteral(Loc::Codegen, Type::Uint(32), size)
            }

            Type::InternalFunction { .. }
            | Type::Void
            | Type::BufferPointer
            | Type::Mapping(..) => unreachable!("This type cannot be encoded"),

            Type::FunctionSelector => {
                cfg.add(
                    vartab,
                    Instr::WriteBuffer {
                        offset: offset.clone(),
                        value: expr.clone(),
                        buf: buffer.clone(),
                    },
                );

                Expression::NumberLiteral(
                    Loc::Codegen,
                    Type::Uint(32),
                    BigInt::from(ns.target.selector_length()),
                )
            }

            Type::Ref(r) => {
                if let Type::Struct(struct_ty) = &**r {
                    // Structs references should not be dereferenced
                    return self.encode_struct(
                        expr,
                        buffer,
                        offset.clone(),
                        struct_ty,
                        arg_no,
                        ns,
                        vartab,
                        cfg,
                    );
                }
                let loaded = Expression::Load(Loc::Codegen, *r.clone(), Box::new(expr.clone()));
                self.encode(&loaded, buffer, offset, arg_no, ns, vartab, cfg)
            }

            Type::StorageRef(..) => {
                let loaded = self.storage_cache.remove(&arg_no).unwrap();
                self.encode(&loaded, buffer, offset, arg_no, ns, vartab, cfg)
            }
        }
    }

    /// Encode an array and return its size in bytes
    fn encode_array(
        &mut self,
        array: &Expression,
        array_ty: &Type,
        elem_ty: &Type,
        dims: &Vec<ArrayLength>,
        arg_no: usize,
        buffer: &Expression,
        offset: &Expression,
        ns: &Namespace,
        vartab: &mut Vartable,
        cfg: &mut ControlFlowGraph,
    ) -> Expression {
        let size = if dims.is_empty() {
            // Array has no dimension
            cfg.add(
                vartab,
                Instr::WriteBuffer {
                    buf: buffer.clone(),
                    offset: offset.clone(),
                    value: Expression::NumberLiteral(
                        Loc::Codegen,
                        Type::Uint(32),
                        BigInt::from(0u8),
                    ),
                },
            );

            Expression::NumberLiteral(Loc::Codegen, Type::Uint(32), BigInt::from(4u8))
        } else if allow_direct_copy(array_ty, elem_ty, dims, ns) {
            // Calculate number of elements
            let (bytes_size, offset) = if matches!(dims.last(), Some(&ArrayLength::Fixed(_))) {
                let elem_no = calculate_direct_copy_bytes_size(dims, elem_ty, ns);
                (
                    Expression::NumberLiteral(Loc::Codegen, Type::Uint(32), elem_no),
                    offset.clone(),
                )
            } else {
                let arr_size = Expression::Builtin(
                    Loc::Codegen,
                    vec![Type::Uint(32)],
                    Builtin::ArrayLength,
                    vec![array.clone()],
                );

                let size_temp = vartab.temp_anonymous(&Type::Uint(32));
                cfg.add(
                    vartab,
                    Instr::Set {
                        loc: Loc::Codegen,
                        res: size_temp,
                        expr: arr_size,
                    },
                );

                let new_offset = if self.packed_encoder {
                    offset.clone()
                } else {
                    cfg.add(
                        vartab,
                        Instr::WriteBuffer {
                            buf: buffer.clone(),
                            offset: offset.clone(),
                            value: Expression::Variable(Loc::Codegen, Type::Uint(32), size_temp),
                        },
                    );
                    increment_four(offset.clone())
                };

                let size = calculate_array_bytes_size(size_temp, elem_ty, ns);

                (size, new_offset)
            };

            let dest_address = Expression::AdvancePointer {
                pointer: Box::new(buffer.clone()),
                bytes_offset: Box::new(offset),
            };

            cfg.add(
                vartab,
                Instr::MemCopy {
                    source: array.clone(),
                    destination: dest_address,
                    bytes: bytes_size.clone(),
                },
            );

            // If the array is dynamic, we have written into the buffer its size (a uint32)
            // and its elements
            let dyn_dims = dims.iter().filter(|d| **d == ArrayLength::Dynamic).count();
            if dyn_dims > 0 && !self.packed_encoder {
                Expression::Add(
                    Loc::Codegen,
                    Type::Uint(32),
                    false,
                    Box::new(bytes_size),
                    Box::new(Expression::NumberLiteral(
                        Loc::Codegen,
                        Type::Uint(32),
                        BigInt::from(4 * dyn_dims),
                    )),
                )
            } else {
                bytes_size
            }
        } else {
            // In all other cases, we must loop through the array
            let mut indexes: Vec<usize> = Vec::new();
            let offset_var = vartab.temp_anonymous(&Type::Uint(32));
            cfg.add(
                vartab,
                Instr::Set {
                    loc: Loc::Codegen,
                    res: offset_var,
                    expr: offset.clone(),
                },
            );
            self.encode_complex_array(
                array,
                arg_no,
                dims,
                buffer,
                offset_var,
                dims.len() - 1,
                ns,
                vartab,
                cfg,
                &mut indexes,
            );

            // Subtract the original offset from
            // the offset variable to obtain the vector size in bytes
            cfg.add(
                vartab,
                Instr::Set {
                    loc: Loc::Codegen,
                    res: offset_var,
                    expr: Expression::Subtract(
                        Loc::Codegen,
                        Type::Uint(32),
                        false,
                        Box::new(Expression::Variable(
                            Loc::Codegen,
                            Type::Uint(32),
                            offset_var,
                        )),
                        Box::new(offset.clone()),
                    ),
                },
            );
            Expression::Variable(Loc::Codegen, Type::Uint(32), offset_var)
        };

        size
    }

    /// Encode a complex array.
    /// This function indexes an array from its outer dimension to its inner one
    fn encode_complex_array(
        &mut self,
        arr: &Expression,
        arg_no: usize,
        dims: &Vec<ArrayLength>,
        buffer: &Expression,
        offset_var: usize,
        dimension: usize,
        ns: &Namespace,
        vartab: &mut Vartable,
        cfg: &mut ControlFlowGraph,
        indexes: &mut Vec<usize>,
    ) {
        // If this dimension is dynamic, we must save its length before all elements
        if dims[dimension] == ArrayLength::Dynamic && !self.packed_encoder {
            // TODO: This is wired up for the support of dynamic multidimensional arrays, like
            // TODO: 'int[3][][4] vec', but it needs testing, as soon as Solang works with them.
            // TODO: A discussion about this is under way here: https://github.com/hyperledger/solang/issues/932
            // We only support dynamic arrays whose non-constant length is the outer one.

            let sub_array = index_array(arr.clone(), dims, indexes, false);

            let size = Expression::Builtin(
                Loc::Codegen,
                vec![Type::Uint(32)],
                Builtin::ArrayLength,
                vec![sub_array],
            );

            let offset_expr = Expression::Variable(Loc::Codegen, Type::Uint(32), offset_var);
            cfg.add(
                vartab,
                Instr::WriteBuffer {
                    buf: buffer.clone(),
                    offset: offset_expr.clone(),
                    value: size,
                },
            );
            cfg.add(
                vartab,
                Instr::Set {
                    loc: Loc::Codegen,
                    res: offset_var,
                    expr: increment_four(offset_expr),
                },
            );
        }
        let for_loop = set_array_loop(arr, dims, dimension, indexes, vartab, cfg);
        cfg.set_basic_block(for_loop.body_block);
        if 0 == dimension {
            // If we are indexing the last dimension, we have an element, so we can encode it.
            let deref = index_array(arr.clone(), dims, indexes, false);
            let offset_expr = Expression::Variable(Loc::Codegen, Type::Uint(32), offset_var);
            let elem_size = self.encode(&deref, buffer, &offset_expr, arg_no, ns, vartab, cfg);
            cfg.add(
                vartab,
                Instr::Set {
                    loc: Loc::Codegen,
                    res: offset_var,
                    expr: Expression::Add(
                        Loc::Codegen,
                        Type::Uint(32),
                        false,
                        Box::new(elem_size),
                        Box::new(offset_expr),
                    ),
                },
            );
        } else {
            self.encode_complex_array(
                arr,
                arg_no,
                dims,
                buffer,
                offset_var,
                dimension - 1,
                ns,
                vartab,
                cfg,
                indexes,
            )
        }

        finish_array_loop(&for_loop, vartab, cfg);
    }

    /// Encode a struct
    fn encode_struct(
        &mut self,
        expr: &Expression,
        buffer: &Expression,
        mut offset: Expression,
        struct_ty: &StructType,
        arg_no: usize,
        ns: &Namespace,
        vartab: &mut Vartable,
        cfg: &mut ControlFlowGraph,
    ) -> Expression {
        let size = if let Some(no_padding_size) = ns.calculate_struct_non_padded_size(struct_ty) {
            let padded_size = struct_ty.struct_padded_size(ns);
            // If the size without padding equals the size with padding, we
            // can memcpy this struct directly.
            if padded_size.eq(&no_padding_size) {
                let size = Expression::NumberLiteral(Loc::Codegen, Type::Uint(32), no_padding_size);
                let dest_address = Expression::AdvancePointer {
                    pointer: Box::new(buffer.clone()),
                    bytes_offset: Box::new(offset),
                };
                cfg.add(
                    vartab,
                    Instr::MemCopy {
                        source: expr.clone(),
                        destination: dest_address,
                        bytes: size.clone(),
                    },
                );
                return size;
            } else {
                // This struct has a fixed size, but we cannot memcpy it due to
                // its padding in memory
                Some(Expression::NumberLiteral(
                    Loc::Codegen,
                    Type::Uint(32),
                    no_padding_size,
                ))
            }
        } else {
            None
        };

        let qty = struct_ty.definition(ns).fields.len();
        let first_ty = struct_ty.definition(ns).fields[0].ty.clone();
        let loaded = load_struct_member(first_ty, expr.clone(), 0);

        let mut advance = self.encode(&loaded, buffer, &offset, arg_no, ns, vartab, cfg);
        let mut runtime_size = advance.clone();
        for i in 1..qty {
            let ith_type = struct_ty.definition(ns).fields[i].ty.clone();
            offset = Expression::Add(
                Loc::Codegen,
                Type::Uint(32),
                false,
                Box::new(offset.clone()),
                Box::new(advance),
            );
            let loaded = load_struct_member(ith_type.clone(), expr.clone(), i);
            // After fetching the struct member, we can encode it
            advance = self.encode(&loaded, buffer, &offset, arg_no, ns, vartab, cfg);
            runtime_size = Expression::Add(
                Loc::Codegen,
                Type::Uint(32),
                false,
                Box::new(runtime_size),
                Box::new(advance.clone()),
            );
        }

        size.unwrap_or(runtime_size)
    }

>>>>>>> 0d529dd6
    /// Read a value of type 'ty' from the buffer at a given offset. Returns an expression
    /// containing the read value and the number of bytes read.
    fn read_from_buffer(
        &self,
        buffer: &Expression,
        offset: &Expression,
        ty: &Type,
        validator: &mut BufferValidator,
        ns: &Namespace,
        vartab: &mut Vartable,
        cfg: &mut ControlFlowGraph,
    ) -> (Expression, Expression) {
        match ty {
            Type::Uint(width) | Type::Int(width) => {
                let encoding_size = width.next_power_of_two();

                let size = Expression::NumberLiteral(Codegen, Uint(32), (encoding_size / 8).into());
                validator.validate_offset_plus_size(offset, &size, ns, vartab, cfg);

                let read_value = Expression::Builtin(
                    Codegen,
                    vec![ty.clone()],
                    Builtin::ReadFromBuffer,
                    vec![buffer.clone(), offset.clone()],
                );
                let read_var = vartab.temp_anonymous(ty);

                cfg.add(
                    vartab,
                    Instr::Set {
                        loc: Codegen,
                        res: read_var,
                        expr: if encoding_size == *width {
                            read_value
                        } else {
                            Expression::Trunc(Codegen, ty.clone(), Box::new(read_value))
                        },
                    },
                );

                let read_expr = Expression::Variable(Codegen, ty.clone(), read_var);
                (read_expr, size)
            }

            Type::Bool
            | Type::Address(_)
            | Type::Contract(_)
            | Type::Enum(_)
            | Type::Value
            | Type::Bytes(_) => {
                let read_bytes = ty.memory_size_of(ns);

                let size = Expression::NumberLiteral(Codegen, Uint(32), read_bytes);
                validator.validate_offset_plus_size(offset, &size, ns, vartab, cfg);

                let read_value = Expression::Builtin(
                    Codegen,
                    vec![ty.clone()],
                    Builtin::ReadFromBuffer,
                    vec![buffer.clone(), offset.clone()],
                );

                let read_var = vartab.temp_anonymous(ty);
                cfg.add(
                    vartab,
                    Instr::Set {
                        loc: Codegen,
                        res: read_var,
                        expr: read_value,
                    },
                );

                let read_expr = Expression::Variable(Codegen, ty.clone(), read_var);

                (read_expr, size)
            }

            Type::DynamicBytes | Type::String => {
                // String and Dynamic bytes are encoded as size (uint32) + elements
                validator.validate_offset(increment_four(offset.clone()), ns, vartab, cfg);

                let array_length = retrieve_array_length(buffer, offset, vartab, cfg);

                let size = increment_four(Expression::Variable(Codegen, Uint(32), array_length));
                let offset_to_validate = Expression::Add(
                    Codegen,
                    Uint(32),
                    false,
                    Box::new(size.clone()),
                    Box::new(offset.clone()),
                );

                validator.validate_offset(offset_to_validate, ns, vartab, cfg);
                let allocated_array = allocate_array(ty, array_length, vartab, cfg);

                let advanced_pointer = Expression::AdvancePointer {
                    pointer: Box::new(buffer.clone()),
                    bytes_offset: Box::new(increment_four(offset.clone())),
                };

                cfg.add(
                    vartab,
                    Instr::MemCopy {
                        source: advanced_pointer,
                        destination: Expression::Variable(Codegen, ty.clone(), allocated_array),
                        bytes: Expression::Variable(Codegen, Uint(32), array_length),
                    },
                );

                (
                    Expression::Variable(Codegen, ty.clone(), allocated_array),
                    size,
                )
            }

            Type::UserType(type_no) => {
                let usr_type = ns.user_types[*type_no].ty.clone();
                self.read_from_buffer(buffer, offset, &usr_type, validator, ns, vartab, cfg)
            }

            Type::ExternalFunction { .. } => {
                let selector_size = Type::FunctionSelector.memory_size_of(ns);
                // Extneral function has selector + address
                let size = Expression::NumberLiteral(
                    Codegen,
                    Uint(32),
                    BigInt::from(ns.address_length).add(&selector_size),
                );

                validator.validate_offset_plus_size(offset, &size, ns, vartab, cfg);

                let selector = Expression::Builtin(
                    Codegen,
                    vec![Type::FunctionSelector],
                    Builtin::ReadFromBuffer,
                    vec![buffer.clone(), offset.clone()],
                );

                let new_offset = Expression::Add(
                    Codegen,
                    Uint(32),
                    false,
                    offset.clone().into(),
                    Expression::NumberLiteral(Codegen, Uint(32), selector_size).into(),
                );

                let address = Expression::Builtin(
                    Codegen,
                    vec![Type::Address(false)],
                    Builtin::ReadFromBuffer,
                    vec![buffer.clone(), new_offset],
                );

                let external_func = Expression::Cast(
                    Codegen,
                    ty.clone(),
                    Box::new(Expression::StructLiteral(
                        Codegen,
                        Type::Struct(StructType::ExternalFunction),
                        vec![selector, address],
                    )),
                );

                (external_func, size)
            }

            Type::Array(elem_ty, dims) => self.decode_array(
                buffer, offset, ty, elem_ty, dims, validator, ns, vartab, cfg,
            ),

            Type::Slice(elem_ty) => {
                let dims = vec![ArrayLength::Dynamic];
                self.decode_array(
                    buffer, offset, ty, elem_ty, &dims, validator, ns, vartab, cfg,
                )
            }

            Type::Struct(struct_ty) => self.decode_struct(
                buffer,
                offset.clone(),
                ty,
                struct_ty,
                validator,
                ns,
                vartab,
                cfg,
            ),

            Type::Rational
            | Type::Ref(_)
            | Type::StorageRef(..)
            | Type::BufferPointer
            | Type::Unresolved
            | Type::InternalFunction { .. }
            | Type::Unreachable
            | Type::Void
            | Type::FunctionSelector
            | Type::Mapping(..) => unreachable!("Type should not appear on an encoded buffer"),
        }
    }

    /// Given the buffer and the offers, decode an array.
    /// The function returns an expression containing the array and the number of bytes read.
    fn decode_array(
        &self,
        buffer: &Expression,
        offset: &Expression,
        array_ty: &Type,
        elem_ty: &Type,
        dims: &[ArrayLength],
        validator: &mut BufferValidator,
        ns: &Namespace,
        vartab: &mut Vartable,
        cfg: &mut ControlFlowGraph,
    ) -> (Expression, Expression) {
        // Checks if we can memcpy the elements from the buffer directly to the allocated array
        if allow_direct_copy(array_ty, elem_ty, dims, ns) {
            // Calculate number of elements
            let (bytes_size, offset, var_no) =
                if matches!(dims.last(), Some(&ArrayLength::Fixed(_))) {
                    let elem_no = calculate_direct_copy_bytes_size(dims, elem_ty, ns);
                    let allocated_vector = vartab.temp_anonymous(array_ty);
                    cfg.add(
                        vartab,
                        Instr::Set {
                            loc: Codegen,
                            res: allocated_vector,
                            expr: Expression::ArrayLiteral(
                                Codegen,
                                array_ty.clone(),
                                vec![],
                                vec![],
                            ),
                        },
                    );

                    (
                        Expression::NumberLiteral(Codegen, Uint(32), elem_no),
                        offset.clone(),
                        allocated_vector,
                    )
                } else {
                    validator.validate_offset(increment_four(offset.clone()), ns, vartab, cfg);
                    let array_length = retrieve_array_length(buffer, offset, vartab, cfg);

                    let allocated_array = allocate_array(array_ty, array_length, vartab, cfg);

                    let size = calculate_array_bytes_size(array_length, elem_ty, ns);
                    (size, increment_four(offset.clone()), allocated_array)
                };

            validator.validate_offset_plus_size(&offset, &bytes_size, ns, vartab, cfg);

            let source_address = Expression::AdvancePointer {
                pointer: Box::new(buffer.clone()),
                bytes_offset: Box::new(offset),
            };

            let array_expr = Expression::Variable(Codegen, array_ty.clone(), var_no);
            cfg.add(
                vartab,
                Instr::MemCopy {
                    source: source_address,
                    destination: array_expr.clone(),
                    bytes: bytes_size.clone(),
                },
            );

            let bytes_size = if matches!(dims.last(), Some(ArrayLength::Dynamic)) {
                increment_four(bytes_size)
            } else {
                bytes_size
            };

            (array_expr, bytes_size)
        } else {
            let mut indexes: Vec<usize> = Vec::new();
            let array_var = vartab.temp_anonymous(array_ty);

            // The function decode_complex_array assumes that, if the dimension is fixed,
            // there is no need to allocate an array
            if matches!(dims.last(), Some(ArrayLength::Fixed(_))) {
                cfg.add(
                    vartab,
                    Instr::Set {
                        loc: Codegen,
                        res: array_var,
                        expr: Expression::ArrayLiteral(Codegen, array_ty.clone(), vec![], vec![]),
                    },
                );
            }

            let offset_var = vartab.temp_anonymous(&Uint(32));
            cfg.add(
                vartab,
                Instr::Set {
                    loc: Codegen,
                    res: offset_var,
                    expr: offset.clone(),
                },
            );
            let array_var_expr = Expression::Variable(Codegen, array_ty.clone(), array_var);
            let offset_expr = Expression::Variable(Codegen, Uint(32), offset_var);
            self.decode_complex_array(
                &array_var_expr,
                buffer,
                offset_var,
                &offset_expr,
                dims.len() - 1,
                elem_ty,
                dims,
                validator,
                ns,
                vartab,
                cfg,
                &mut indexes,
            );
            // Subtract the original offset from
            // the offset variable to obtain the vector size in bytes
            cfg.add(
                vartab,
                Instr::Set {
                    loc: Codegen,
                    res: offset_var,
                    expr: Expression::Subtract(
                        Codegen,
                        Uint(32),
                        false,
                        Box::new(offset_expr.clone()),
                        Box::new(offset.clone()),
                    ),
                },
            );
            (array_var_expr, offset_expr)
        }
    }

    /// Decodes a complex array from a borsh encoded buffer
    /// Complex arrays are either dynamic arrays or arrays of dynamic types, like structs.
    /// If this is an array of structs, whose representation in memory is padded, the array is
    /// also complex, because it cannot be memcpy'ed
    fn decode_complex_array(
        &self,
        array_var: &Expression,
        buffer: &Expression,
        offset_var: usize,
        offset_expr: &Expression,
        dimension: usize,
        elem_ty: &Type,
        dims: &[ArrayLength],
        validator: &mut BufferValidator,
        ns: &Namespace,
        vartab: &mut Vartable,
        cfg: &mut ControlFlowGraph,
        indexes: &mut Vec<usize>,
    ) {
        // If we have a 'int[3][4][] vec', we can only validate the buffer after we have
        // allocated the outer dimension, i.e., we are about to read a 'int[3][4]' item.
        // Arrays whose elements are dynamic cannot be verified.
        if validator.validation_necessary()
            && !dims[0..(dimension + 1)]
                .iter()
                .any(|d| *d == ArrayLength::Dynamic)
            && !elem_ty.is_dynamic(ns)
        {
            let mut elems = BigInt::one();
            for item in &dims[0..(dimension + 1)] {
                elems.mul_assign(item.array_length().unwrap());
            }
            elems.mul_assign(elem_ty.memory_size_of(ns));
            let elems_size = Expression::NumberLiteral(Codegen, Uint(32), elems);
            validator.validate_offset_plus_size(offset_expr, &elems_size, ns, vartab, cfg);
            validator.validate_array();
        }

        // Dynamic dimensions mean that the subarray we are processing must be allocated in memory.
        if dims[dimension] == ArrayLength::Dynamic {
            let offset_to_validate = increment_four(offset_expr.clone());
            validator.validate_offset(offset_to_validate, ns, vartab, cfg);
            let array_length = retrieve_array_length(buffer, offset_expr, vartab, cfg);
            cfg.add(
                vartab,
                Instr::Set {
                    loc: Codegen,
                    res: offset_var,
                    expr: increment_four(offset_expr.clone()),
                },
            );
            let new_ty = Type::Array(Box::new(elem_ty.clone()), dims[0..(dimension + 1)].to_vec());
            let allocated_array = allocate_array(&new_ty, array_length, vartab, cfg);

            if indexes.is_empty() {
                if let Expression::Variable(_, _, var_no) = array_var {
                    cfg.add(
                        vartab,
                        Instr::Set {
                            loc: Codegen,
                            res: *var_no,
                            expr: Expression::Variable(Codegen, new_ty.clone(), allocated_array),
                        },
                    );
                } else {
                    unreachable!("array_var must be a variable");
                }
            } else {
                // TODO: This is wired up for multidimensional dynamic arrays, but they do no work yet
                // Check https://github.com/hyperledger/solang/issues/932 for more information
                let sub_arr = index_array(array_var.clone(), dims, indexes, true);
                cfg.add(
                    vartab,
                    Instr::Store {
                        dest: sub_arr,
                        data: Expression::Variable(Codegen, new_ty.clone(), allocated_array),
                    },
                );
            }
        }

        let for_loop = set_array_loop(array_var, dims, dimension, indexes, vartab, cfg);
        cfg.set_basic_block(for_loop.body_block);
        if 0 == dimension {
            let (read_expr, advance) =
                self.read_from_buffer(buffer, offset_expr, elem_ty, validator, ns, vartab, cfg);
            let ptr = index_array(array_var.clone(), dims, indexes, true);

            cfg.add(
                vartab,
                Instr::Store {
                    dest: ptr,
                    data: if matches!(read_expr.ty(), Type::Struct(_)) {
                        // Type::Struct is a pointer to a struct. If we are dealing with a vector
                        // of structs, we need to dereference the pointer before storing it at a
                        // given vector index.
                        Expression::Load(Codegen, read_expr.ty(), Box::new(read_expr))
                    } else {
                        read_expr
                    },
                },
            );
            cfg.add(
                vartab,
                Instr::Set {
                    loc: Codegen,
                    res: offset_var,
                    expr: Expression::Add(
                        Codegen,
                        Uint(32),
                        false,
                        Box::new(advance),
                        Box::new(offset_expr.clone()),
                    ),
                },
            );
        } else {
            self.decode_complex_array(
                array_var,
                buffer,
                offset_var,
                offset_expr,
                dimension - 1,
                elem_ty,
                dims,
                validator,
                ns,
                vartab,
                cfg,
                indexes,
            );
        }

        finish_array_loop(&for_loop, vartab, cfg);
    }

    /// Read a struct from the buffer
    fn decode_struct(
        &self,
        buffer: &Expression,
        mut offset: Expression,
        expr_ty: &Type,
        struct_ty: &StructType,
        validator: &mut BufferValidator,
        ns: &Namespace,
        vartab: &mut Vartable,
        cfg: &mut ControlFlowGraph,
    ) -> (Expression, Expression) {
        let size = if let Some(no_padding_size) = ns.calculate_struct_non_padded_size(struct_ty) {
            let padded_size = struct_ty.struct_padded_size(ns);
            // If the size without padding equals the size with padding,
            // we can memcpy this struct directly.
            if padded_size.eq(&no_padding_size) {
                let size = Expression::NumberLiteral(Codegen, Uint(32), no_padding_size);
                validator.validate_offset_plus_size(&offset, &size, ns, vartab, cfg);
                let source_address = Expression::AdvancePointer {
                    pointer: Box::new(buffer.clone()),
                    bytes_offset: Box::new(offset),
                };
                let allocated_struct = vartab.temp_anonymous(expr_ty);
                cfg.add(
                    vartab,
                    Instr::Set {
                        loc: Codegen,
                        res: allocated_struct,
                        expr: Expression::StructLiteral(Codegen, expr_ty.clone(), vec![]),
                    },
                );
                let struct_var = Expression::Variable(Codegen, expr_ty.clone(), allocated_struct);
                cfg.add(
                    vartab,
                    Instr::MemCopy {
                        source: source_address,
                        destination: struct_var.clone(),
                        bytes: size.clone(),
                    },
                );
                return (struct_var, size);
            } else {
                // This struct has a fixed size, but we cannot memcpy it due to
                // its padding in memory
                Some(Expression::NumberLiteral(
                    Codegen,
                    Uint(32),
                    no_padding_size,
                ))
            }
        } else {
            None
        };

        let struct_tys = struct_ty
            .definition(ns)
            .fields
            .iter()
            .map(|item| item.ty.clone())
            .collect::<Vec<Type>>();

        // If it was not possible to validate the struct beforehand, we validate each field
        // during recursive calls to 'read_from_buffer'
        let mut struct_validator = validator.create_sub_validator(&struct_tys);

        let qty = struct_ty.definition(ns).fields.len();

        if validator.validation_necessary() {
            struct_validator.initialize_validation(&offset, ns, vartab, cfg);
        }

        let (mut read_expr, mut advance) = self.read_from_buffer(
            buffer,
            &offset,
            &struct_tys[0],
            &mut struct_validator,
            ns,
            vartab,
            cfg,
        );
        let mut runtime_size = advance.clone();

        let mut read_items = vec![Expression::Poison; qty];
        read_items[0] = read_expr;
        for i in 1..qty {
            struct_validator.set_argument_number(i);
            struct_validator.validate_buffer(&offset, ns, vartab, cfg);
            offset = Expression::Add(
                Codegen,
                Uint(32),
                false,
                Box::new(offset.clone()),
                Box::new(advance),
            );
            (read_expr, advance) = self.read_from_buffer(
                buffer,
                &offset,
                &struct_tys[i],
                &mut struct_validator,
                ns,
                vartab,
                cfg,
            );
            read_items[i] = read_expr;
            runtime_size = Expression::Add(
                Codegen,
                Uint(32),
                false,
                Box::new(runtime_size),
                Box::new(advance.clone()),
            );
        }

        let allocated_struct = vartab.temp_anonymous(expr_ty);
        cfg.add(
            vartab,
            Instr::Set {
                loc: Codegen,
                res: allocated_struct,
                expr: Expression::StructLiteral(Codegen, expr_ty.clone(), read_items),
            },
        );

        let struct_var = Expression::Variable(Codegen, expr_ty.clone(), allocated_struct);
        (struct_var, size.unwrap_or(runtime_size))
    }
}<|MERGE_RESOLUTION|>--- conflicted
+++ resolved
@@ -4,13 +4,8 @@
 use crate::codegen::encoding::buffer_validator::BufferValidator;
 use crate::codegen::encoding::{
     allocate_array, allow_direct_copy, calculate_array_bytes_size,
-<<<<<<< HEAD
     calculate_direct_copy_bytes_size, finish_array_loop, increment_four, load_array_item,
     load_sub_array, retrieve_array_length, set_array_loop, AbiEncoding,
-=======
-    calculate_direct_copy_bytes_size, calculate_size_args, finish_array_loop, increment_four,
-    index_array, load_struct_member, retrieve_array_length, set_array_loop, AbiEncoding,
->>>>>>> 0d529dd6
 };
 use crate::codegen::vartable::Vartable;
 use crate::codegen::{Builtin, Expression};
@@ -194,616 +189,6 @@
         }
     }
 
-<<<<<<< HEAD
-=======
-    /// Encode expression to buffer. Returns the size in bytes of the encoded item.
-    fn encode(
-        &mut self,
-        expr: &Expression,
-        buffer: &Expression,
-        offset: &Expression,
-        arg_no: usize,
-        ns: &Namespace,
-        vartab: &mut Vartable,
-        cfg: &mut ControlFlowGraph,
-    ) -> Expression {
-        let expr_ty = expr.ty().unwrap_user_type(ns);
-
-        match &expr_ty {
-            Type::Contract(_) | Type::Address(_) => {
-                cfg.add(
-                    vartab,
-                    Instr::WriteBuffer {
-                        buf: buffer.clone(),
-                        offset: offset.clone(),
-                        value: expr.clone(),
-                    },
-                );
-                Expression::NumberLiteral(
-                    Loc::Codegen,
-                    Type::Uint(32),
-                    BigInt::from(ns.address_length),
-                )
-            }
-
-            Type::Bool => {
-                cfg.add(
-                    vartab,
-                    Instr::WriteBuffer {
-                        buf: buffer.clone(),
-                        offset: offset.clone(),
-                        value: expr.clone(),
-                    },
-                );
-
-                Expression::NumberLiteral(Loc::Codegen, Type::Uint(32), BigInt::from(1u8))
-            }
-
-            Type::Uint(width) | Type::Int(width) => {
-                let encoding_size = width.next_power_of_two();
-                let expr = if encoding_size != *width {
-                    if expr_ty.is_signed_int() {
-                        Expression::SignExt(
-                            Loc::Codegen,
-                            Type::Int(encoding_size),
-                            Box::new(expr.clone()),
-                        )
-                    } else {
-                        Expression::ZeroExt(
-                            Loc::Codegen,
-                            Type::Uint(encoding_size),
-                            Box::new(expr.clone()),
-                        )
-                    }
-                } else {
-                    expr.clone()
-                };
-
-                cfg.add(
-                    vartab,
-                    Instr::WriteBuffer {
-                        buf: buffer.clone(),
-                        offset: offset.clone(),
-                        value: expr,
-                    },
-                );
-
-                Expression::NumberLiteral(
-                    Loc::Codegen,
-                    Type::Uint(32),
-                    BigInt::from(encoding_size / 8),
-                )
-            }
-
-            Type::Value => {
-                cfg.add(
-                    vartab,
-                    Instr::WriteBuffer {
-                        buf: buffer.clone(),
-                        offset: offset.clone(),
-                        value: expr.clone(),
-                    },
-                );
-
-                Expression::NumberLiteral(
-                    Loc::Codegen,
-                    Type::Uint(32),
-                    BigInt::from(ns.value_length),
-                )
-            }
-
-            Type::Bytes(length) => {
-                cfg.add(
-                    vartab,
-                    Instr::WriteBuffer {
-                        buf: buffer.clone(),
-                        offset: offset.clone(),
-                        value: expr.clone(),
-                    },
-                );
-
-                Expression::NumberLiteral(Loc::Codegen, Type::Uint(32), BigInt::from(*length))
-            }
-
-            Type::String | Type::DynamicBytes => {
-                let get_size = Expression::Builtin(
-                    Loc::Codegen,
-                    vec![Type::Uint(32)],
-                    Builtin::ArrayLength,
-                    vec![expr.clone()],
-                );
-                let array_length = vartab.temp_anonymous(&Type::Uint(32));
-                cfg.add(
-                    vartab,
-                    Instr::Set {
-                        loc: Loc::Codegen,
-                        res: array_length,
-                        expr: get_size,
-                    },
-                );
-
-                let var = Expression::Variable(Loc::Codegen, Type::Uint(32), array_length);
-
-                let string_offset = if self.packed_encoder {
-                    offset.clone()
-                } else {
-                    cfg.add(
-                        vartab,
-                        Instr::WriteBuffer {
-                            buf: buffer.clone(),
-                            offset: offset.clone(),
-                            value: var.clone(),
-                        },
-                    );
-                    increment_four(offset.clone())
-                };
-
-                // ptr + offset + size_of_integer
-                let dest_address = Expression::AdvancePointer {
-                    pointer: Box::new(buffer.clone()),
-                    bytes_offset: Box::new(string_offset),
-                };
-
-                cfg.add(
-                    vartab,
-                    Instr::MemCopy {
-                        source: expr.clone(),
-                        destination: dest_address,
-                        bytes: var.clone(),
-                    },
-                );
-
-                if self.is_packed() {
-                    var
-                } else {
-                    increment_four(var)
-                }
-            }
-
-            Type::Enum(_) => {
-                cfg.add(
-                    vartab,
-                    Instr::WriteBuffer {
-                        buf: buffer.clone(),
-                        offset: offset.clone(),
-                        value: expr.clone(),
-                    },
-                );
-
-                Expression::NumberLiteral(Loc::Codegen, Type::Uint(32), BigInt::one())
-            }
-
-            Type::Struct(struct_ty) => self.encode_struct(
-                expr,
-                buffer,
-                offset.clone(),
-                struct_ty,
-                arg_no,
-                ns,
-                vartab,
-                cfg,
-            ),
-
-            Type::Slice(ty) => {
-                let dims = vec![ArrayLength::Dynamic];
-                self.encode_array(
-                    expr, &expr_ty, ty, &dims, arg_no, buffer, offset, ns, vartab, cfg,
-                )
-            }
-
-            Type::Array(ty, dims) => self.encode_array(
-                expr, &expr_ty, ty, dims, arg_no, buffer, offset, ns, vartab, cfg,
-            ),
-
-            Type::UserType(_) | Type::Unresolved | Type::Rational | Type::Unreachable => {
-                unreachable!("Type should not exist in codegen")
-            }
-
-            Type::ExternalFunction { .. } => {
-                let selector = expr.external_function_selector();
-
-                let address = expr.external_function_address();
-
-                cfg.add(
-                    vartab,
-                    Instr::WriteBuffer {
-                        buf: buffer.clone(),
-                        offset: offset.clone(),
-                        value: selector,
-                    },
-                );
-
-                let mut size = Type::FunctionSelector.memory_size_of(ns);
-                let new_offset = Expression::Add(
-                    Loc::Codegen,
-                    Type::Uint(32),
-                    false,
-                    offset.clone().into(),
-                    Expression::NumberLiteral(Loc::Codegen, Type::Uint(32), size.clone()).into(),
-                );
-
-                cfg.add(
-                    vartab,
-                    Instr::WriteBuffer {
-                        buf: buffer.clone(),
-                        offset: new_offset,
-                        value: address,
-                    },
-                );
-
-                size.add_assign(BigInt::from(ns.address_length));
-
-                Expression::NumberLiteral(Loc::Codegen, Type::Uint(32), size)
-            }
-
-            Type::InternalFunction { .. }
-            | Type::Void
-            | Type::BufferPointer
-            | Type::Mapping(..) => unreachable!("This type cannot be encoded"),
-
-            Type::FunctionSelector => {
-                cfg.add(
-                    vartab,
-                    Instr::WriteBuffer {
-                        offset: offset.clone(),
-                        value: expr.clone(),
-                        buf: buffer.clone(),
-                    },
-                );
-
-                Expression::NumberLiteral(
-                    Loc::Codegen,
-                    Type::Uint(32),
-                    BigInt::from(ns.target.selector_length()),
-                )
-            }
-
-            Type::Ref(r) => {
-                if let Type::Struct(struct_ty) = &**r {
-                    // Structs references should not be dereferenced
-                    return self.encode_struct(
-                        expr,
-                        buffer,
-                        offset.clone(),
-                        struct_ty,
-                        arg_no,
-                        ns,
-                        vartab,
-                        cfg,
-                    );
-                }
-                let loaded = Expression::Load(Loc::Codegen, *r.clone(), Box::new(expr.clone()));
-                self.encode(&loaded, buffer, offset, arg_no, ns, vartab, cfg)
-            }
-
-            Type::StorageRef(..) => {
-                let loaded = self.storage_cache.remove(&arg_no).unwrap();
-                self.encode(&loaded, buffer, offset, arg_no, ns, vartab, cfg)
-            }
-        }
-    }
-
-    /// Encode an array and return its size in bytes
-    fn encode_array(
-        &mut self,
-        array: &Expression,
-        array_ty: &Type,
-        elem_ty: &Type,
-        dims: &Vec<ArrayLength>,
-        arg_no: usize,
-        buffer: &Expression,
-        offset: &Expression,
-        ns: &Namespace,
-        vartab: &mut Vartable,
-        cfg: &mut ControlFlowGraph,
-    ) -> Expression {
-        let size = if dims.is_empty() {
-            // Array has no dimension
-            cfg.add(
-                vartab,
-                Instr::WriteBuffer {
-                    buf: buffer.clone(),
-                    offset: offset.clone(),
-                    value: Expression::NumberLiteral(
-                        Loc::Codegen,
-                        Type::Uint(32),
-                        BigInt::from(0u8),
-                    ),
-                },
-            );
-
-            Expression::NumberLiteral(Loc::Codegen, Type::Uint(32), BigInt::from(4u8))
-        } else if allow_direct_copy(array_ty, elem_ty, dims, ns) {
-            // Calculate number of elements
-            let (bytes_size, offset) = if matches!(dims.last(), Some(&ArrayLength::Fixed(_))) {
-                let elem_no = calculate_direct_copy_bytes_size(dims, elem_ty, ns);
-                (
-                    Expression::NumberLiteral(Loc::Codegen, Type::Uint(32), elem_no),
-                    offset.clone(),
-                )
-            } else {
-                let arr_size = Expression::Builtin(
-                    Loc::Codegen,
-                    vec![Type::Uint(32)],
-                    Builtin::ArrayLength,
-                    vec![array.clone()],
-                );
-
-                let size_temp = vartab.temp_anonymous(&Type::Uint(32));
-                cfg.add(
-                    vartab,
-                    Instr::Set {
-                        loc: Loc::Codegen,
-                        res: size_temp,
-                        expr: arr_size,
-                    },
-                );
-
-                let new_offset = if self.packed_encoder {
-                    offset.clone()
-                } else {
-                    cfg.add(
-                        vartab,
-                        Instr::WriteBuffer {
-                            buf: buffer.clone(),
-                            offset: offset.clone(),
-                            value: Expression::Variable(Loc::Codegen, Type::Uint(32), size_temp),
-                        },
-                    );
-                    increment_four(offset.clone())
-                };
-
-                let size = calculate_array_bytes_size(size_temp, elem_ty, ns);
-
-                (size, new_offset)
-            };
-
-            let dest_address = Expression::AdvancePointer {
-                pointer: Box::new(buffer.clone()),
-                bytes_offset: Box::new(offset),
-            };
-
-            cfg.add(
-                vartab,
-                Instr::MemCopy {
-                    source: array.clone(),
-                    destination: dest_address,
-                    bytes: bytes_size.clone(),
-                },
-            );
-
-            // If the array is dynamic, we have written into the buffer its size (a uint32)
-            // and its elements
-            let dyn_dims = dims.iter().filter(|d| **d == ArrayLength::Dynamic).count();
-            if dyn_dims > 0 && !self.packed_encoder {
-                Expression::Add(
-                    Loc::Codegen,
-                    Type::Uint(32),
-                    false,
-                    Box::new(bytes_size),
-                    Box::new(Expression::NumberLiteral(
-                        Loc::Codegen,
-                        Type::Uint(32),
-                        BigInt::from(4 * dyn_dims),
-                    )),
-                )
-            } else {
-                bytes_size
-            }
-        } else {
-            // In all other cases, we must loop through the array
-            let mut indexes: Vec<usize> = Vec::new();
-            let offset_var = vartab.temp_anonymous(&Type::Uint(32));
-            cfg.add(
-                vartab,
-                Instr::Set {
-                    loc: Loc::Codegen,
-                    res: offset_var,
-                    expr: offset.clone(),
-                },
-            );
-            self.encode_complex_array(
-                array,
-                arg_no,
-                dims,
-                buffer,
-                offset_var,
-                dims.len() - 1,
-                ns,
-                vartab,
-                cfg,
-                &mut indexes,
-            );
-
-            // Subtract the original offset from
-            // the offset variable to obtain the vector size in bytes
-            cfg.add(
-                vartab,
-                Instr::Set {
-                    loc: Loc::Codegen,
-                    res: offset_var,
-                    expr: Expression::Subtract(
-                        Loc::Codegen,
-                        Type::Uint(32),
-                        false,
-                        Box::new(Expression::Variable(
-                            Loc::Codegen,
-                            Type::Uint(32),
-                            offset_var,
-                        )),
-                        Box::new(offset.clone()),
-                    ),
-                },
-            );
-            Expression::Variable(Loc::Codegen, Type::Uint(32), offset_var)
-        };
-
-        size
-    }
-
-    /// Encode a complex array.
-    /// This function indexes an array from its outer dimension to its inner one
-    fn encode_complex_array(
-        &mut self,
-        arr: &Expression,
-        arg_no: usize,
-        dims: &Vec<ArrayLength>,
-        buffer: &Expression,
-        offset_var: usize,
-        dimension: usize,
-        ns: &Namespace,
-        vartab: &mut Vartable,
-        cfg: &mut ControlFlowGraph,
-        indexes: &mut Vec<usize>,
-    ) {
-        // If this dimension is dynamic, we must save its length before all elements
-        if dims[dimension] == ArrayLength::Dynamic && !self.packed_encoder {
-            // TODO: This is wired up for the support of dynamic multidimensional arrays, like
-            // TODO: 'int[3][][4] vec', but it needs testing, as soon as Solang works with them.
-            // TODO: A discussion about this is under way here: https://github.com/hyperledger/solang/issues/932
-            // We only support dynamic arrays whose non-constant length is the outer one.
-
-            let sub_array = index_array(arr.clone(), dims, indexes, false);
-
-            let size = Expression::Builtin(
-                Loc::Codegen,
-                vec![Type::Uint(32)],
-                Builtin::ArrayLength,
-                vec![sub_array],
-            );
-
-            let offset_expr = Expression::Variable(Loc::Codegen, Type::Uint(32), offset_var);
-            cfg.add(
-                vartab,
-                Instr::WriteBuffer {
-                    buf: buffer.clone(),
-                    offset: offset_expr.clone(),
-                    value: size,
-                },
-            );
-            cfg.add(
-                vartab,
-                Instr::Set {
-                    loc: Loc::Codegen,
-                    res: offset_var,
-                    expr: increment_four(offset_expr),
-                },
-            );
-        }
-        let for_loop = set_array_loop(arr, dims, dimension, indexes, vartab, cfg);
-        cfg.set_basic_block(for_loop.body_block);
-        if 0 == dimension {
-            // If we are indexing the last dimension, we have an element, so we can encode it.
-            let deref = index_array(arr.clone(), dims, indexes, false);
-            let offset_expr = Expression::Variable(Loc::Codegen, Type::Uint(32), offset_var);
-            let elem_size = self.encode(&deref, buffer, &offset_expr, arg_no, ns, vartab, cfg);
-            cfg.add(
-                vartab,
-                Instr::Set {
-                    loc: Loc::Codegen,
-                    res: offset_var,
-                    expr: Expression::Add(
-                        Loc::Codegen,
-                        Type::Uint(32),
-                        false,
-                        Box::new(elem_size),
-                        Box::new(offset_expr),
-                    ),
-                },
-            );
-        } else {
-            self.encode_complex_array(
-                arr,
-                arg_no,
-                dims,
-                buffer,
-                offset_var,
-                dimension - 1,
-                ns,
-                vartab,
-                cfg,
-                indexes,
-            )
-        }
-
-        finish_array_loop(&for_loop, vartab, cfg);
-    }
-
-    /// Encode a struct
-    fn encode_struct(
-        &mut self,
-        expr: &Expression,
-        buffer: &Expression,
-        mut offset: Expression,
-        struct_ty: &StructType,
-        arg_no: usize,
-        ns: &Namespace,
-        vartab: &mut Vartable,
-        cfg: &mut ControlFlowGraph,
-    ) -> Expression {
-        let size = if let Some(no_padding_size) = ns.calculate_struct_non_padded_size(struct_ty) {
-            let padded_size = struct_ty.struct_padded_size(ns);
-            // If the size without padding equals the size with padding, we
-            // can memcpy this struct directly.
-            if padded_size.eq(&no_padding_size) {
-                let size = Expression::NumberLiteral(Loc::Codegen, Type::Uint(32), no_padding_size);
-                let dest_address = Expression::AdvancePointer {
-                    pointer: Box::new(buffer.clone()),
-                    bytes_offset: Box::new(offset),
-                };
-                cfg.add(
-                    vartab,
-                    Instr::MemCopy {
-                        source: expr.clone(),
-                        destination: dest_address,
-                        bytes: size.clone(),
-                    },
-                );
-                return size;
-            } else {
-                // This struct has a fixed size, but we cannot memcpy it due to
-                // its padding in memory
-                Some(Expression::NumberLiteral(
-                    Loc::Codegen,
-                    Type::Uint(32),
-                    no_padding_size,
-                ))
-            }
-        } else {
-            None
-        };
-
-        let qty = struct_ty.definition(ns).fields.len();
-        let first_ty = struct_ty.definition(ns).fields[0].ty.clone();
-        let loaded = load_struct_member(first_ty, expr.clone(), 0);
-
-        let mut advance = self.encode(&loaded, buffer, &offset, arg_no, ns, vartab, cfg);
-        let mut runtime_size = advance.clone();
-        for i in 1..qty {
-            let ith_type = struct_ty.definition(ns).fields[i].ty.clone();
-            offset = Expression::Add(
-                Loc::Codegen,
-                Type::Uint(32),
-                false,
-                Box::new(offset.clone()),
-                Box::new(advance),
-            );
-            let loaded = load_struct_member(ith_type.clone(), expr.clone(), i);
-            // After fetching the struct member, we can encode it
-            advance = self.encode(&loaded, buffer, &offset, arg_no, ns, vartab, cfg);
-            runtime_size = Expression::Add(
-                Loc::Codegen,
-                Type::Uint(32),
-                false,
-                Box::new(runtime_size),
-                Box::new(advance.clone()),
-            );
-        }
-
-        size.unwrap_or(runtime_size)
-    }
-
->>>>>>> 0d529dd6
     /// Read a value of type 'ty' from the buffer at a given offset. Returns an expression
     /// containing the read value and the number of bytes read.
     fn read_from_buffer(
