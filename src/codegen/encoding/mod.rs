// SPDX-License-Identifier: Apache-2.0

/// Any supported encoding scheme should be implemented here.
/// The module is organized as follows:
///
/// - `fn abi_encode()` and `fn abi_decode()` are entry points for wherever there is
///   something to be encoded or decoded.
/// - `AbiEncoding` defines the encoding and decoding API and must be implemented by all schemes.
/// - There are some helper functions to work with more complex types.
///   Any such helper function should work fine regardless of the encoding scheme being used.
mod borsh_encoding;
mod buffer_validator;
pub(super) mod scale_encoding;
<<<<<<< HEAD
mod soroban_encoding;
=======
pub mod soroban_encoding;
>>>>>>> b15bb1b7

use crate::codegen::cfg::{ControlFlowGraph, Instr};
use crate::codegen::encoding::borsh_encoding::BorshEncoding;
use crate::codegen::encoding::scale_encoding::ScaleEncoding;
use crate::codegen::encoding::soroban_encoding::{soroban_decode, soroban_encode};
use crate::codegen::expression::load_storage;
use crate::codegen::vartable::Vartable;
use crate::codegen::{Builtin, Expression};
use crate::sema::ast::{ArrayLength, Namespace, RetrieveType, StructType, Type, Type::Uint};
use crate::Target;
use num_bigint::BigInt;
use num_integer::Integer;
use num_traits::{One, Zero};
use solang_parser::pt::{Loc, Loc::Codegen};
use std::ops::{AddAssign, MulAssign, Sub};

use self::buffer_validator::BufferValidator;

/// Insert encoding instructions into the `cfg` for any `Expression` in `args`.
/// Returns a pointer to the encoded data and the size as a 32bit integer.
pub(super) fn abi_encode(
    loc: &Loc,
    args: Vec<Expression>,
    ns: &Namespace,
    vartab: &mut Vartable,
    cfg: &mut ControlFlowGraph,
    packed: bool,
) -> (Expression, Expression) {
    if ns.target == Target::Soroban {
<<<<<<< HEAD
        return soroban_encode(loc, args, ns, vartab, cfg, packed);
=======
        let ret = soroban_encode(loc, args, ns, vartab, cfg, packed);
        return (ret.0, ret.1);
>>>>>>> b15bb1b7
    }
    let mut encoder = create_encoder(ns, packed);
    let size = calculate_size_args(&mut encoder, &args, ns, vartab, cfg);
    let encoded_bytes = vartab.temp_name("abi_encoded", &Type::DynamicBytes);
    let expr = Expression::AllocDynamicBytes {
        loc: *loc,
        ty: Type::DynamicBytes,
        size: size.clone().into(),
        initializer: None,
    };
    cfg.add(
        vartab,
        Instr::Set {
            loc: *loc,
            res: encoded_bytes,
            expr,
        },
    );

    let mut offset = Expression::NumberLiteral {
        loc: *loc,
        ty: Uint(32),
        value: BigInt::zero(),
    };
    let buffer = Expression::Variable {
        loc: *loc,
        ty: Type::DynamicBytes,
        var_no: encoded_bytes,
    };
    for (arg_no, item) in args.iter().enumerate() {
        let advance = encoder.encode(item, &buffer, &offset, arg_no, ns, vartab, cfg);
        offset = Expression::Add {
            loc: *loc,
            ty: Uint(32),
            overflowing: false,
            left: offset.into(),
            right: advance.into(),
        };
    }
    (buffer, size)
}

/// Insert decoding routines into the `cfg` for the `Expression`s in `args`.
/// Returns a vector containing the encoded data.
pub(super) fn abi_decode(
    loc: &Loc,
    buffer: &Expression,
    types: &[Type],
    ns: &Namespace,
    vartab: &mut Vartable,
    cfg: &mut ControlFlowGraph,
    buffer_size_expr: Option<Expression>,
) -> Vec<Expression> {
    if ns.target == Target::Soroban {
        return soroban_decode(loc, buffer, types, ns, vartab, cfg, buffer_size_expr);
    }

    let buffer_size = vartab.temp_anonymous(&Uint(32));
    if let Some(length_expression) = buffer_size_expr {
        cfg.add(
            vartab,
            Instr::Set {
                loc: Codegen,
                res: buffer_size,
                expr: length_expression,
            },
        );
    } else {
        cfg.add(
            vartab,
            Instr::Set {
                loc: Codegen,
                res: buffer_size,
                expr: Expression::Builtin {
                    loc: Codegen,
                    tys: vec![Uint(32)],
                    kind: Builtin::ArrayLength,
                    args: vec![buffer.clone()],
                },
            },
        );
    }

    let mut validator = BufferValidator::new(buffer_size, types);

    let mut read_items: Vec<Expression> = vec![Expression::Poison; types.len()];
    let mut offset = Expression::NumberLiteral {
        loc: *loc,
        ty: Uint(32),
        value: BigInt::zero(),
    };

    validator.initialize_validation(&offset, ns, vartab, cfg);
    let encoder = create_encoder(ns, false);

    for (item_no, item) in types.iter().enumerate() {
        validator.set_argument_number(item_no);
        validator.validate_buffer(&offset, ns, vartab, cfg);
        let (read_item, advance) =
            encoder.read_from_buffer(buffer, &offset, item, &mut validator, ns, vartab, cfg);
        read_items[item_no] = read_item;
        offset = Expression::Add {
            loc: *loc,
            ty: Uint(32),
            overflowing: false,
            left: Box::new(offset),
            right: Box::new(advance),
        };
    }

    validator.validate_all_bytes_read(offset, ns, vartab, cfg);

    read_items
}

/// Calculate the size of a set of arguments to encoding functions
fn calculate_size_args(
    encoder: &mut Box<dyn AbiEncoding>,
    args: &[Expression],
    ns: &Namespace,
    vartab: &mut Vartable,
    cfg: &mut ControlFlowGraph,
) -> Expression {
    let mut size = encoder.get_expr_size(0, &args[0], ns, vartab, cfg);
    for (i, item) in args.iter().enumerate().skip(1) {
        let additional = encoder.get_expr_size(i, item, ns, vartab, cfg);
        size = Expression::Add {
            loc: Codegen,
            ty: Uint(32),
            overflowing: false,
            left: size.into(),
            right: additional.into(),
        };
    }
    size
}

/// This trait should be implemented by all encoding methods (ethabi, SCALE and Borsh), so that
/// we have the same interface for creating encode and decode functions.
///
/// Note: This trait mostly reflects the situation around SCALE and Borsh encoding schemes.
/// These two encoding schemes share only minor differences. We provide default implementations
/// for many methods, which properly work for SCALE and Borsh encoding.
///
/// However, this might be less suitable for schemas vastly different than SCALE or Borsh.
/// In the worst case scenario, you need to provide your own implementation of `fn encode(..)`,
/// which effectively means implementing the encoding logic for any given sema `Type` on your own.
pub(crate) trait AbiEncoding {
    /// The width (in bits) used in size hints for dynamic size types.
    fn size_width(
        &self,
        size: &Expression,
        vartab: &mut Vartable,
        cfg: &mut ControlFlowGraph,
    ) -> Expression;

    /// Provide generic encoding for any given `expr` into `buffer`, depending on its `Type`.
    /// Relies on the methods encoding individual expressions (`encode_*`) to return the encoded size.
    fn encode(
        &mut self,
        expr: &Expression,
        buffer: &Expression,
        offset: &Expression,
        arg_no: usize,
        ns: &Namespace,
        vartab: &mut Vartable,
        cfg: &mut ControlFlowGraph,
    ) -> Expression {
        let expr_ty = &expr.ty().unwrap_user_type(ns);
        match expr_ty {
            Type::Contract(_) | Type::Address(_) => {
                self.encode_directly(expr, buffer, offset, vartab, cfg, ns.address_length.into())
            }
            Type::Bool => self.encode_directly(expr, buffer, offset, vartab, cfg, 1.into()),
            Type::Uint(width) | Type::Int(width) => {
                self.encode_int(expr, buffer, offset, ns, vartab, cfg, *width)
            }
            Type::Value => {
                self.encode_directly(expr, buffer, offset, vartab, cfg, ns.value_length.into())
            }
            Type::Bytes(length) => {
                self.encode_directly(expr, buffer, offset, vartab, cfg, (*length).into())
            }
            Type::String | Type::DynamicBytes => {
                self.encode_bytes(expr, buffer, offset, ns, vartab, cfg)
            }
            Type::Enum(_) => self.encode_directly(expr, buffer, offset, vartab, cfg, 1.into()),
            Type::Struct(ty) => {
                self.encode_struct(expr, buffer, offset.clone(), ty, arg_no, ns, vartab, cfg)
            }
            Type::Slice(ty) => {
                let dims = &[ArrayLength::Dynamic];
                self.encode_array(
                    expr, expr_ty, ty, dims, arg_no, buffer, offset, ns, vartab, cfg,
                )
            }
            Type::Array(ty, dims) => self.encode_array(
                expr, expr_ty, ty, dims, arg_no, buffer, offset, ns, vartab, cfg,
            ),
            Type::ExternalFunction { .. } => {
                self.encode_external_function(expr, buffer, offset, ns, vartab, cfg)
            }
            Type::FunctionSelector => {
                let size = ns.target.selector_length().into();
                self.encode_directly(expr, buffer, offset, vartab, cfg, size)
            }
            Type::Ref(r) => {
                if let Type::Struct(ty) = &**r {
                    // Structs references should not be dereferenced
                    return self.encode_struct(
                        expr,
                        buffer,
                        offset.clone(),
                        ty,
                        arg_no,
                        ns,
                        vartab,
                        cfg,
                    );
                }
                let loaded = Expression::Load {
                    loc: Codegen,
                    ty: *r.clone(),
                    expr: expr.clone().into(),
                };
                self.encode(&loaded, buffer, offset, arg_no, ns, vartab, cfg)
            }
            Type::StorageRef(..) => {
                let loaded = self.storage_cache_remove(arg_no).unwrap();
                self.encode(&loaded, buffer, offset, arg_no, ns, vartab, cfg)
            }
            Type::UserType(_) | Type::Unresolved | Type::Rational | Type::Unreachable => {
                unreachable!("Type should not exist in codegen")
            }
            Type::InternalFunction { .. }
            | Type::Void
            | Type::BufferPointer
            | Type::Mapping(..) => unreachable!("This type cannot be encoded"),
        }
    }

    /// Write whatever is inside the given `expr` into `buffer` without any modification.
    fn encode_directly(
        &mut self,
        expr: &Expression,
        buffer: &Expression,
        offset: &Expression,
        vartab: &mut Vartable,
        cfg: &mut ControlFlowGraph,
        size: BigInt,
    ) -> Expression {
        cfg.add(
            vartab,
            Instr::WriteBuffer {
                buf: buffer.clone(),
                offset: offset.clone(),
                value: expr.clone(),
            },
        );
        Expression::NumberLiteral {
            loc: Codegen,
            ty: Uint(32),
            value: size,
        }
    }

    /// Encode `expr` into `buffer` as an integer.
    fn encode_int(
        &mut self,
        expr: &Expression,
        buffer: &Expression,
        offset: &Expression,
        ns: &Namespace,
        vartab: &mut Vartable,
        cfg: &mut ControlFlowGraph,
        width: u16,
    ) -> Expression {
        let encoding_size = width.next_power_of_two();
        let expr = if encoding_size != width {
            if expr.ty().is_signed_int(ns) {
                Expression::SignExt {
                    loc: Codegen,
                    ty: Type::Int(encoding_size),
                    expr: expr.clone().into(),
                }
            } else {
                Expression::ZeroExt {
                    loc: Codegen,
                    ty: Type::Uint(encoding_size),
                    expr: expr.clone().into(),
                }
            }
        } else {
            expr.clone()
        };

        cfg.add(
            vartab,
            Instr::WriteBuffer {
                buf: buffer.clone(),
                offset: offset.clone(),
                value: expr,
            },
        );

        Expression::NumberLiteral {
            loc: Codegen,
            ty: Uint(32),
            value: (encoding_size / 8).into(),
        }
    }

    /// Encode `expr` into `buffer` as size hint for dynamically sized datastructures.
    fn encode_size(
        &mut self,
        expr: &Expression,
        buffer: &Expression,
        offset: &Expression,
        ns: &Namespace,
        vartab: &mut Vartable,
        cfg: &mut ControlFlowGraph,
    ) -> Expression;

    /// Encode `expr` into `buffer` as bytes.
    fn encode_bytes(
        &mut self,
        expr: &Expression,
        buffer: &Expression,
        offset: &Expression,
        ns: &Namespace,
        vartab: &mut Vartable,
        cfg: &mut ControlFlowGraph,
    ) -> Expression {
        let len = array_outer_length(expr, vartab, cfg);
        let (data_offset, size) = if self.is_packed() {
            (offset.clone(), None)
        } else {
            let size = self.encode_size(&len, buffer, offset, ns, vartab, cfg);
            (offset.clone().add_u32(size.clone()), Some(size))
        };
        // ptr + offset + size_of_integer
        let dest_address = Expression::AdvancePointer {
            pointer: buffer.clone().into(),
            bytes_offset: data_offset.into(),
        };
        cfg.add(
            vartab,
            Instr::MemCopy {
                source: expr.clone(),
                destination: dest_address,
                bytes: len.clone(),
            },
        );
        if let Some(size) = size {
            len.add_u32(size)
        } else {
            len
        }
    }

    /// Encode `expr` into `buffer` as a struct type.
    fn encode_struct(
        &mut self,
        expr: &Expression,
        buffer: &Expression,
        mut offset: Expression,
        struct_ty: &StructType,
        arg_no: usize,
        ns: &Namespace,
        vartab: &mut Vartable,
        cfg: &mut ControlFlowGraph,
    ) -> Expression {
        let size = ns.calculate_struct_non_padded_size(struct_ty);
        // If the size without padding equals the size with padding, memcpy this struct directly.
        if let Some(no_padding_size) = size.as_ref().filter(|no_pad| {
            *no_pad == &struct_ty.struct_padded_size(ns) && allow_memcpy(&expr.ty(), ns)
        }) {
            let size = Expression::NumberLiteral {
                loc: Codegen,
                ty: Uint(32),
                value: no_padding_size.clone(),
            };
            let dest_address = Expression::AdvancePointer {
                pointer: buffer.clone().into(),
                bytes_offset: offset.into(),
            };
            cfg.add(
                vartab,
                Instr::MemCopy {
                    source: expr.clone(),
                    destination: dest_address,
                    bytes: size.clone(),
                },
            );
            return size;
        }
        let size = size.map(|no_pad| Expression::NumberLiteral {
            loc: Codegen,
            ty: Uint(32),
            value: no_pad,
        });

        let qty = struct_ty.definition(ns).fields.len();
        let first_ty = struct_ty.definition(ns).fields[0].ty.clone();
        let loaded = load_struct_member(first_ty, expr.clone(), 0, ns);

        let mut advance = self.encode(&loaded, buffer, &offset, arg_no, ns, vartab, cfg);
        let mut runtime_size = advance.clone();
        for i in 1..qty {
            let ith_type = struct_ty.definition(ns).fields[i].ty.clone();
            offset = Expression::Add {
                loc: Codegen,
                ty: Uint(32),
                overflowing: false,
                left: offset.clone().into(),
                right: advance.into(),
            };
            let loaded = load_struct_member(ith_type.clone(), expr.clone(), i, ns);
            // After fetching the struct member, we can encode it
            advance = self.encode(&loaded, buffer, &offset, arg_no, ns, vartab, cfg);
            runtime_size = Expression::Add {
                loc: Codegen,
                ty: Uint(32),
                overflowing: false,
                left: runtime_size.into(),
                right: advance.clone().into(),
            };
        }

        size.unwrap_or(runtime_size)
    }

    /// Encode `expr` into `buffer` as an array.
    fn encode_array(
        &mut self,
        array: &Expression,
        array_ty: &Type,
        elem_ty: &Type,
        dims: &[ArrayLength],
        arg_no: usize,
        buffer: &Expression,
        offset: &Expression,
        ns: &Namespace,
        vartab: &mut Vartable,
        cfg: &mut ControlFlowGraph,
    ) -> Expression {
        assert!(!dims.is_empty());

        if allow_memcpy(array_ty, ns) {
            // Calculate number of elements
            let (bytes_size, offset, size_length) =
                if matches!(dims.last(), Some(&ArrayLength::Fixed(_))) {
                    let elem_no = calculate_direct_copy_bytes_size(dims, elem_ty, ns);
                    (
                        Expression::NumberLiteral {
                            loc: Codegen,
                            ty: Uint(32),
                            value: elem_no,
                        },
                        offset.clone(),
                        None,
                    )
                } else {
                    let value = array_outer_length(array, vartab, cfg);

                    let (new_offset, size_length) = if self.is_packed() {
                        (offset.clone(), None)
                    } else {
                        let encoded_size =
                            self.encode_size(&value, buffer, offset, ns, vartab, cfg);
                        (
                            offset.clone().add_u32(encoded_size.clone()),
                            Some(encoded_size),
                        )
                    };

                    if let Expression::Variable {
                        var_no: size_temp, ..
                    } = value
                    {
                        let size = calculate_array_bytes_size(size_temp, elem_ty, ns);
                        (size, new_offset, size_length)
                    } else {
                        unreachable!()
                    }
                };

            let dest_address = Expression::AdvancePointer {
                pointer: buffer.clone().into(),
                bytes_offset: offset.into(),
            };

            cfg.add(
                vartab,
                Instr::MemCopy {
                    source: array.clone(),
                    destination: dest_address,
                    bytes: bytes_size.clone(),
                },
            );

            // If the array is dynamic, we have written into the buffer its size and its elements
            return match (size_length, self.is_packed()) {
                (Some(len), false) => Expression::Add {
                    loc: Codegen,
                    ty: Uint(32),
                    overflowing: false,
                    left: bytes_size.into(),
                    right: len.into(),
                },
                _ => bytes_size,
            };
        }

        // In all other cases, we must loop through the array
        let mut indexes: Vec<usize> = Vec::new();
        let offset_var_no = vartab.temp_anonymous(&Uint(32));
        cfg.add(
            vartab,
            Instr::Set {
                loc: Codegen,
                res: offset_var_no,
                expr: offset.clone(),
            },
        );
        self.encode_complex_array(
            array,
            arg_no,
            dims,
            buffer,
            offset_var_no,
            dims.len() - 1,
            ns,
            vartab,
            cfg,
            &mut indexes,
        );

        // The offset variable minus the original offset obtains the vector size in bytes
        let offset_var = Expression::Variable {
            loc: Codegen,
            ty: Uint(32),
            var_no: offset_var_no,
        }
        .into();
        let sub = Expression::Subtract {
            loc: Codegen,
            ty: Uint(32),
            overflowing: false,
            left: offset_var,
            right: offset.clone().into(),
        };
        cfg.add(
            vartab,
            Instr::Set {
                loc: Codegen,
                res: offset_var_no,
                expr: sub,
            },
        );
        Expression::Variable {
            loc: Codegen,
            ty: Uint(32),
            var_no: offset_var_no,
        }
    }

    /// Encode `expr` into `buffer` as a complex array.
    /// This function indexes an array from its outer dimension to its inner one.
    ///
    /// Note: In the default implementation, `encode_array` decides when to use this method for you.
    fn encode_complex_array(
        &mut self,
        arr: &Expression,
        arg_no: usize,
        dims: &[ArrayLength],
        buffer: &Expression,
        offset_var: usize,
        dimension: usize,
        ns: &Namespace,
        vartab: &mut Vartable,
        cfg: &mut ControlFlowGraph,
        indexes: &mut Vec<usize>,
    ) {
        // If this dimension is dynamic, we must save its length before all elements
        if dims[dimension] == ArrayLength::Dynamic && !self.is_packed() {
            // TODO: This is wired up for the support of dynamic multidimensional arrays, like
            // TODO: 'int[3][][4] vec', but it needs testing, as soon as Solang works with them.
            // TODO: A discussion about this is under way here: https://github.com/hyperledger-solang/solang/issues/932
            // We only support dynamic arrays whose non-constant length is the outer one.
            let sub_array = index_array(arr.clone(), dims, indexes, false);

            let size = Expression::Builtin {
                loc: Codegen,
                tys: vec![Uint(32)],
                kind: Builtin::ArrayLength,
                args: vec![sub_array],
            };

            let offset_expr = Expression::Variable {
                loc: Codegen,
                ty: Uint(32),
                var_no: offset_var,
            };
            let encoded_size = self.encode_size(&size, buffer, &offset_expr, ns, vartab, cfg);
            cfg.add(
                vartab,
                Instr::Set {
                    loc: Codegen,
                    res: offset_var,
                    expr: offset_expr.add_u32(encoded_size),
                },
            );
        }
        let for_loop = set_array_loop(arr, dims, dimension, indexes, vartab, cfg);
        cfg.set_basic_block(for_loop.body_block);
        if 0 == dimension {
            // If we are indexing the last dimension, we have an element, so we can encode it.
            let deref = index_array(arr.clone(), dims, indexes, false);
            let offset_expr = Expression::Variable {
                loc: Codegen,
                ty: Uint(32),
                var_no: offset_var,
            };
            let elem_size = self.encode(&deref, buffer, &offset_expr, arg_no, ns, vartab, cfg);
            cfg.add(
                vartab,
                Instr::Set {
                    loc: Codegen,
                    res: offset_var,
                    expr: Expression::Add {
                        loc: Codegen,
                        ty: Uint(32),
                        overflowing: false,
                        left: elem_size.into(),
                        right: offset_expr.into(),
                    },
                },
            );
        } else {
            self.encode_complex_array(
                arr,
                arg_no,
                dims,
                buffer,
                offset_var,
                dimension - 1,
                ns,
                vartab,
                cfg,
                indexes,
            )
        }

        finish_array_loop(&for_loop, vartab, cfg);
    }

    /// Encode `expr` into `buffer` as an external function pointer.
    fn encode_external_function(
        &mut self,
        expr: &Expression,
        buffer: &Expression,
        offset: &Expression,
        ns: &Namespace,
        vartab: &mut Vartable,
        cfg: &mut ControlFlowGraph,
    ) -> Expression;

    /// Read a value of type 'ty' from the buffer at a given offset. Returns an expression
    /// containing the read value and the number of bytes read.
    fn read_from_buffer(
        &self,
        buffer: &Expression,
        offset: &Expression,
        ty: &Type,
        validator: &mut BufferValidator,
        ns: &Namespace,
        vartab: &mut Vartable,
        cfg: &mut ControlFlowGraph,
    ) -> (Expression, Expression) {
        match ty {
            Type::Uint(width) | Type::Int(width) => {
                let encoding_size = width.next_power_of_two();

                let size = Expression::NumberLiteral {
                    loc: Codegen,
                    ty: Uint(32),
                    value: (encoding_size / 8).into(),
                };
                validator.validate_offset_plus_size(offset, &size, ns, vartab, cfg);

                let read_value = Expression::Builtin {
                    loc: Codegen,
                    tys: vec![ty.clone()],
                    kind: Builtin::ReadFromBuffer,
                    args: vec![buffer.clone(), offset.clone()],
                };
                let read_var = vartab.temp_anonymous(ty);

                cfg.add(
                    vartab,
                    Instr::Set {
                        loc: Codegen,
                        res: read_var,
                        expr: if encoding_size == *width {
                            read_value
                        } else {
                            Expression::Trunc {
                                loc: Codegen,
                                ty: ty.clone(),
                                expr: Box::new(read_value),
                            }
                        },
                    },
                );

                let read_expr = Expression::Variable {
                    loc: Codegen,
                    ty: ty.clone(),
                    var_no: read_var,
                };
                (read_expr, size)
            }

            Type::Bool
            | Type::Address(_)
            | Type::Contract(_)
            | Type::Enum(_)
            | Type::Value
            | Type::Bytes(_) => {
                let read_bytes = ty.memory_size_of(ns);

                let size = Expression::NumberLiteral {
                    loc: Codegen,
                    ty: Uint(32),
                    value: read_bytes,
                };
                validator.validate_offset_plus_size(offset, &size, ns, vartab, cfg);

                let read_value = Expression::Builtin {
                    loc: Codegen,
                    tys: vec![ty.clone()],
                    kind: Builtin::ReadFromBuffer,
                    args: vec![buffer.clone(), offset.clone()],
                };

                let read_var = vartab.temp_anonymous(ty);
                cfg.add(
                    vartab,
                    Instr::Set {
                        loc: Codegen,
                        res: read_var,
                        expr: read_value,
                    },
                );

                let read_expr = Expression::Variable {
                    loc: Codegen,
                    ty: ty.clone(),
                    var_no: read_var,
                };

                (read_expr, size)
            }

            Type::DynamicBytes | Type::String => {
                // String and Dynamic bytes are encoded as size + elements
                let (array_length_var, size_length) =
                    self.retrieve_array_length(buffer, offset, vartab, cfg);
                let array_start = offset.clone().add_u32(size_length.clone());
                validator.validate_offset(array_start.clone(), ns, vartab, cfg);
                let array_length = Expression::Variable {
                    loc: Codegen,
                    ty: Uint(32),
                    var_no: array_length_var,
                };
                let total_size = array_length.clone().add_u32(size_length);
                validator.validate_offset(
                    offset.clone().add_u32(total_size.clone()),
                    ns,
                    vartab,
                    cfg,
                );

                let allocated_array = allocate_array(ty, array_length_var, vartab, cfg);
                let advanced_pointer = Expression::AdvancePointer {
                    pointer: buffer.clone().into(),
                    bytes_offset: array_start.into(),
                };
                cfg.add(
                    vartab,
                    Instr::MemCopy {
                        source: advanced_pointer,
                        destination: Expression::Variable {
                            loc: Codegen,
                            ty: ty.clone(),
                            var_no: allocated_array,
                        },
                        bytes: array_length,
                    },
                );
                (
                    Expression::Variable {
                        loc: Codegen,
                        ty: ty.clone(),
                        var_no: allocated_array,
                    },
                    total_size,
                )
            }

            Type::UserType(type_no) => {
                let usr_type = ns.user_types[*type_no].ty.clone();
                self.read_from_buffer(buffer, offset, &usr_type, validator, ns, vartab, cfg)
            }

            Type::ExternalFunction { .. } => {
                self.decode_external_function(buffer, offset, ty, validator, ns, vartab, cfg)
            }

            Type::Array(elem_ty, dims) => self.decode_array(
                buffer, offset, ty, elem_ty, dims, validator, ns, vartab, cfg,
            ),

            Type::Slice(elem_ty) => {
                let dims = vec![ArrayLength::Dynamic];
                self.decode_array(
                    buffer, offset, ty, elem_ty, &dims, validator, ns, vartab, cfg,
                )
            }

            Type::Struct(struct_ty) => self.decode_struct(
                buffer,
                offset.clone(),
                ty,
                struct_ty,
                validator,
                ns,
                vartab,
                cfg,
            ),

            Type::Rational
            | Type::Ref(_)
            | Type::StorageRef(..)
            | Type::BufferPointer
            | Type::Unresolved
            | Type::InternalFunction { .. }
            | Type::Unreachable
            | Type::Void
            | Type::FunctionSelector
            | Type::Mapping(..) => unreachable!("Type should not appear on an encoded buffer"),
        }
    }

    /// Retrieve a dynamic array length from the encoded buffer. It returns the variable number in which
    /// the length has been stored and the size width of the vector length.
    fn retrieve_array_length(
        &self,
        buffer: &Expression,
        offset: &Expression,
        vartab: &mut Vartable,
        cfg: &mut ControlFlowGraph,
    ) -> (usize, Expression);

    /// Given the buffer and the offset, decode an array.
    /// The function returns an expression containing the array and the number of bytes read.
    fn decode_array(
        &self,
        buffer: &Expression,
        offset: &Expression,
        array_ty: &Type,
        elem_ty: &Type,
        dims: &[ArrayLength],
        validator: &mut BufferValidator,
        ns: &Namespace,
        vartab: &mut Vartable,
        cfg: &mut ControlFlowGraph,
    ) -> (Expression, Expression) {
        // Checks if we can memcpy the elements from the buffer directly to the allocated array
        if allow_memcpy(array_ty, ns) {
            // Calculate number of elements
            let (array_bytes_size, size_width, offset, var_no) =
                if matches!(dims.last(), Some(&ArrayLength::Fixed(_))) {
                    let elem_no = calculate_direct_copy_bytes_size(dims, elem_ty, ns);
                    let allocated_vector = vartab.temp_anonymous(array_ty);
                    let expr = Expression::ArrayLiteral {
                        loc: Codegen,
                        ty: array_ty.clone(),
                        dimensions: vec![],
                        values: vec![],
                    };
                    cfg.add(
                        vartab,
                        Instr::Set {
                            loc: Codegen,
                            res: allocated_vector,
                            expr,
                        },
                    );
                    (
                        Expression::NumberLiteral {
                            loc: Codegen,
                            ty: Uint(32),
                            value: elem_no,
                        },
                        Expression::NumberLiteral {
                            loc: Codegen,
                            ty: Uint(32),
                            value: 0.into(),
                        },
                        offset.clone(),
                        allocated_vector,
                    )
                } else {
                    let (array_length, size_width) =
                        self.retrieve_array_length(buffer, offset, vartab, cfg);
                    let array_start = offset.clone().add_u32(size_width.clone());
                    validator.validate_offset(array_start.clone(), ns, vartab, cfg);
                    (
                        calculate_array_bytes_size(array_length, elem_ty, ns),
                        size_width,
                        array_start,
                        allocate_array(array_ty, array_length, vartab, cfg),
                    )
                };

            validator.validate_offset_plus_size(&offset, &array_bytes_size, ns, vartab, cfg);

            let source_address = Expression::AdvancePointer {
                pointer: Box::new(buffer.clone()),
                bytes_offset: Box::new(offset),
            };

            let array_expr = Expression::Variable {
                loc: Codegen,
                ty: array_ty.clone(),
                var_no,
            };
            cfg.add(
                vartab,
                Instr::MemCopy {
                    source: source_address,
                    destination: array_expr.clone(),
                    bytes: array_bytes_size.clone(),
                },
            );

            let bytes_size = if matches!(dims.last(), Some(ArrayLength::Dynamic)) {
                array_bytes_size.add_u32(size_width)
            } else {
                array_bytes_size
            };

            (array_expr, bytes_size)
        } else {
            let mut indexes: Vec<usize> = Vec::new();
            let array_var = vartab.temp_anonymous(array_ty);

            // The function decode_complex_array assumes that, if the dimension is fixed,
            // there is no need to allocate an array
            if matches!(dims.last(), Some(ArrayLength::Fixed(_))) {
                cfg.add(
                    vartab,
                    Instr::Set {
                        loc: Codegen,
                        res: array_var,
                        expr: Expression::ArrayLiteral {
                            loc: Codegen,
                            ty: array_ty.clone(),
                            dimensions: vec![],
                            values: vec![],
                        },
                    },
                );
            }

            let offset_var = vartab.temp_anonymous(&Uint(32));
            cfg.add(
                vartab,
                Instr::Set {
                    loc: Codegen,
                    res: offset_var,
                    expr: offset.clone(),
                },
            );
            let array_var_expr = Expression::Variable {
                loc: Codegen,
                ty: array_ty.clone(),
                var_no: array_var,
            };
            let offset_expr = Expression::Variable {
                loc: Codegen,
                ty: Uint(32),
                var_no: offset_var,
            };
            self.decode_complex_array(
                &array_var_expr,
                buffer,
                offset_var,
                &offset_expr,
                dims.len() - 1,
                elem_ty,
                dims,
                validator,
                ns,
                vartab,
                cfg,
                &mut indexes,
            );
            // Subtract the original offset from
            // the offset variable to obtain the vector size in bytes
            cfg.add(
                vartab,
                Instr::Set {
                    loc: Codegen,
                    res: offset_var,
                    expr: Expression::Subtract {
                        loc: Codegen,
                        ty: Uint(32),
                        overflowing: false,
                        left: Box::new(offset_expr.clone()),
                        right: Box::new(offset.clone()),
                    },
                },
            );
            (array_var_expr, offset_expr)
        }
    }

    /// Decodes a complex array from a borsh encoded buffer
    /// Complex arrays are either dynamic arrays or arrays of dynamic types, like structs.
    /// If this is an array of structs, whose representation in memory is padded, the array is
    /// also complex, because it cannot be memcpy'ed
    fn decode_complex_array(
        &self,
        array_var: &Expression,
        buffer: &Expression,
        offset_var: usize,
        offset_expr: &Expression,
        dimension: usize,
        elem_ty: &Type,
        dims: &[ArrayLength],
        validator: &mut BufferValidator,
        ns: &Namespace,
        vartab: &mut Vartable,
        cfg: &mut ControlFlowGraph,
        indexes: &mut Vec<usize>,
    ) {
        // If we have a 'int[3][4][] vec', we can only validate the buffer after we have
        // allocated the outer dimension, i.e., we are about to read a 'int[3][4]' item.
        // Arrays whose elements are dynamic cannot be verified.
        if validator.validation_necessary()
            && !dims[0..(dimension + 1)]
                .iter()
                .any(|d| *d == ArrayLength::Dynamic)
            && !elem_ty.is_dynamic(ns)
        {
            let mut elems = BigInt::one();
            for item in &dims[0..(dimension + 1)] {
                elems.mul_assign(item.array_length().unwrap());
            }
            elems.mul_assign(elem_ty.memory_size_of(ns));
            let elems_size = Expression::NumberLiteral {
                loc: Codegen,
                ty: Uint(32),
                value: elems,
            };
            validator.validate_offset_plus_size(offset_expr, &elems_size, ns, vartab, cfg);
            validator.validate_array();
        }

        // Dynamic dimensions mean that the subarray we are processing must be allocated in memory.
        if dims[dimension] == ArrayLength::Dynamic {
            let (array_length, size_length) =
                self.retrieve_array_length(buffer, offset_expr, vartab, cfg);
            let array_start = offset_expr.clone().add_u32(size_length);
            validator.validate_offset(array_start.clone(), ns, vartab, cfg);
            cfg.add(
                vartab,
                Instr::Set {
                    loc: Codegen,
                    res: offset_var,
                    expr: array_start,
                },
            );
            let new_ty = Type::Array(Box::new(elem_ty.clone()), dims[0..(dimension + 1)].to_vec());
            let allocated_array = allocate_array(&new_ty, array_length, vartab, cfg);

            if indexes.is_empty() {
                if let Expression::Variable { var_no, .. } = array_var {
                    cfg.add(
                        vartab,
                        Instr::Set {
                            loc: Codegen,
                            res: *var_no,
                            expr: Expression::Variable {
                                loc: Codegen,
                                ty: new_ty.clone(),
                                var_no: allocated_array,
                            },
                        },
                    );
                } else {
                    unreachable!("array_var must be a variable");
                }
            } else {
                // TODO: This is wired up for multidimensional dynamic arrays, but they do no work yet
                // Check https://github.com/hyperledger-solang/solang/issues/932 for more information
                let sub_arr = index_array(array_var.clone(), dims, indexes, true);
                cfg.add(
                    vartab,
                    Instr::Store {
                        dest: sub_arr,
                        data: Expression::Variable {
                            loc: Codegen,
                            ty: new_ty.clone(),
                            var_no: allocated_array,
                        },
                    },
                );
            }
        }

        let for_loop = set_array_loop(array_var, dims, dimension, indexes, vartab, cfg);
        cfg.set_basic_block(for_loop.body_block);
        if 0 == dimension {
            let (read_expr, advance) =
                self.read_from_buffer(buffer, offset_expr, elem_ty, validator, ns, vartab, cfg);
            let ptr = index_array(array_var.clone(), dims, indexes, true);

            cfg.add(
                vartab,
                Instr::Store {
                    dest: ptr,
                    data: if matches!(read_expr.ty(), Type::Struct(_)) {
                        // Type::Struct is a pointer to a struct. If we are dealing with a vector
                        // of structs, we need to dereference the pointer before storing it at a
                        // given vector index.
                        Expression::Load {
                            loc: Codegen,
                            ty: read_expr.ty(),
                            expr: Box::new(read_expr),
                        }
                    } else {
                        read_expr
                    },
                },
            );
            cfg.add(
                vartab,
                Instr::Set {
                    loc: Codegen,
                    res: offset_var,
                    expr: Expression::Add {
                        loc: Codegen,
                        ty: Uint(32),
                        overflowing: false,
                        left: Box::new(advance),
                        right: Box::new(offset_expr.clone()),
                    },
                },
            );
        } else {
            self.decode_complex_array(
                array_var,
                buffer,
                offset_var,
                offset_expr,
                dimension - 1,
                elem_ty,
                dims,
                validator,
                ns,
                vartab,
                cfg,
                indexes,
            );
        }

        finish_array_loop(&for_loop, vartab, cfg);
    }

    /// Read a struct from the buffer
    fn decode_struct(
        &self,
        buffer: &Expression,
        mut offset: Expression,
        expr_ty: &Type,
        struct_ty: &StructType,
        validator: &mut BufferValidator,
        ns: &Namespace,
        vartab: &mut Vartable,
        cfg: &mut ControlFlowGraph,
    ) -> (Expression, Expression) {
        let size = ns.calculate_struct_non_padded_size(struct_ty);
        // If the size without padding equals the size with padding, memcpy this struct directly.
        if let Some(no_padding_size) = size.as_ref().filter(|no_pad| {
            *no_pad == &struct_ty.struct_padded_size(ns) && allow_memcpy(expr_ty, ns)
        }) {
            let size = Expression::NumberLiteral {
                loc: Codegen,
                ty: Uint(32),
                value: no_padding_size.clone(),
            };
            validator.validate_offset_plus_size(&offset, &size, ns, vartab, cfg);
            let source_address = Expression::AdvancePointer {
                pointer: Box::new(buffer.clone()),
                bytes_offset: Box::new(offset),
            };
            let allocated_struct = vartab.temp_anonymous(expr_ty);
            cfg.add(
                vartab,
                Instr::Set {
                    loc: Codegen,
                    res: allocated_struct,
                    expr: Expression::StructLiteral {
                        loc: Codegen,
                        ty: expr_ty.clone(),
                        values: vec![],
                    },
                },
            );
            let struct_var = Expression::Variable {
                loc: Codegen,
                ty: expr_ty.clone(),
                var_no: allocated_struct,
            };
            cfg.add(
                vartab,
                Instr::MemCopy {
                    source: source_address,
                    destination: struct_var.clone(),
                    bytes: size.clone(),
                },
            );
            return (struct_var, size);
        };
        let size = size.map(|no_pad| Expression::NumberLiteral {
            loc: Codegen,
            ty: Uint(32),
            value: no_pad,
        });

        let struct_tys = struct_ty
            .definition(ns)
            .fields
            .iter()
            .map(|item| item.ty.clone())
            .collect::<Vec<Type>>();

        // If it was not possible to validate the struct beforehand, we validate each field
        // during recursive calls to 'read_from_buffer'
        let mut struct_validator = validator.create_sub_validator(&struct_tys);

        let qty = struct_ty.definition(ns).fields.len();

        if validator.validation_necessary() {
            struct_validator.initialize_validation(&offset, ns, vartab, cfg);
        }

        let (mut read_expr, mut advance) = self.read_from_buffer(
            buffer,
            &offset,
            &struct_tys[0],
            &mut struct_validator,
            ns,
            vartab,
            cfg,
        );
        let mut runtime_size = advance.clone();

        let mut read_items = vec![Expression::Poison; qty];
        read_items[0] = read_expr;
        for i in 1..qty {
            struct_validator.set_argument_number(i);
            struct_validator.validate_buffer(&offset, ns, vartab, cfg);
            offset = Expression::Add {
                loc: Codegen,
                ty: Uint(32),
                overflowing: false,
                left: Box::new(offset.clone()),
                right: Box::new(advance),
            };
            (read_expr, advance) = self.read_from_buffer(
                buffer,
                &offset,
                &struct_tys[i],
                &mut struct_validator,
                ns,
                vartab,
                cfg,
            );
            read_items[i] = read_expr;
            runtime_size = Expression::Add {
                loc: Codegen,
                ty: Uint(32),
                overflowing: false,
                left: Box::new(runtime_size),
                right: Box::new(advance.clone()),
            };
        }

        let allocated_struct = vartab.temp_anonymous(expr_ty);
        cfg.add(
            vartab,
            Instr::Set {
                loc: Codegen,
                res: allocated_struct,
                expr: Expression::StructLiteral {
                    loc: Codegen,
                    ty: expr_ty.clone(),
                    values: read_items,
                },
            },
        );

        let struct_var = Expression::Variable {
            loc: Codegen,
            ty: expr_ty.clone(),
            var_no: allocated_struct,
        };
        (struct_var, size.unwrap_or(runtime_size))
    }

    /// Calculate the size of a single codegen::Expression
    fn get_expr_size(
        &mut self,
        arg_no: usize,
        expr: &Expression,
        ns: &Namespace,
        vartab: &mut Vartable,
        cfg: &mut ControlFlowGraph,
    ) -> Expression {
        let ty = expr.ty().unwrap_user_type(ns);
        match &ty {
            Type::Value => Expression::NumberLiteral {
                loc: Codegen,
                ty: Uint(32),
                value: BigInt::from(ns.value_length),
            },
            Type::Uint(n) | Type::Int(n) => Expression::NumberLiteral {
                loc: Codegen,
                ty: Uint(32),
                value: BigInt::from(n.next_power_of_two() / 8),
            },
            Type::Enum(_) | Type::Contract(_) | Type::Bool | Type::Address(_) | Type::Bytes(_) => {
                Expression::NumberLiteral {
                    loc: Codegen,
                    ty: Uint(32),
                    value: ty.memory_size_of(ns),
                }
            }
            Type::FunctionSelector => Expression::NumberLiteral {
                loc: Codegen,
                ty: Uint(32),
                value: BigInt::from(ns.target.selector_length()),
            },
            Type::Struct(struct_ty) => {
                self.calculate_struct_size(arg_no, expr, struct_ty, ns, vartab, cfg)
            }
            Type::Slice(ty) => {
                let dims = vec![ArrayLength::Dynamic];
                self.calculate_array_size(expr, ty, &dims, arg_no, ns, vartab, cfg)
            }
            Type::Array(ty, dims) => {
                self.calculate_array_size(expr, ty, dims, arg_no, ns, vartab, cfg)
            }
            Type::ExternalFunction { .. } => {
                let selector_len: BigInt = ns.target.selector_length().into();
                let address_size = Type::Address(false).memory_size_of(ns);
                Expression::NumberLiteral {
                    loc: Codegen,
                    ty: Uint(32),
                    value: address_size + selector_len,
                }
            }
            Type::Ref(r) => {
                if let Type::Struct(struct_ty) = &**r {
                    return self.calculate_struct_size(arg_no, expr, struct_ty, ns, vartab, cfg);
                }
                let loaded = Expression::Load {
                    loc: Codegen,
                    ty: *r.clone(),
                    expr: expr.clone().into(),
                };
                self.get_expr_size(arg_no, &loaded, ns, vartab, cfg)
            }
            Type::StorageRef(_, r) => {
                let var = load_storage(&Codegen, r, expr.clone(), cfg, vartab, None, ns);
                let size = self.get_expr_size(arg_no, &var, ns, vartab, cfg);
                self.storage_cache_insert(arg_no, var.clone());
                size
            }
            Type::String | Type::DynamicBytes => self.calculate_string_size(expr, vartab, cfg),
            Type::InternalFunction { .. }
            | Type::Void
            | Type::Unreachable
            | Type::BufferPointer
            | Type::Mapping(..) => unreachable!("This type cannot be encoded"),
            Type::UserType(_) | Type::Unresolved | Type::Rational => {
                unreachable!("Type should not exist in codegen")
            }
        }
    }

    fn decode_external_function(
        &self,
        buffer: &Expression,
        offset: &Expression,
        ty: &Type,
        validator: &mut BufferValidator,
        ns: &Namespace,
        vartab: &mut Vartable,
        cfg: &mut ControlFlowGraph,
    ) -> (Expression, Expression);

    /// Calculate the size of an array
    fn calculate_array_size(
        &mut self,
        array: &Expression,
        elem_ty: &Type,
        dims: &Vec<ArrayLength>,
        arg_no: usize,
        ns: &Namespace,
        vartab: &mut Vartable,
        cfg: &mut ControlFlowGraph,
    ) -> Expression {
        let dyn_dims = dims.iter().filter(|d| **d == ArrayLength::Dynamic).count();

        // If the array does not have variable length elements,
        // we can calculate its size using a simple multiplication (direct_assessment)
        // i.e. 'uint8[3][] vec' has size vec.length*2*size_of(uint8)
        // In cases like 'uint [3][][2] v' this is not possible, as v[0] and v[1] have different sizes
        let direct_assessment =
            dyn_dims == 0 || (dyn_dims == 1 && dims.last() == Some(&ArrayLength::Dynamic));

        // Check if the array contains only fixed sized elements
        let primitive_size = if elem_ty.is_primitive() && direct_assessment {
            Some(elem_ty.memory_size_of(ns))
        } else if let Type::Struct(struct_ty) = elem_ty {
            if direct_assessment {
                ns.calculate_struct_non_padded_size(struct_ty)
            } else {
                None
            }
        } else {
            None
        };

        if let Some(compile_type_size) = primitive_size {
            // If the array saves primitive-type elements, its size is sizeof(type)*vec.length
            let mut size = if let ArrayLength::Fixed(dim) = &dims.last().unwrap() {
                Expression::NumberLiteral {
                    loc: Codegen,
                    ty: Uint(32),
                    value: dim.clone(),
                }
            } else {
                Expression::Builtin {
                    loc: Codegen,
                    tys: vec![Uint(32)],
                    kind: Builtin::ArrayLength,
                    args: vec![array.clone()],
                }
            };

            for item in dims.iter().take(dims.len() - 1) {
                let local_size = Expression::NumberLiteral {
                    loc: Codegen,
                    ty: Uint(32),
                    value: item.array_length().unwrap().clone(),
                };
                size = Expression::Multiply {
                    loc: Codegen,
                    ty: Uint(32),
                    overflowing: false,
                    left: size.into(),
                    right: local_size.clone().into(),
                };
            }

            let size_width = self.size_width(&size, vartab, cfg);

            let type_size = Expression::NumberLiteral {
                loc: Codegen,
                ty: Uint(32),
                value: compile_type_size,
            };
            let size = Expression::Multiply {
                loc: Codegen,
                ty: Uint(32),
                overflowing: false,
                left: size.into(),
                right: type_size.into(),
            };
            let size_var = vartab.temp_anonymous(&Uint(32));
            cfg.add(
                vartab,
                Instr::Set {
                    loc: Codegen,
                    res: size_var,
                    expr: size,
                },
            );
            let size_var = Expression::Variable {
                loc: Codegen,
                ty: Uint(32),
                var_no: size_var,
            };
            if self.is_packed() || !matches!(&dims.last().unwrap(), ArrayLength::Dynamic) {
                return size_var;
            }
            Expression::Add {
                loc: Codegen,
                ty: Uint(32),
                overflowing: false,
                left: size_var.into(),
                right: size_width.into(),
            }
        } else {
            let size_var =
                vartab.temp_name(format!("array_bytes_size_{arg_no}").as_str(), &Uint(32));
            cfg.add(
                vartab,
                Instr::Set {
                    loc: Codegen,
                    res: size_var,
                    expr: Expression::NumberLiteral {
                        loc: Codegen,
                        ty: Uint(32),
                        value: BigInt::from(0u8),
                    },
                },
            );
            let mut index_vec: Vec<usize> = Vec::new();
            self.calculate_complex_array_size(
                arg_no,
                array,
                dims,
                dims.len() - 1,
                size_var,
                ns,
                &mut index_vec,
                vartab,
                cfg,
            );
            Expression::Variable {
                loc: Codegen,
                ty: Uint(32),
                var_no: size_var,
            }
        }
    }

    /// Calculate the size of a complex array.
    /// This function indexes an array from its outer dimension to its inner one and
    /// accounts for the encoded length size for dynamic dimensions.
    fn calculate_complex_array_size(
        &mut self,
        arg_no: usize,
        arr: &Expression,
        dims: &Vec<ArrayLength>,
        dimension: usize,
        size_var_no: usize,
        ns: &Namespace,
        indexes: &mut Vec<usize>,
        vartab: &mut Vartable,
        cfg: &mut ControlFlowGraph,
    ) {
        // If this dimension is dynamic, account for the encoded vector length variable.
        if !self.is_packed() && dims[dimension] == ArrayLength::Dynamic {
            let arr = index_array(arr.clone(), dims, indexes, false);
            let size = Expression::Builtin {
                loc: Codegen,
                tys: vec![Uint(32)],
                kind: Builtin::ArrayLength,
                args: vec![arr],
            };
            let size_width = self.size_width(&size, vartab, cfg);
            let size_var = Expression::Variable {
                loc: Codegen,
                ty: Uint(32),
                var_no: size_var_no,
            };
            cfg.add(
                vartab,
                Instr::Set {
                    loc: Codegen,
                    res: size_var_no,
                    expr: Expression::Add {
                        loc: Codegen,
                        ty: Uint(32),
                        overflowing: false,
                        left: size_var.into(),
                        right: size_width.into(),
                    },
                },
            );
        }

        let for_loop = set_array_loop(arr, dims, dimension, indexes, vartab, cfg);
        cfg.set_basic_block(for_loop.body_block);
        if 0 == dimension {
            let deref = index_array(arr.clone(), dims, indexes, false);
            let elem_size = self.get_expr_size(arg_no, &deref, ns, vartab, cfg);
            let size_var = Expression::Variable {
                loc: Codegen,
                ty: Uint(32),
                var_no: size_var_no,
            };
            cfg.add(
                vartab,
                Instr::Set {
                    loc: Codegen,
                    res: size_var_no,
                    expr: Expression::Add {
                        loc: Codegen,
                        ty: Uint(32),
                        overflowing: false,
                        left: size_var.into(),
                        right: elem_size.into(),
                    },
                },
            );
        } else {
            self.calculate_complex_array_size(
                arg_no,
                arr,
                dims,
                dimension - 1,
                size_var_no,
                ns,
                indexes,
                vartab,
                cfg,
            );
        }
        finish_array_loop(&for_loop, vartab, cfg);
    }

    /// Retrieves the size of a struct
    fn calculate_struct_size(
        &mut self,
        arg_no: usize,
        expr: &Expression,
        struct_ty: &StructType,
        ns: &Namespace,
        vartab: &mut Vartable,
        cfg: &mut ControlFlowGraph,
    ) -> Expression {
        if let Some(struct_size) = ns.calculate_struct_non_padded_size(struct_ty) {
            return Expression::NumberLiteral {
                loc: Codegen,
                ty: Uint(32),
                value: struct_size,
            };
        }
        let first_type = struct_ty.definition(ns).fields[0].ty.clone();
        let first_field = load_struct_member(first_type, expr.clone(), 0, ns);
        let mut size = self.get_expr_size(arg_no, &first_field, ns, vartab, cfg);
        for i in 1..struct_ty.definition(ns).fields.len() {
            let ty = struct_ty.definition(ns).fields[i].ty.clone();
            let field = load_struct_member(ty.clone(), expr.clone(), i, ns);
            let expr_size = self.get_expr_size(arg_no, &field, ns, vartab, cfg).into();
            size = Expression::Add {
                loc: Codegen,
                ty: Uint(32),
                overflowing: false,
                left: size.clone().into(),
                right: expr_size,
            };
        }
        size
    }

    fn calculate_string_size(
        &self,
        expr: &Expression,
        _vartab: &mut Vartable,
        _cfg: &mut ControlFlowGraph,
    ) -> Expression;

    /// Encoding happens in two steps. First, we look at each argument to calculate its size. If an
    /// argument is a storage variable, we load it and save it to a local variable.
    ///
    /// During a second pass, we copy each argument to a buffer. To copy storage variables properly into
    /// the buffer, we must load them from storage and save them in a local variable. As we have
    /// already done this, we can cache the Expression::Variable, containing the items we loaded before.
    /// In addition, loading from storage can be an expensive operation if it's done with large structs
    /// or vectors.
    ///
    /// This function serves only to cache Expression::Variable, containing items loaded from storage.
    /// Nothing else should be stored here.
    fn storage_cache_insert(&mut self, arg_no: usize, expr: Expression);

    fn storage_cache_remove(&mut self, arg_no: usize) -> Option<Expression>;

    /// Returns if the we are packed encoding
    fn is_packed(&self) -> bool;

    /// Encode constant data at compile time.
    ///
    /// Returns `None` if the data can not be encoded at compile time.
    fn const_encode(&self, _args: &[Expression]) -> Option<Vec<u8>> {
        None
    }
}

/// This function should return the correct encoder, given the target
pub(crate) fn create_encoder(ns: &Namespace, packed: bool) -> Box<dyn AbiEncoding> {
    match &ns.target {
        Target::Solana => Box::new(BorshEncoding::new(packed)),
        // Solana utilizes Borsh encoding and Polkadot, SCALE encoding.
        // All other targets are using the SCALE encoding, because we have tests for a
        // fake Ethereum target that checks the presence of Instr::AbiDecode and
        // Expression::AbiEncode.
        // If a new target is added, this piece of code needs to change.
        _ => Box::new(ScaleEncoding::new(packed)),
    }
}

/// Indexes an array. If we have 'int[3][][4] vec' and we need 'int[3][]',
/// 'int[3]' or 'int' (the array element) this function returns so.
///
/// * `arr` - The expression that represents the array
/// * `dims` - is the vector containing the array's dimensions
/// * `index` - is the list of indexes to use for each dimension
/// * `coerce_pointer_return` - forces the return of a pointer in this function.
///
/// When applying Expression::Subscript to a fixed-sized array, like 'int[3][4] vec', we
/// have a pointer to a 'int[3]'. If we would like to index it again, there is no need to load,
/// because a pointer to 'int[3]' is what the LLVM GEP instruction requires.
///
/// The underlying representation of a dynamic array is a C struct called 'struct vector'. In this
/// sense, a vector like 'uint16[][] vec is a 'struct vector', whose buffer elements are all pointers to
/// other 'struct vector's. When we index the first dimension of 'vec', we have a pointer to a pointer
/// to a 'struct vector', which is not compatible with LLVM GEP instruction for further indexing.
/// Therefore, we need an Expression::Load to obtain a pointer to 'struct vector' to be able to index
/// it again.
///
/// Even though all the types this function returns are pointers in the LLVM IR representation,
/// the argument `coerce_pointer_return` must be true when we are dealing with dynamic arrays that are
/// going to be the destination address of a store instruction.
///
/// In a case like this,
///
/// uint16[][] vec;
/// uint16[] vec1;
/// vec[0] = vec1;
///
/// 'vec[0]' must be a pointer to a pointer to a 'struct vector' so that the LLVM Store instruction
/// can be executed properly, as the value we are trying to store there is a pointer to a 'struct vector'.
/// In this case, we must coerce the return of a pointer. Everywhere else, the load is necessary.
///
/// `coerce_pointer_return` has not effect for fixed sized arrays.
fn index_array(
    mut arr: Expression,
    dims: &[ArrayLength],
    indexes: &[usize],
    coerce_pointer_return: bool,
) -> Expression {
    let mut ty = arr.ty();
    let elem_ty = ty.elem_ty();
    let begin = dims.len() - indexes.len();

    for i in (begin..dims.len()).rev() {
        // If we are indexing the last dimension, the type should be that of the array element.
        let local_ty = if i == 0 {
            elem_ty.clone()
        } else {
            Type::Array(Box::new(elem_ty.clone()), dims[0..i].to_vec())
        };
        arr = Expression::Subscript {
            loc: Codegen,
            ty: Type::Ref(local_ty.clone().into()),
            array_ty: ty,
            expr: Box::new(arr),
            index: Box::new(Expression::Variable {
                loc: Loc::Codegen,
                ty: Type::Uint(32),
                var_no: indexes[dims.len() - i - 1],
            }),
        };

        // We should only load if the dimension is dynamic.
        if i > 0 && dims[i - 1] == ArrayLength::Dynamic {
            arr = Expression::Load {
                loc: Loc::Codegen,
                ty: local_ty.clone(),
                expr: arr.into(),
            };
        }

        ty = local_ty;
    }

    if coerce_pointer_return && !matches!(arr.ty(), Type::Ref(_)) {
        if let Expression::Load { expr, .. } = arr {
            return *expr;
        } else {
            unreachable!("Expression should be a load");
        }
    }

    arr
}

/// This struct manages for-loops created when iterating over arrays
struct ForLoop {
    pub cond_block: usize,
    pub next_block: usize,
    pub body_block: usize,
    pub end_block: usize,
    pub index: usize,
}

/// Set up the loop to iterate over an array
fn set_array_loop(
    arr: &Expression,
    dims: &[ArrayLength],
    dimension: usize,
    indexes: &mut Vec<usize>,
    vartab: &mut Vartable,
    cfg: &mut ControlFlowGraph,
) -> ForLoop {
    let index_temp = vartab.temp_name(format!("for_i_{dimension}").as_str(), &Uint(32));

    cfg.add(
        vartab,
        Instr::Set {
            loc: Codegen,
            res: index_temp,
            expr: Expression::NumberLiteral {
                loc: Codegen,
                ty: Uint(32),
                value: 0u8.into(),
            },
        },
    );

    indexes.push(index_temp);
    let cond_block = cfg.new_basic_block("cond".to_string());
    let next_block = cfg.new_basic_block("next".to_string());
    let body_block = cfg.new_basic_block("body".to_string());
    let end_block = cfg.new_basic_block("end_for".to_string());

    vartab.new_dirty_tracker();
    cfg.add(vartab, Instr::Branch { block: cond_block });
    cfg.set_basic_block(cond_block);
    // Get the array length at dimension 'index'
    let bound = if let ArrayLength::Fixed(dim) = &dims[dimension] {
        Expression::NumberLiteral {
            loc: Codegen,
            ty: Uint(32),
            value: dim.clone(),
        }
    } else {
        let sub_array = index_array(arr.clone(), dims, &indexes[..indexes.len() - 1], false);
        Expression::Builtin {
            loc: Codegen,
            tys: vec![Uint(32)],
            kind: Builtin::ArrayLength,
            args: vec![sub_array],
        }
    };
    let cond_expr = Expression::Less {
        loc: Codegen,
        signed: false,
        left: Expression::Variable {
            loc: Codegen,
            ty: Uint(32),
            var_no: index_temp,
        }
        .into(),
        right: bound.into(),
    };
    cfg.add(
        vartab,
        Instr::BranchCond {
            cond: cond_expr,
            true_block: body_block,
            false_block: end_block,
        },
    );

    ForLoop {
        cond_block,
        next_block,
        body_block,
        end_block,
        index: index_temp,
    }
}

/// Closes the for-loop when iterating over an array
fn finish_array_loop(for_loop: &ForLoop, vartab: &mut Vartable, cfg: &mut ControlFlowGraph) {
    cfg.add(
        vartab,
        Instr::Branch {
            block: for_loop.next_block,
        },
    );
    cfg.set_basic_block(for_loop.next_block);
    let index_var = Expression::Variable {
        loc: Codegen,
        ty: Uint(32),
        var_no: for_loop.index,
    };
    let one = Expression::NumberLiteral {
        loc: Codegen,
        ty: Uint(32),
        value: 1u8.into(),
    };
    cfg.add(
        vartab,
        Instr::Set {
            loc: Codegen,
            res: for_loop.index,
            expr: Expression::Add {
                loc: Codegen,
                ty: Uint(32),
                overflowing: false,
                left: index_var.into(),
                right: one.into(),
            },
        },
    );
    cfg.add(
        vartab,
        Instr::Branch {
            block: for_loop.cond_block,
        },
    );
    cfg.set_basic_block(for_loop.end_block);
    let phis = vartab.pop_dirty_tracker();
    cfg.set_phis(for_loop.next_block, phis.clone());
    cfg.set_phis(for_loop.end_block, phis.clone());
    cfg.set_phis(for_loop.cond_block, phis);
}

/// Loads a struct member
fn load_struct_member(ty: Type, expr: Expression, member: usize, ns: &Namespace) -> Expression {
    if ty.is_fixed_reference_type(ns) {
        // We should not dereference a struct or fixed array
        return Expression::StructMember {
            loc: Codegen,
            ty,
            expr: expr.into(),
            member,
        };
    }
    let s = Expression::StructMember {
        loc: Codegen,
        ty: Type::Ref(ty.clone().into()),
        expr: expr.into(),
        member,
    };
    Expression::Load {
        loc: Codegen,
        ty,
        expr: s.into(),
    }
}

/// Get the outer array length inside a variable (cannot be used for any dimension).
fn array_outer_length(
    arr: &Expression,
    vartab: &mut Vartable,
    cfg: &mut ControlFlowGraph,
) -> Expression {
    let get_size = Expression::Builtin {
        loc: Codegen,
        tys: vec![Uint(32)],
        kind: Builtin::ArrayLength,
        args: vec![arr.clone()],
    };
    let array_length = vartab.temp_anonymous(&Uint(32));
    cfg.add(
        vartab,
        Instr::Set {
            loc: Codegen,
            res: array_length,
            expr: get_size,
        },
    );
    Expression::Variable {
        loc: Codegen,
        ty: Uint(32),
        var_no: array_length,
    }
}

/// Check if we can MemCpy a type to/from a buffer
fn allow_memcpy(ty: &Type, ns: &Namespace) -> bool {
    match ty {
        Type::Struct(struct_ty) => {
            if let Some(no_padded_size) = ns.calculate_struct_non_padded_size(struct_ty) {
                let padded_size = struct_ty.struct_padded_size(ns);
                // This remainder tells us if padding is needed between the elements of an array
                let remainder = padded_size.mod_floor(&ty.struct_elem_alignment(ns));
                let ty_allowed = struct_ty
                    .definition(ns)
                    .fields
                    .iter()
                    .all(|f| allow_memcpy(&f.ty, ns));
                return no_padded_size == padded_size && remainder.is_zero() && ty_allowed;
            }
            false
        }
        Type::Bytes(n) => *n < 2, // When n >= 2, the bytes must be reversed
        // If this is a dynamic array, we mempcy if its elements allow it and we don't need to index it.
        Type::Array(t, dims) if ty.is_dynamic(ns) => dims.len() == 1 && allow_memcpy(t, ns),
        // If the array is not dynamic, we mempcy if its elements allow it
        Type::Array(t, _) => allow_memcpy(t, ns),
        Type::UserType(t) => allow_memcpy(&ns.user_types[*t].ty, ns),
        _ => ty.is_primitive(),
    }
}

/// Calculate the number of bytes needed to memcpy an entire vector
fn calculate_direct_copy_bytes_size(
    dims: &[ArrayLength],
    elem_ty: &Type,
    ns: &Namespace,
) -> BigInt {
    let mut elem_no = BigInt::one();
    for item in dims {
        debug_assert!(matches!(item, &ArrayLength::Fixed(_)));
        elem_no.mul_assign(item.array_length().unwrap());
    }
    let bytes = elem_ty.memory_size_of(ns);
    elem_no.mul_assign(bytes);
    elem_no
}

/// Calculate the size in bytes of a dynamic array, whose dynamic dimension is the outer.
/// It needs the variable saving the array's length.
fn calculate_array_bytes_size(length_var: usize, elem_ty: &Type, ns: &Namespace) -> Expression {
    let var = Expression::Variable {
        loc: Codegen,
        ty: Uint(32),
        var_no: length_var,
    };
    let size = Expression::NumberLiteral {
        loc: Codegen,
        ty: Uint(32),
        value: elem_ty.memory_size_of(ns),
    };
    Expression::Multiply {
        loc: Codegen,
        ty: Uint(32),
        overflowing: false,
        left: var.into(),
        right: size.into(),
    }
}

/// Allocate an array in memory and return its variable number.
fn allocate_array(
    ty: &Type,
    length_variable: usize,
    vartab: &mut Vartable,
    cfg: &mut ControlFlowGraph,
) -> usize {
    let array_var = vartab.temp_anonymous(ty);
    let length_var = Expression::Variable {
        loc: Codegen,
        ty: Uint(32),
        var_no: length_variable,
    };
    cfg.add(
        vartab,
        Instr::Set {
            loc: Codegen,
            res: array_var,
            expr: Expression::AllocDynamicBytes {
                loc: Codegen,
                ty: ty.clone(),
                size: length_var.into(),
                initializer: None,
            },
        },
    );
    array_var
}

impl StructType {
    /// Calculate a struct size in memory considering the padding, if necessary
    fn struct_padded_size(&self, ns: &Namespace) -> BigInt {
        let mut total = BigInt::zero();
        for item in &self.definition(ns).fields {
            let ty_align = item.ty.struct_elem_alignment(ns);
            let remainder = total.mod_floor(&ty_align);
            if !remainder.is_zero() {
                let padding = ty_align.sub(remainder);
                total.add_assign(padding);
            }
            total.add_assign(item.ty.memory_size_of(ns));
        }
        total
    }
}<|MERGE_RESOLUTION|>--- conflicted
+++ resolved
@@ -11,11 +11,7 @@
 mod borsh_encoding;
 mod buffer_validator;
 pub(super) mod scale_encoding;
-<<<<<<< HEAD
-mod soroban_encoding;
-=======
 pub mod soroban_encoding;
->>>>>>> b15bb1b7
 
 use crate::codegen::cfg::{ControlFlowGraph, Instr};
 use crate::codegen::encoding::borsh_encoding::BorshEncoding;
@@ -45,12 +41,8 @@
     packed: bool,
 ) -> (Expression, Expression) {
     if ns.target == Target::Soroban {
-<<<<<<< HEAD
-        return soroban_encode(loc, args, ns, vartab, cfg, packed);
-=======
         let ret = soroban_encode(loc, args, ns, vartab, cfg, packed);
         return (ret.0, ret.1);
->>>>>>> b15bb1b7
     }
     let mut encoder = create_encoder(ns, packed);
     let size = calculate_size_args(&mut encoder, &args, ns, vartab, cfg);
