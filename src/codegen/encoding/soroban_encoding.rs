--- conflicted
+++ resolved
@@ -178,8 +178,6 @@
                 signed: true,
             }),
         },
-<<<<<<< HEAD
-=======
         Type::Int(64) => Expression::ShiftRight {
             loc: Loc::Codegen,
             ty: Type::Int(64),
@@ -191,7 +189,6 @@
             }),
             signed: true,
         },
->>>>>>> 601a8ed3
 
         _ => unimplemented!(),
     }
