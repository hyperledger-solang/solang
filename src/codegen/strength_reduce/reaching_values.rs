--- conflicted
+++ resolved
@@ -90,11 +90,7 @@
 /// There is a discussion to improve this function: https://github.com/hyperledger-solang/solang/issues/934
 fn update_map(var_no: usize, set: &HashSet<Value>, map: &mut Variables) -> bool {
     if let Some(existing) = map.get_mut(&var_no) {
-<<<<<<< HEAD
-        if existing.iter().next().map_or(false, |v| v.all_unknown()) {
-=======
         if existing.iter().next().is_some_and(|v| v.all_unknown()) {
->>>>>>> d13e944d
             // If we already think it is unknown, nothing can improve on that
             false
         } else if let Some(v) = set.iter().find(|v| v.all_unknown()) {
