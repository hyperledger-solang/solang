// SPDX-License-Identifier: Apache-2.0

use crate::codegen::subexpression_elimination::available_variable::AvailableVariable;
use crate::codegen::subexpression_elimination::common_subexpression_tracker::CommonSubExpressionTracker;
use crate::codegen::subexpression_elimination::AvailableExpression;
use crate::codegen::subexpression_elimination::{
    AvailableExpressionSet, BasicExpression, ExpressionType, NodeId,
};
use crate::codegen::Expression;
use crate::sema::ast::StringLocation;
use std::cell::RefCell;
use std::collections::{HashMap, HashSet};
use std::rc::Rc;

<<<<<<< HEAD
impl<'a: 'a> AvailableExpressionSet<'a> {
=======
impl<'a> AvailableExpressionSet<'a> {
>>>>>>> d13e944d
    /// Deep clone a set
    pub fn deep_clone(&self) -> AvailableExpressionSet<'a> {
        let mut new_set = AvailableExpressionSet {
            expression_memory: HashMap::default(),
            expr_map: self.expr_map.clone(),
            mapped_variable: self.mapped_variable.clone(),
        };

        for (key, value) in &self.expression_memory {
            new_set.expression_memory.insert(
                *key,
                Rc::new(RefCell::new(BasicExpression {
                    expr_type: value.borrow().expr_type.clone(),
                    expression_id: value.borrow().expression_id,
                    children: HashMap::default(),
                    available_variable: value.borrow().available_variable.clone(),
                    block: value.borrow().block,
                    parent_block: value.borrow().parent_block,
                    reference: value.borrow().reference,
                })),
            );
        }

        for (key, value) in &self.expression_memory {
            let node = new_set.expression_memory.get(key).unwrap();
            for child_id in value.borrow().children.keys() {
                node.borrow_mut().children.insert(
                    *child_id,
                    Rc::clone(new_set.expression_memory.get(child_id).unwrap()),
                );
            }
        }

        new_set
    }

    /// Checks if an expression is available on both sets
    fn check_intersection(
        key: &ExpressionType,
        value: NodeId,
        set_2: &AvailableExpressionSet,
    ) -> bool {
        // Basic case: the expression is available only available on one set
        if !set_2.expr_map.contains_key(key) {
            return false;
        }

        // If the expression is a variable, we must ensure that it points to the same node
        if matches!(key, ExpressionType::Variable(_)) {
            return value == set_2.expr_map[key];
        }

        true
    }

    /// When we exit two blocks, we must intersect their set of available expressions
    pub fn intersect_sets(
        &mut self,
        set_2: &AvailableExpressionSet,
        cst: &CommonSubExpressionTracker,
    ) {
        self.expr_map
            .retain(|key, value| AvailableExpressionSet::check_intersection(key, *value, set_2));

        let mut to_maintain: HashSet<usize> = HashSet::new();

        // Check if an expression is available on both sets, but has a different global id
        for (key, node_id) in &self.expr_map {
            if !set_2.expression_memory.contains_key(node_id) {
                to_maintain.insert(*node_id);
                let node_1 = &mut *self.expression_memory[node_id].borrow_mut();
                node_1.children.clear();
                let node_2_id = set_2.expr_map.get(key).unwrap();

                // Find the common ancestor of both blocks. The deepest block after which there are
                // multiple paths to both blocks.
                node_1.parent_block = cst.find_parent_block(
                    node_1.block,
                    set_2.expression_memory[node_2_id].borrow().block,
                    node_1.reference,
                );
                if let (Some(var_id_1), Some(var_id_2)) = (
                    set_2.expression_memory[node_2_id]
                        .borrow()
                        .available_variable
                        .get_var_number(),
                    node_1.available_variable.get_var_number(),
                ) {
                    if var_id_1 != var_id_2 {
                        node_1.available_variable = AvailableVariable::Invalidated;
                    }
                } else if set_2.expression_memory[node_2_id]
                    .borrow()
                    .available_variable
                    .is_invalid()
                {
                    node_1.available_variable = AvailableVariable::Invalidated;
                }
            }
        }

        self.expression_memory.retain(|key, _| {
            set_2.expression_memory.contains_key(key) || to_maintain.contains(key)
        });

        for (key, value) in &self.expression_memory {
            if let Some(node) = set_2.expression_memory.get(key) {
                value.borrow_mut().children.retain(|child_id, _| {
                    node.borrow().children.contains_key(child_id) || to_maintain.contains(child_id)
                });
            }
        }
    }

    /// Calculate the union between two sets
    pub fn union_sets(&mut self, set_2: &AvailableExpressionSet<'a>) {
        let mut node_translation: HashMap<NodeId, NodeId> = HashMap::new();
        for (key, node_id) in &set_2.expr_map {
            if let Some(other_id) = self.expr_map.get(key) {
                node_translation.insert(*node_id, *other_id);
            }
        }

        for (key, node_id) in &set_2.expr_map {
            if !self.expr_map.contains_key(key) {
                let new_key = match key {
                    ExpressionType::BinaryOperation(id_1, id_2, op) => {
                        ExpressionType::BinaryOperation(
                            node_translation.get(id_1).cloned().unwrap_or(*id_1),
                            node_translation.get(id_2).cloned().unwrap_or(*id_2),
                            op.clone(),
                        )
                    }
                    ExpressionType::UnaryOperation(id, op) => ExpressionType::UnaryOperation(
                        node_translation.get(id).cloned().unwrap_or(*id),
                        op.clone(),
                    ),
                    _ => key.clone(),
                };
                self.expr_map.insert(new_key, *node_id);
            }
        }

        for (key, expr) in &set_2.expression_memory {
            if !self.expression_memory.contains_key(key) {
                self.expression_memory.insert(*key, expr.clone());
            }
        }
    }

    /// Check if a commutative expression exists in the set
    fn find_commutative(
        &self,
        exp: &Expression,
        left: &Expression,
        right: &Expression,
    ) -> Option<NodeId> {
        let left_id = self.find_expression(left)?;
        let right_id = self.find_expression(right)?;

        let operator = exp.get_ave_operator();

        if let Some(exp_id) = self.expr_map.get(&ExpressionType::BinaryOperation(
            left_id,
            right_id,
            operator.clone(),
        )) {
            Some(*exp_id)
        } else {
            self.expr_map
                .get(&ExpressionType::BinaryOperation(
                    right_id, left_id, operator,
                ))
                .copied()
        }
    }

    /// Add expressions to the common subexpression tracker.
    fn add_to_cst(&self, exp: &Expression, id: NodeId, cst: &mut CommonSubExpressionTracker) {
        let node = &*self.expression_memory.get(&id).unwrap().borrow();
        cst.add_expression(exp, &node.expr_type, node);
    }

    /// Try to fetch the ID of left and right operands.
    fn process_left_right(
        &mut self,
        left: &'a Expression,
        right: &'a Expression,
        ave: &mut AvailableExpression,
        cst: &mut Option<&mut CommonSubExpressionTracker>,
    ) -> Option<(NodeId, NodeId)> {
        let left_id = self.gen_expression(left, ave, cst)?;
        let right_id = self.gen_expression(right, ave, cst)?;

        Some((left_id, right_id))
    }

    /// Add a commutative expression to the set if it is not there yet
    fn process_commutative(
        &mut self,
        exp: &'a Expression,
        left: &'a Expression,
        right: &'a Expression,
        ave: &mut AvailableExpression,
        cst: &mut Option<&mut CommonSubExpressionTracker>,
    ) -> Option<NodeId> {
        let (left_id, right_id) = self.process_left_right(left, right, ave, cst)?;
        Some(ave.add_binary_node(exp, self, left_id, right_id))
    }

    /// Add expression to the graph and check if it is available on a parallel branch.
    pub fn gen_expression(
        &mut self,
        exp: &'a Expression,
        ave: &mut AvailableExpression,
        cst: &mut Option<&mut CommonSubExpressionTracker>,
    ) -> Option<NodeId> {
        let id = self.gen_expression_aux(exp, ave, cst);
        if let Some(id) = id {
            let node = &*self.expression_memory.get(&id).unwrap().borrow();
            if let Some(tracker) = cst.as_mut() {
                tracker.check_availability_on_branches(&node.expr_type, exp);
            }
        }
        id
    }

    /// Add an expression to the graph if it is not there
    pub fn gen_expression_aux(
        &mut self,
        exp: &'a Expression,
        ave: &mut AvailableExpression,
        cst: &mut Option<&mut CommonSubExpressionTracker>,
    ) -> Option<NodeId> {
        if let Some(id) = self.find_expression(exp) {
            if let Some(tracker) = cst.as_mut() {
                self.add_to_cst(exp, id, tracker);
            }
            return Some(id);
        }

        match exp {
            Expression::Variable { .. } | Expression::FunctionArg { .. } => {
                return Some(ave.add_variable_node(exp, self));
            }

            Expression::NumberLiteral { .. }
            | Expression::BoolLiteral { .. }
            | Expression::BytesLiteral { .. } => {
                let key = exp.get_constant_expression_type();

                let exp_id = if let Some(id) = self.expr_map.get(&key) {
                    *id
                } else {
                    ave.add_literal_node(exp, self)
                };

                return Some(exp_id);
            }

            Expression::StringCompare { left, right, .. } => {
                return if let (
                    StringLocation::RunTime(operand_1),
                    StringLocation::RunTime(operand_2),
                ) = (left, right)
                {
                    self.process_commutative(exp, operand_1, operand_2, ave, cst)
                } else {
                    None
                };
            }

            _ => {}
        }

        // Process commutative expressions
        if let Some((left, right)) = exp.get_commutative_operands() {
            return self.process_commutative(exp, left, right, ave, cst);
        }

        // Process non commutative expressions
        if let Some((left, right)) = exp.get_non_commutative_operands() {
            let (left_id, right_id) = self.process_left_right(left, right, ave, cst)?;
            return Some(ave.add_binary_node(exp, self, left_id, right_id));
        }

        // Process unary expressions
        if let Some(operand) = exp.get_unary_operand() {
            let id = self.gen_expression(operand, ave, cst)?;
            return Some(ave.add_unary_node(exp, id, self));
        }

        // Due to reaching definitions limitations, it is not possible to keep track of
        // all operations
        None
    }

    /// Remove from the set all children from a node
    fn kill_child(&mut self, child_node: &Rc<RefCell<BasicExpression>>, parent_id: NodeId) {
        self.kill_recursive(&child_node.borrow(), parent_id);
        child_node.borrow_mut().children.clear();
    }

    /// Recursively remove from the set all the children of a node
    fn kill_recursive(&mut self, basic_exp: &BasicExpression, parent_id: NodeId) {
        for (child_id, node) in &basic_exp.children {
            self.kill_child(node, basic_exp.expression_id);
            self.expression_memory.remove(child_id);
        }

        if let ExpressionType::BinaryOperation(left, right, _) = &basic_exp.expr_type {
            let other_parent = if *left == parent_id { right } else { left };
            // If the graph has a cycle, we may have already borrowed or deleted a parent.
            if let Some(parent_ref) = self.expression_memory.get_mut(other_parent) {
                if let Ok(mut parent) = parent_ref.try_borrow_mut() {
                    parent.children.remove(&basic_exp.expression_id);
                }
            }
        }

        self.expr_map.remove(&basic_exp.expr_type);
    }

    /// This functions indicates that an available node that was once mapped to an existing variable
    /// no longer should be linked to that variable.
    ///
    /// When we have an assignment 'x = a + b', and later we find the usage of 'a + b', we can
    /// replace it by 'x', instead of creating a new cse temporary. Nonetheless, whenever the 'x'
    /// is reassigned, we must indicate that 'x' does not represent 'a + b' anymore, so we would
    /// need a temporary if we were to replace a repeated occurrence of 'a + b'
    pub fn remove_mapped(&mut self, var_no: usize) {
        if let Some(node_id) = self.mapped_variable.remove(&var_no) {
            if let Some(node) = self.expression_memory.get(&node_id) {
                let mut node_mut = node.borrow_mut();
                if node_mut.available_variable.is_available() {
                    node_mut.available_variable = AvailableVariable::Unavailable;
                }
            }
        }
    }

    /// When a reaching definition changes, we remove the variable node and all its descendants from
    /// the graph
    pub fn kill(&mut self, var_no: usize) {
        let key = ExpressionType::Variable(var_no);
        if !self.expr_map.contains_key(&key) {
            return;
        }

        let var_id = self.expr_map[&key];
        let var_node = self.expression_memory[&var_id].clone();
        for (child_id, node) in &var_node.borrow().children {
            self.kill_child(node, var_id);
            self.expression_memory.remove(child_id);
        }
        self.expression_memory.remove(&var_id);
        self.expr_map.remove(&key);
    }

    /// Check if an expression is available
    pub fn find_expression(&self, exp: &Expression) -> Option<NodeId> {
        match exp {
            Expression::FunctionArg { arg_no, .. } => {
                return self
                    .expr_map
                    .get(&ExpressionType::FunctionArg(*arg_no))
                    .copied();
            }

            Expression::Variable { var_no, .. } => {
                return self
                    .expr_map
                    .get(&ExpressionType::Variable(*var_no))
                    .copied();
            }

            //Expression::ConstantVariable(..)
            Expression::NumberLiteral { .. }
            | Expression::BoolLiteral { .. }
            | Expression::BytesLiteral { .. } => {
                let key = exp.get_constant_expression_type();
                return self.expr_map.get(&key).copied();
            }

            Expression::StringCompare { left, right, .. } => {
                if let (StringLocation::RunTime(operand_1), StringLocation::RunTime(operand_2)) =
                    (left, right)
                {
                    return self.find_commutative(exp, operand_1, operand_2);
                }
            }

            _ => {}
        }

        // Commutative expressions
        if let Some((left, right)) = exp.get_commutative_operands() {
            return self.find_commutative(exp, left, right);
        }

        // Non-commutative expressions
        if let Some((left, right)) = exp.get_non_commutative_operands() {
            let left_id = self.find_expression(left)?;
            let right_id = self.find_expression(right)?;

            let operator = exp.get_ave_operator();

            if let Some(exp_id) = self.expr_map.get(&ExpressionType::BinaryOperation(
                left_id, right_id, operator,
            )) {
                return Some(*exp_id);
            }

            return None;
        }

        // Unary expressions
        if let Some(operand) = exp.get_unary_operand() {
            let id = self.find_expression(operand)?;
            let operator = exp.get_ave_operator();

            if let Some(expr_id) = self
                .expr_map
                .get(&ExpressionType::UnaryOperation(id, operator))
            {
                return Some(*expr_id);
            }

            return None;
        }

        None
    }

    /// Regenerate commutative expressions
    fn regenerate_commutative(
        &mut self,
        exp: &'a Expression,
        left: &'a Expression,
        right: &'a Expression,
        ave: &mut AvailableExpression,
        cst: &mut CommonSubExpressionTracker,
    ) -> (Option<NodeId>, Expression) {
        let (left_id, left_exp) = self.regenerate_expression(left, ave, cst);
        let (right_id, right_exp) = self.regenerate_expression(right, ave, cst);
        let rebuilt_expr = exp.rebuild_binary_expression(&left_exp, &right_exp);

        if left_id.is_none() || right_id.is_none() {
            return (None, rebuilt_expr);
        }

        let operator = exp.get_ave_operator();
        let expr_type_1 =
            ExpressionType::BinaryOperation(left_id.unwrap(), right_id.unwrap(), operator.clone());
        let expr_type_2 =
            ExpressionType::BinaryOperation(right_id.unwrap(), left_id.unwrap(), operator);

        let new_expr = if let Some(regen_var) =
            cst.check_variable_available(&expr_type_1, &rebuilt_expr)
        {
            regen_var
        } else if let Some(regen_var) = cst.check_variable_available(&expr_type_2, &rebuilt_expr) {
            regen_var
        } else {
            rebuilt_expr
        };

        let node_id = if let Some(expr_id) = self.expr_map.get(&expr_type_1) {
            *expr_id
        } else if let Some(expr_id) = self.expr_map.get(&expr_type_2) {
            *expr_id
        } else {
            ave.add_binary_node(exp, self, left_id.unwrap(), right_id.unwrap())
        };

        (Some(node_id), new_expr)
    }

    /// Regenerate expressions, i.e. if there is a common subexpression that can be exchanged by
    /// a temporary, we do it here.
    pub fn regenerate_expression(
        &mut self,
        exp: &'a Expression,
        ave: &mut AvailableExpression,
        cst: &mut CommonSubExpressionTracker,
    ) -> (Option<NodeId>, Expression) {
        match exp {
            // Variables, constants and literals will never be substituted
            Expression::FunctionArg { .. }
            | Expression::Variable {  .. }
            //| Expression::ConstantVariable(..)
            | Expression::NumberLiteral {  .. }
            | Expression::BoolLiteral{..}
            | Expression::BytesLiteral{..} => {
                return (self.gen_expression(exp, ave, &mut Some(cst)), exp.clone());
            }

            Expression::StringCompare { loc: _, left, right }
            => {
                if let (StringLocation::RunTime(operand_1), StringLocation::RunTime(operand_2)) =
                    (left, right)
                {
                    return self.regenerate_commutative(exp, operand_1, operand_2, ave, cst);
                }

                return (None, exp.clone());
            }

            _ => {}
        }

        // Commutative expressions
        if let Some((left, right)) = exp.get_commutative_operands() {
            return self.regenerate_commutative(exp, left, right, ave, cst);
        }

        // Non-commutative expressions
        if let Some((left, right)) = exp.get_non_commutative_operands() {
            let (left_id, left_exp) = self.regenerate_expression(left, ave, cst);
            let (right_id, right_exp) = self.regenerate_expression(right, ave, cst);
            let rebuild_expr = exp.rebuild_binary_expression(&left_exp, &right_exp);

            if left_id.is_none() || right_id.is_none() {
                return (None, rebuild_expr);
            }

            let operator = exp.get_ave_operator();
            let expr_type =
                ExpressionType::BinaryOperation(left_id.unwrap(), right_id.unwrap(), operator);

            let new_expr =
                if let Some(regen_expr) = cst.check_variable_available(&expr_type, &rebuild_expr) {
                    regen_expr
                } else {
                    rebuild_expr
                };

            let node_id = if let Some(expr_id) = self.expr_map.get(&expr_type) {
                *expr_id
            } else {
                ave.add_binary_node(exp, self, left_id.unwrap(), right_id.unwrap())
            };

            return (Some(node_id), new_expr);
        }

        // Unary expressions
        if let Some(operand) = exp.get_unary_operand() {
            let (id, regen_expr) = self.regenerate_expression(operand, ave, cst);
            let rebuilt_expr = exp.rebuild_unary_expression(&regen_expr);

            if id.is_none() {
                return (None, rebuilt_expr);
            }

            let operator = exp.get_ave_operator();
            let expr_type = ExpressionType::UnaryOperation(id.unwrap(), operator);

            let new_expr =
                if let Some(regen_expr) = cst.check_variable_available(&expr_type, &rebuilt_expr) {
                    regen_expr
                } else {
                    rebuilt_expr
                };

            let node_id = if let Some(expr_id) = self.expr_map.get(&expr_type) {
                *expr_id
            } else {
                ave.add_unary_node(exp, id.unwrap(), self)
            };

            return (Some(node_id), new_expr);
        }

        (None, exp.clone())
    }
}<|MERGE_RESOLUTION|>--- conflicted
+++ resolved
@@ -12,11 +12,7 @@
 use std::collections::{HashMap, HashSet};
 use std::rc::Rc;
 
-<<<<<<< HEAD
-impl<'a: 'a> AvailableExpressionSet<'a> {
-=======
 impl<'a> AvailableExpressionSet<'a> {
->>>>>>> d13e944d
     /// Deep clone a set
     pub fn deep_clone(&self) -> AvailableExpressionSet<'a> {
         let mut new_set = AvailableExpressionSet {
