#![cfg(test)]

use crate::codegen::cfg::ControlFlowGraph;
use crate::codegen::vartable::Vartable;
use crate::codegen::yul::expression::expression;
use crate::codegen::{Builtin, Expression, Options};
use crate::sema::ast::ArrayLength;
use crate::sema::ast::{Contract, Layout, Mutability, Namespace, Type, Variable};
use crate::sema::yul::ast;
use crate::sema::yul::ast::YulSuffix;
use crate::{sema, Target};
use num_bigint::{BigInt, Sign};
use solang_parser::pt::{ContractTy, Loc, StorageLocation, Visibility};

#[test]
fn bool_literal() {
    let loc = Loc::File(1, 2, 3);
    let ns = Namespace::new(Target::Solana);
    let mut vartab = Vartable::new(2);
    let mut cfg = ControlFlowGraph::placeholder();
    let opt = Options::default();

    let expr = ast::YulExpression::BoolLiteral(loc, true, Type::Bool);
    let res = expression(&expr, 0, &ns, &mut vartab, &mut cfg, &opt);
    assert_eq!(res, Expression::BoolLiteral(loc, true));

    let expr = ast::YulExpression::BoolLiteral(loc, true, Type::Uint(32));
    let res = expression(&expr, 0, &ns, &mut vartab, &mut cfg, &opt);
    assert_eq!(
        res,
        Expression::NumberLiteral(loc, Type::Uint(32), BigInt::from(1))
    );

    let expr = ast::YulExpression::BoolLiteral(loc, false, Type::Uint(32));
    let res = expression(&expr, 0, &ns, &mut vartab, &mut cfg, &opt);
    assert_eq!(
        res,
        Expression::NumberLiteral(loc, Type::Uint(32), BigInt::from(0))
    );
}

#[test]
fn number_literal() {
    let loc = Loc::File(1, 2, 3);
    let ns = Namespace::new(Target::Solana);
    let mut vartab = Vartable::new(2);
    let mut cfg = ControlFlowGraph::placeholder();
    let opt = Options::default();

    let expr = ast::YulExpression::NumberLiteral(loc, BigInt::from(32), Type::Uint(256));
    let res = expression(&expr, 0, &ns, &mut vartab, &mut cfg, &opt);
    assert_eq!(
        res,
        Expression::NumberLiteral(loc, Type::Uint(256), BigInt::from(32))
    );
}

#[test]
fn string_literal() {
    let loc = Loc::File(1, 2, 3);
    let ns = Namespace::new(Target::Solana);
    let mut vartab = Vartable::new(2);
    let mut cfg = ControlFlowGraph::placeholder();
    let opt = Options::default();

    let expr = ast::YulExpression::StringLiteral(loc, vec![0, 3, 255, 127], Type::Uint(128));
    let res = expression(&expr, 0, &ns, &mut vartab, &mut cfg, &opt);
    assert_eq!(
        res,
        Expression::NumberLiteral(
            loc,
            Type::Uint(128),
            BigInt::from_bytes_be(Sign::Plus, &[0, 3, 255, 127])
        )
    );
}

#[test]
fn yul_local_variable() {
    let loc = Loc::File(1, 2, 3);
    let ns = Namespace::new(Target::Solana);
    let mut vartab = Vartable::new(2);
    let mut cfg = ControlFlowGraph::placeholder();
    let opt = Options::default();

    let expr = ast::YulExpression::YulLocalVariable(loc, Type::Int(16), 5);
    let res = expression(&expr, 0, &ns, &mut vartab, &mut cfg, &opt);
    assert_eq!(res, Expression::Variable(loc, Type::Int(16), 5));
}

#[test]
fn contract_constant_variable() {
    let loc = Loc::File(1, 2, 3);
    let mut ns = Namespace::new(Target::Solana);
    let mut vartab = Vartable::new(2);
    let mut cfg = ControlFlowGraph::placeholder();
    let opt = Options::default();

    let var = Variable {
        tags: vec![],
        name: "const_var".to_string(),
        loc,
        ty: Type::Uint(64),
        visibility: Visibility::Public(None),
        constant: false,
        immutable: false,
        initializer: Some(sema::ast::Expression::NumberLiteral(
            loc,
            Type::Uint(64),
            BigInt::from(64),
        )),
        assigned: false,
        read: false,
    };

    let contract = Contract {
        tags: vec![],
        loc,
        ty: ContractTy::Contract(loc),
        name: "".to_string(),
        bases: vec![],
        using: vec![],
        layout: vec![],
        fixed_layout_size: Default::default(),
        functions: vec![],
        all_functions: Default::default(),
        virtual_functions: Default::default(),
        yul_functions: vec![],
        variables: vec![var],
        creates: vec![],
        sends_events: vec![],
        initializer: None,
        default_constructor: None,
        cfg: vec![],
        code: vec![],
    };
    ns.contracts.push(contract);

    let expr = ast::YulExpression::ConstantVariable(loc, Type::Uint(64), Some(0), 0);
    let res = expression(&expr, 0, &ns, &mut vartab, &mut cfg, &opt);
    assert_eq!(
        res,
        Expression::NumberLiteral(loc, Type::Uint(64), BigInt::from(64))
    );
}

#[test]
fn global_constant_variable() {
    let loc = Loc::File(1, 2, 3);
    let mut ns = Namespace::new(Target::Solana);
    let mut vartab = Vartable::new(2);
    let mut cfg = ControlFlowGraph::placeholder();
    let opt = Options::default();

    let var = Variable {
        tags: vec![],
        name: "const_var".to_string(),
        loc,
        ty: Type::Uint(64),
        visibility: Visibility::Public(None),
        constant: false,
        immutable: false,
        initializer: Some(sema::ast::Expression::NumberLiteral(
            loc,
            Type::Uint(64),
            BigInt::from(64),
        )),
        assigned: false,
        read: false,
    };
    ns.constants.push(var);
    let expr = ast::YulExpression::ConstantVariable(loc, Type::Uint(64), None, 0);
    let res = expression(&expr, 0, &ns, &mut vartab, &mut cfg, &opt);
    assert_eq!(
        res,
        Expression::NumberLiteral(loc, Type::Uint(64), BigInt::from(64))
    );
}

#[test]
#[should_panic]
fn storage_variable() {
    let loc = Loc::File(1, 2, 3);
    let ns = Namespace::new(Target::Solana);
    let mut vartab = Vartable::new(2);
    let mut cfg = ControlFlowGraph::placeholder();
    let opt = Options::default();

    let expr = ast::YulExpression::StorageVariable(loc, Type::Bool, 0, 0);
    let _ = expression(&expr, 0, &ns, &mut vartab, &mut cfg, &opt);
}

#[test]
#[should_panic]
fn storage_variable_reference() {
    let loc = Loc::File(1, 2, 3);
    let ns = Namespace::new(Target::Solana);
    let mut vartab = Vartable::new(2);
    let mut cfg = ControlFlowGraph::placeholder();
    let opt = Options::default();

    let expr = ast::YulExpression::SolidityLocalVariable(
        loc,
        Type::Int(32),
        Some(StorageLocation::Storage(loc)),
        0,
    );
    let _ = expression(&expr, 0, &ns, &mut vartab, &mut cfg, &opt);
}

#[test]
fn solidity_local_variable() {
    let loc = Loc::File(1, 2, 3);
    let ns = Namespace::new(Target::Solana);
    let mut vartab = Vartable::new(2);
    let mut cfg = ControlFlowGraph::placeholder();
    let opt = Options::default();

    let expr = ast::YulExpression::SolidityLocalVariable(loc, Type::Uint(32), None, 7);
    let res = expression(&expr, 0, &ns, &mut vartab, &mut cfg, &opt);
    assert_eq!(res, Expression::Variable(loc, Type::Uint(32), 7));
}

#[test]
fn slot_suffix() {
    let mut ns = Namespace::new(Target::Solana);
    let loc = Loc::File(1, 2, 3);
    let layout = Layout {
        slot: BigInt::from(2),
        contract_no: 0,
        var_no: 0,
        ty: Type::Uint(256),
    };
    let contract = Contract {
        tags: vec![],
        loc: Loc::Builtin,
        ty: ContractTy::Contract(loc),
        name: "".to_string(),
        bases: vec![],
        using: vec![],
        layout: vec![layout],
        fixed_layout_size: Default::default(),
        functions: vec![],
        all_functions: Default::default(),
        virtual_functions: Default::default(),
        yul_functions: vec![],
        variables: vec![],
        creates: vec![],
        sends_events: vec![],
        initializer: None,
        default_constructor: None,
        cfg: vec![],
        code: vec![],
    };
    ns.contracts.push(contract);

    let mut vartab = Vartable::new(2);
    let mut cfg = ControlFlowGraph::placeholder();
    let opt = Options::default();

    let expr = ast::YulExpression::SuffixAccess(
        loc,
        Box::new(ast::YulExpression::StorageVariable(
            loc,
            Type::Uint(256),
            0,
            0,
        )),
        YulSuffix::Slot,
    );
    let res = expression(&expr, 0, &ns, &mut vartab, &mut cfg, &opt);
    assert_eq!(
        res,
        Expression::NumberLiteral(Loc::Codegen, Type::Uint(256), BigInt::from(2))
    );

    let expr = ast::YulExpression::SuffixAccess(
        loc,
        Box::new(ast::YulExpression::SolidityLocalVariable(
            loc,
            Type::Uint(16),
            Some(StorageLocation::Storage(loc)),
            0,
        )),
        YulSuffix::Slot,
    );
    let res = expression(&expr, 0, &ns, &mut vartab, &mut cfg, &opt);
    assert_eq!(res, Expression::Variable(loc, Type::Uint(256), 0));
}

#[test]
#[should_panic]
fn slot_suffix_panic() {
    let ns = Namespace::new(Target::Solana);
    let loc = Loc::File(1, 2, 3);
    let mut vartab = Vartable::new(2);
    let mut cfg = ControlFlowGraph::placeholder();
    let opt = Options::default();

    let expr = ast::YulExpression::SuffixAccess(
        loc,
        Box::new(ast::YulExpression::SolidityLocalVariable(
            loc,
            Type::Int(32),
            None,
            2,
        )),
        YulSuffix::Slot,
    );

    let _res = expression(&expr, 0, &ns, &mut vartab, &mut cfg, &opt);
}

#[test]
fn offset_suffix() {
    let ns = Namespace::new(Target::Solana);
    let loc = Loc::File(1, 2, 3);
    let mut vartab = Vartable::new(2);
    let mut cfg = ControlFlowGraph::placeholder();
    let opt = Options::default();

    let expr = ast::YulExpression::SuffixAccess(
        loc,
        Box::new(ast::YulExpression::StorageVariable(
            loc,
            Type::Int(32),
            1,
            0,
        )),
        YulSuffix::Offset,
    );

    let res = expression(&expr, 0, &ns, &mut vartab, &mut cfg, &opt);
    assert_eq!(
        res,
        Expression::NumberLiteral(Loc::Codegen, Type::Uint(256), BigInt::from(0))
    );

    let expr = ast::YulExpression::SuffixAccess(
        loc,
        Box::new(ast::YulExpression::SolidityLocalVariable(
            loc,
            Type::Uint(24),
            Some(StorageLocation::Storage(loc)),
            0,
        )),
        YulSuffix::Offset,
    );
    let res = expression(&expr, 0, &ns, &mut vartab, &mut cfg, &opt);
    assert_eq!(
        res,
        Expression::NumberLiteral(Loc::Codegen, Type::Uint(256), BigInt::from(0))
    );

    let expr = ast::YulExpression::SuffixAccess(
        loc,
        Box::new(ast::YulExpression::SolidityLocalVariable(
            loc,
            Type::Array(Box::new(Type::Uint(256)), vec![ArrayLength::Dynamic]),
            Some(StorageLocation::Calldata(loc)),
            1,
        )),
        YulSuffix::Offset,
    );
    let res = expression(&expr, 0, &ns, &mut vartab, &mut cfg, &opt);
    assert_eq!(
        res,
        Expression::Cast(
            loc,
            Type::Uint(256),
            Box::new(Expression::Variable(
                loc,
                Type::Array(Box::new(Type::Uint(256)), vec![ArrayLength::Dynamic]),
                1
            ))
        )
    );
}

#[test]
#[should_panic]
fn offset_suffix_panic_calldata() {
    let ns = Namespace::new(Target::Solana);
    let loc = Loc::File(1, 2, 3);
    let mut vartab = Vartable::new(2);
    let mut cfg = ControlFlowGraph::placeholder();
    let opt = Options::default();

    let expr = ast::YulExpression::SuffixAccess(
        loc,
        Box::new(ast::YulExpression::SolidityLocalVariable(
            loc,
            Type::Array(
                Box::new(Type::Uint(32)),
                vec![ArrayLength::Dynamic, ArrayLength::Fixed(BigInt::from(3))],
            ),
            Some(StorageLocation::Calldata(loc)),
            3,
        )),
        YulSuffix::Offset,
    );

    let _res = expression(&expr, 0, &ns, &mut vartab, &mut cfg, &opt);
}

#[test]
#[should_panic]
fn offset_suffix_panic_other() {
    let ns = Namespace::new(Target::Solana);
    let loc = Loc::File(1, 2, 3);
    let mut vartab = Vartable::new(2);
    let mut cfg = ControlFlowGraph::placeholder();
    let opt = Options::default();

    let expr = ast::YulExpression::SuffixAccess(
        loc,
        Box::new(ast::YulExpression::YulLocalVariable(loc, Type::Int(32), 3)),
        YulSuffix::Offset,
    );

    let _res = expression(&expr, 0, &ns, &mut vartab, &mut cfg, &opt);
}

#[test]
fn length_suffix() {
    let ns = Namespace::new(Target::Solana);
    let loc = Loc::File(1, 2, 3);
    let mut vartab = Vartable::new(2);
    let mut cfg = ControlFlowGraph::placeholder();
    let opt = Options::default();

    let expr = ast::YulExpression::SuffixAccess(
        loc,
        Box::new(ast::YulExpression::SolidityLocalVariable(
            loc,
            Type::Array(
                Box::new(Type::Uint(32)),
                vec![
                    ArrayLength::Dynamic,
                    ArrayLength::Fixed(BigInt::from(3)),
                    ArrayLength::Dynamic,
                ],
            ),
            Some(StorageLocation::Calldata(loc)),
            3,
        )),
        YulSuffix::Length,
    );

    let res = expression(&expr, 0, &ns, &mut vartab, &mut cfg, &opt);
    assert_eq!(
        res,
        Expression::Builtin(
            loc,
            vec![Type::Uint(32)],
            Builtin::ArrayLength,
            vec![Expression::Variable(
                loc,
                Type::Array(
                    Box::new(Type::Uint(32)),
                    vec![
                        ArrayLength::Dynamic,
                        ArrayLength::Fixed(BigInt::from(3)),
                        ArrayLength::Dynamic
                    ]
                ),
                3
            )]
        )
    );
}

#[test]
#[should_panic]
fn length_suffix_panic() {
    let ns = Namespace::new(Target::Solana);
    let loc = Loc::File(1, 2, 3);
    let mut vartab = Vartable::new(2);
    let mut cfg = ControlFlowGraph::placeholder();
    let opt = Options::default();

    let expr = ast::YulExpression::SuffixAccess(
        loc,
        Box::new(ast::YulExpression::SolidityLocalVariable(
            loc,
            Type::Array(
                Box::new(Type::Uint(32)),
                vec![ArrayLength::Dynamic, ArrayLength::Fixed(BigInt::from(3))],
            ),
            Some(StorageLocation::Calldata(loc)),
            3,
        )),
        YulSuffix::Length,
    );

    let res = expression(&expr, 0, &ns, &mut vartab, &mut cfg, &opt);
    assert_eq!(
        res,
        Expression::Builtin(
            loc,
            vec![Type::Uint(256)],
            Builtin::ArrayLength,
            vec![Expression::Variable(
                loc,
                Type::Array(
                    Box::new(Type::Uint(32)),
                    vec![
                        ArrayLength::Dynamic,
                        ArrayLength::Fixed(BigInt::from(3)),
                        ArrayLength::Dynamic
                    ]
                ),
                3
            )]
        )
    );
}

#[test]
fn selector_suffix() {
    let ns = Namespace::new(Target::Solana);
    let loc = Loc::File(1, 2, 3);
    let mut vartab = Vartable::new(2);
    let mut cfg = ControlFlowGraph::placeholder();
    let opt = Options::default();

    let expr = ast::YulExpression::SuffixAccess(
        loc,
        Box::new(ast::YulExpression::SolidityLocalVariable(
            loc,
            Type::ExternalFunction {
                mutability: Mutability::Pure(loc),
                params: vec![],
                returns: vec![],
            },
            None,
            4,
        )),
        YulSuffix::Selector,
    );
    let res = expression(&expr, 0, &ns, &mut vartab, &mut cfg, &opt);

    assert_eq!(
        res,
        Expression::Load(
            loc,
            Type::Bytes(4),
            Box::new(Expression::StructMember(
                loc,
                Type::Ref(Box::new(Type::Bytes(4))),
                Box::new(Expression::Variable(
                    loc,
                    Type::ExternalFunction {
                        mutability: Mutability::Pure(loc),
                        params: vec![],
                        returns: vec![],
                    },
                    4
                )),
<<<<<<< HEAD
                1
=======
                0
>>>>>>> e1244ce4
            ))
        )
    );
}

#[test]
#[should_panic]
fn selector_suffix_panic() {
    let ns = Namespace::new(Target::Solana);
    let loc = Loc::File(1, 2, 3);
    let mut vartab = Vartable::new(2);
    let mut cfg = ControlFlowGraph::placeholder();
    let opt = Options::default();

    let expr = ast::YulExpression::SuffixAccess(
        loc,
        Box::new(ast::YulExpression::SolidityLocalVariable(
            loc,
            Type::Bool,
            None,
            4,
        )),
        YulSuffix::Selector,
    );
    let _res = expression(&expr, 0, &ns, &mut vartab, &mut cfg, &opt);
}

#[test]
fn address_suffix() {
    let ns = Namespace::new(Target::Solana);
    let loc = Loc::File(1, 2, 3);
    let mut vartab = Vartable::new(2);
    let mut cfg = ControlFlowGraph::placeholder();
    let opt = Options::default();

    let expr = ast::YulExpression::SuffixAccess(
        loc,
        Box::new(ast::YulExpression::SolidityLocalVariable(
            loc,
            Type::ExternalFunction {
                mutability: Mutability::Pure(loc),
                params: vec![],
                returns: vec![],
            },
            None,
            4,
        )),
        YulSuffix::Address,
    );
    let res = expression(&expr, 0, &ns, &mut vartab, &mut cfg, &opt);

    assert_eq!(
        res,
        Expression::Load(
            loc,
            Type::Address(false),
            Box::new(Expression::StructMember(
                loc,
                Type::Ref(Box::new(Type::Address(false))),
                Box::new(Expression::Variable(
                    loc,
                    Type::ExternalFunction {
                        mutability: Mutability::Pure(loc),
                        params: vec![],
                        returns: vec![]
                    },
                    4
                )),
<<<<<<< HEAD
                0
=======
                1
>>>>>>> e1244ce4
            ))
        )
    );
}

#[test]
#[should_panic]
fn address_suffix_panic() {
    let ns = Namespace::new(Target::Solana);
    let loc = Loc::File(1, 2, 3);
    let mut vartab = Vartable::new(2);
    let mut cfg = ControlFlowGraph::placeholder();
    let opt = Options::default();

    let expr = ast::YulExpression::SuffixAccess(
        loc,
        Box::new(ast::YulExpression::SolidityLocalVariable(
            loc,
            Type::Bool,
            None,
            4,
        )),
        YulSuffix::Address,
    );
    let _res = expression(&expr, 0, &ns, &mut vartab, &mut cfg, &opt);
}<|MERGE_RESOLUTION|>--- conflicted
+++ resolved
@@ -557,11 +557,7 @@
                     },
                     4
                 )),
-<<<<<<< HEAD
-                1
-=======
                 0
->>>>>>> e1244ce4
             ))
         )
     );
@@ -614,30 +610,30 @@
     let res = expression(&expr, 0, &ns, &mut vartab, &mut cfg, &opt);
 
     assert_eq!(
-        res,
-        Expression::Load(
-            loc,
-            Type::Address(false),
-            Box::new(Expression::StructMember(
+            res,
+            Expression::Load(
                 loc,
-                Type::Ref(Box::new(Type::Address(false))),
-                Box::new(Expression::Variable(
+                Type::Address(false),
+                Box::new(Expression::StructMember(
                     loc,
-                    Type::ExternalFunction {
-                        mutability: Mutability::Pure(loc),
-                        params: vec![],
-                        returns: vec![]
-                    },
-                    4
-                )),
-<<<<<<< HEAD
-                0
-=======
-                1
->>>>>>> e1244ce4
-            ))
-        )
-    );
+                    Type::Ref(Box::new(Type::Address(false))),
+                    Box::new(Expression::Variable(
+                        loc,
+                        Type::ExternalFunction {
+                            mutability: Mutability::Pure(loc),
+                            params: vec![],
+                            returns: vec![]
+                        },
+                        4
+                    )),
+    <<<<<<< HEAD
+                    0
+    =======
+                    1
+    >>>>>>> upstream/main
+                ))
+            )
+        );
 }
 
 #[test]
