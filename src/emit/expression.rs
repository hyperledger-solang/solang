--- conflicted
+++ resolved
@@ -1362,13 +1362,8 @@
                 let index = expression(target, bin, index, vartab, function);
 
                 target
-<<<<<<< HEAD
                     .storage_subscript(bin, function, ty, array, index, ns)
                     .as_basic_value_enum()
-=======
-                    .storage_subscript(bin, function, ty, array, index)
-                    .into()
->>>>>>> 601a8ed3
             } else if elem_ty.is_builtin_struct() == Some(StructType::AccountInfo) {
                 let array = expression(target, bin, a, vartab, function).into_pointer_value();
                 let index = expression(target, bin, index, vartab, function).into_int_value();
