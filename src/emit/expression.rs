// SPDX-License-Identifier: Apache-2.0

use crate::codegen::cfg::{HashTy, ReturnCode};
use crate::codegen::revert::PanicCode;
use crate::codegen::{Builtin, Expression};
use crate::emit::binary::Binary;
use crate::emit::math::{build_binary_op_with_overflow_check, multiply, power};
use crate::emit::strings::{format_string, string_location};
use crate::emit::{loop_builder::LoopBuilder, BinaryOp, TargetRuntime, Variable};
use crate::emit_context;
use crate::sema::ast::{ArrayLength, Namespace, RetrieveType, StructType, Type};
use crate::Target;
use inkwell::module::Linkage;
use inkwell::types::{BasicType, StringRadix};
use inkwell::values::{ArrayValue, BasicValueEnum, FunctionValue, IntValue, PointerValue};
use inkwell::{AddressSpace, IntPredicate};
use num_bigint::Sign;
use num_traits::ToPrimitive;
use std::collections::HashMap;

/// The expression function recursively emits code for expressions. The BasicEnumValue it
/// returns depends on the context; if it is simple integer, bool or bytes32 expression, the value
/// is an Intvalue. For references to arrays, it is a PointerValue to the array. For references
/// to storage, it is the storage slot. The references types are dereferenced by the Expression::Load()
/// and Expression::StorageLoad() expression types.
pub(super) fn expression<'a, T: TargetRuntime<'a> + ?Sized>(
    target: &T,
    bin: &Binary<'a>,
    e: &Expression,
    vartab: &HashMap<usize, Variable<'a>>,
    function: FunctionValue<'a>,
    ns: &Namespace,
) -> BasicValueEnum<'a> {
    emit_context!(bin);

    match e {
        Expression::FunctionArg { arg_no, .. } => function.get_nth_param(*arg_no as u32).unwrap(),
        Expression::BoolLiteral { value, .. } => bin
            .context
            .bool_type()
            .const_int(*value as u64, false)
            .into(),
        Expression::NumberLiteral {
            ty: Type::Address(_),
            value,
            ..
        } => {
            // address can be negative; "address(-1)" is 0xffff...
            let mut bs = value.to_signed_bytes_be();

            // make sure it's no more than 32
            if bs.len() > ns.address_length {
                // remove leading bytes
                for _ in 0..bs.len() - ns.address_length {
                    bs.remove(0);
                }
            } else {
                // insert leading bytes
                let val = if value.sign() == Sign::Minus { 0xff } else { 0 };

                for _ in 0..ns.address_length - bs.len() {
                    bs.insert(0, val);
                }
            }

            let address = bs
                .iter()
                .map(|b| bin.context.i8_type().const_int(*b as u64, false))
                .collect::<Vec<IntValue>>();

            bin.context.i8_type().const_array(&address).into()
        }
        Expression::NumberLiteral { ty, value, .. } => {
            bin.number_literal(ty.bits(ns) as u32, value, ns).into()
        }
        Expression::StructLiteral {
            ty, values: fields, ..
        } => {
            let struct_ty = bin.llvm_type(ty, ns);

            let s = bin
                .builder
                .build_call(
                    bin.module.get_function("__malloc").unwrap(),
                    &[struct_ty
                        .size_of()
                        .unwrap()
                        .const_cast(bin.context.i32_type(), false)
                        .into()],
                    "",
                )
                .unwrap()
                .try_as_basic_value()
                .left()
                .unwrap()
                .into_pointer_value();

            for (i, expr) in fields.iter().enumerate() {
                let elemptr = unsafe {
                    bin.builder
                        .build_gep(
                            struct_ty,
                            s,
                            &[
                                bin.context.i32_type().const_zero(),
                                bin.context.i32_type().const_int(i as u64, false),
                            ],
                            "struct member",
                        )
                        .unwrap()
                };

                let elem = expression(target, bin, expr, vartab, function, ns);

                let elem = if expr.ty().is_fixed_reference_type(ns) {
                    let load_type = bin.llvm_type(&expr.ty(), ns);
                    bin.builder
                        .build_load(load_type, elem.into_pointer_value(), "elem")
                        .unwrap()
                } else {
                    elem
                };

                bin.builder.build_store(elemptr, elem).unwrap();
            }

            s.into()
        }
        Expression::BytesLiteral { value: bs, ty, .. } => {
            // If the type of a BytesLiteral is a String, embedd the bytes in the binary.
            if ty == &Type::String || ty == &Type::Address(true) {
                let data = bin.emit_global_string("const_string", bs, true);

                // A constant string, or array, is represented by a struct with two fields: a pointer to the data, and its length.
                let ty = bin.context.struct_type(
                    &[
                        bin.llvm_type(&Type::Bytes(bs.len() as u8), ns)
                            .ptr_type(AddressSpace::default())
                            .into(),
                        bin.context.i64_type().into(),
                    ],
                    false,
                );

                return ty
                    .const_named_struct(&[
                        data.into(),
                        bin.context
                            .i64_type()
                            .const_int(bs.len() as u64, false)
                            .into(),
                    ])
                    .into();
            }

            let ty = bin.context.custom_width_int_type((bs.len() * 8) as u32);

            // hex"11223344" should become i32 0x11223344
            let s = hex::encode(bs);

            ty.const_int_from_string(&s, StringRadix::Hexadecimal)
                .unwrap()
                .into()
        }
        Expression::Add {
            loc,
            ty,
            overflowing,
            left,
            right,
            ..
        } => {
            let left = expression(target, bin, left, vartab, function, ns).into_int_value();
            let right = expression(target, bin, right, vartab, function, ns).into_int_value();

            /*if !overflowing {
                let signed = ty.is_signed_int(ns);
                build_binary_op_with_overflow_check(
                    target,
                    bin,
                    function,
                    left,
                    right,
                    BinaryOp::Add,
                    signed,
                    ns,
                    *loc,
                )
                .into()
            } else {
                bin.builder.build_int_add(left, right, "").unwrap().into()
            }*/
            bin.builder.build_int_add(left, right, "").unwrap().into()
        }
        Expression::Subtract {
            loc,
            ty,
            overflowing,
            left,
            right,
        } => {
            let left = expression(target, bin, left, vartab, function, ns).into_int_value();
            let right = expression(target, bin, right, vartab, function, ns).into_int_value();

            if !overflowing {
                let signed = ty.is_signed_int(ns);
                build_binary_op_with_overflow_check(
                    target,
                    bin,
                    function,
                    left,
                    right,
                    BinaryOp::Subtract,
                    signed,
                    ns,
                    *loc,
                )
                .into()
            } else {
                bin.builder.build_int_sub(left, right, "").unwrap().into()
            }
        }
        Expression::Multiply {
            loc,
            ty: res_ty,
            overflowing,
            left,
            right,
        } => {
            let left = expression(target, bin, left, vartab, function, ns).into_int_value();
            let right = expression(target, bin, right, vartab, function, ns).into_int_value();

            multiply(
                target,
                bin,
                function,
                *overflowing,
                left,
                right,
                res_ty.is_signed_int(ns),
                ns,
                *loc,
            )
            .into()
        }
        Expression::UnsignedDivide {
            loc, left, right, ..
        } => {
            let left = expression(target, bin, left, vartab, function, ns).into_int_value();
            let right = expression(target, bin, right, vartab, function, ns).into_int_value();

            let bits = left.get_type().get_bit_width();

            if bits > 64 {
                let div_bits = if bits <= 128 { 128 } else { 256 };

                let name = format!("udivmod{div_bits}");

                let f = bin
                    .module
                    .get_function(&name)
                    .expect("div function missing");

                let ty = bin.context.custom_width_int_type(div_bits);

                let dividend = bin.build_alloca(function, ty, "dividend");
                let divisor = bin.build_alloca(function, ty, "divisor");
                let rem = bin.build_alloca(function, ty, "remainder");
                let quotient = bin.build_alloca(function, ty, "quotient");

                bin.builder
                    .build_store(
                        dividend,
                        if bits < div_bits {
                            bin.builder.build_int_z_extend(left, ty, "").unwrap()
                        } else {
                            left
                        },
                    )
                    .unwrap();

                bin.builder
                    .build_store(
                        divisor,
                        if bits < div_bits {
                            bin.builder.build_int_z_extend(right, ty, "").unwrap()
                        } else {
                            right
                        },
                    )
                    .unwrap();

                let ret = bin
                    .builder
                    .build_call(
                        f,
                        &[dividend.into(), divisor.into(), rem.into(), quotient.into()],
                        "udiv",
                    )
                    .unwrap()
                    .try_as_basic_value()
                    .left()
                    .unwrap();

                let success = bin
                    .builder
                    .build_int_compare(
                        IntPredicate::EQ,
                        ret.into_int_value(),
                        bin.context.i32_type().const_zero(),
                        "success",
                    )
                    .unwrap();

                let success_block = bin.context.append_basic_block(function, "success");
                let bail_block = bin.context.append_basic_block(function, "bail");
                bin.builder
                    .build_conditional_branch(success, success_block, bail_block)
                    .unwrap();

                bin.builder.position_at_end(bail_block);

                // throw division by zero error should be an assert
                bin.log_runtime_error(target, "division by zero".to_string(), Some(*loc), ns);
                let (revert_out, revert_out_len) =
                    bin.panic_data_const(ns, PanicCode::DivisionByZero);
                target.assert_failure(bin, revert_out, revert_out_len);

                bin.builder.position_at_end(success_block);

                let quotient = bin
                    .builder
                    .build_load(ty, quotient, "quotient")
                    .unwrap()
                    .into_int_value();

                if bits < div_bits {
                    bin.builder
                        .build_int_truncate(quotient, left.get_type(), "")
                        .unwrap()
                } else {
                    quotient
                }
                .into()
            } else {
                bin.builder
                    .build_int_unsigned_div(left, right, "")
                    .unwrap()
                    .into()
            }
        }
        Expression::SignedDivide {
            loc, left, right, ..
        } => {
            let left = expression(target, bin, left, vartab, function, ns).into_int_value();
            let right = expression(target, bin, right, vartab, function, ns).into_int_value();

            let bits = left.get_type().get_bit_width();

            if bits > 64 {
                let div_bits = if bits <= 128 { 128 } else { 256 };

                let name = format!("sdivmod{div_bits}");

                let f = bin
                    .module
                    .get_function(&name)
                    .expect("div function missing");

                let ty = bin.context.custom_width_int_type(div_bits);

                let dividend = bin.build_alloca(function, ty, "dividend");
                let divisor = bin.build_alloca(function, ty, "divisor");
                let rem = bin.build_alloca(function, ty, "remainder");
                let quotient = bin.build_alloca(function, ty, "quotient");

                bin.builder
                    .build_store(
                        dividend,
                        if bits < div_bits {
                            bin.builder.build_int_s_extend(left, ty, "").unwrap()
                        } else {
                            left
                        },
                    )
                    .unwrap();

                bin.builder
                    .build_store(
                        divisor,
                        if bits < div_bits {
                            bin.builder.build_int_s_extend(right, ty, "").unwrap()
                        } else {
                            right
                        },
                    )
                    .unwrap();

                let ret = bin
                    .builder
                    .build_call(
                        f,
                        &[dividend.into(), divisor.into(), rem.into(), quotient.into()],
                        "udiv",
                    )
                    .unwrap()
                    .try_as_basic_value()
                    .left()
                    .unwrap();

                let success = bin
                    .builder
                    .build_int_compare(
                        IntPredicate::EQ,
                        ret.into_int_value(),
                        bin.context.i32_type().const_zero(),
                        "success",
                    )
                    .unwrap();

                let success_block = bin.context.append_basic_block(function, "success");
                let bail_block = bin.context.append_basic_block(function, "bail");
                bin.builder
                    .build_conditional_branch(success, success_block, bail_block)
                    .unwrap();

                bin.builder.position_at_end(bail_block);

                // throw division by zero error should be an assert
                bin.log_runtime_error(target, "division by zero".to_string(), Some(*loc), ns);
                let (revert_out, revert_out_len) =
                    bin.panic_data_const(ns, PanicCode::DivisionByZero);
                target.assert_failure(bin, revert_out, revert_out_len);

                bin.builder.position_at_end(success_block);

                let quotient = bin
                    .builder
                    .build_load(ty, quotient, "quotient")
                    .unwrap()
                    .into_int_value();

                if bits < div_bits {
                    bin.builder
                        .build_int_truncate(quotient, left.get_type(), "")
                        .unwrap()
                } else {
                    quotient
                }
                .into()
            } else if ns.target == Target::Solana {
                // no signed div on BPF; do abs udev and then negate if needed
                let left_negative = bin
                    .builder
                    .build_int_compare(
                        IntPredicate::SLT,
                        left,
                        left.get_type().const_zero(),
                        "left_negative",
                    )
                    .unwrap();

                let left = bin
                    .builder
                    .build_select(
                        left_negative,
                        bin.builder.build_int_neg(left, "signed_left").unwrap(),
                        left,
                        "left_abs",
                    )
                    .unwrap()
                    .into_int_value();

                let right_negative = bin
                    .builder
                    .build_int_compare(
                        IntPredicate::SLT,
                        right,
                        right.get_type().const_zero(),
                        "right_negative",
                    )
                    .unwrap();

                let right = bin
                    .builder
                    .build_select(
                        right_negative,
                        bin.builder.build_int_neg(right, "signed_right").unwrap(),
                        right,
                        "right_abs",
                    )
                    .unwrap()
                    .into_int_value();

                let res = bin.builder.build_int_unsigned_div(left, right, "").unwrap();

                let negate_result = bin
                    .builder
                    .build_xor(left_negative, right_negative, "negate_result")
                    .unwrap();

                bin.builder
                    .build_select(
                        negate_result,
                        bin.builder.build_int_neg(res, "unsigned_res").unwrap(),
                        res,
                        "res",
                    )
                    .unwrap()
            } else {
                bin.builder
                    .build_int_signed_div(left, right, "")
                    .unwrap()
                    .into()
            }
        }
        Expression::UnsignedModulo {
            loc, left, right, ..
        } => {
            let left = expression(target, bin, left, vartab, function, ns).into_int_value();
            let right = expression(target, bin, right, vartab, function, ns).into_int_value();

            let bits = left.get_type().get_bit_width();

            if bits > 64 {
                let div_bits = if bits <= 128 { 128 } else { 256 };

                let name = format!("udivmod{div_bits}");

                let f = bin
                    .module
                    .get_function(&name)
                    .expect("div function missing");

                let ty = bin.context.custom_width_int_type(div_bits);

                let dividend = bin.build_alloca(function, ty, "dividend");
                let divisor = bin.build_alloca(function, ty, "divisor");
                let rem = bin.build_alloca(function, ty, "remainder");
                let quotient = bin.build_alloca(function, ty, "quotient");

                bin.builder
                    .build_store(
                        dividend,
                        if bits < div_bits {
                            bin.builder.build_int_z_extend(left, ty, "").unwrap()
                        } else {
                            left
                        },
                    )
                    .unwrap();

                bin.builder
                    .build_store(
                        divisor,
                        if bits < div_bits {
                            bin.builder.build_int_z_extend(right, ty, "").unwrap()
                        } else {
                            right
                        },
                    )
                    .unwrap();

                let ret = bin
                    .builder
                    .build_call(
                        f,
                        &[dividend.into(), divisor.into(), rem.into(), quotient.into()],
                        "udiv",
                    )
                    .unwrap()
                    .try_as_basic_value()
                    .left()
                    .unwrap();

                let success = bin
                    .builder
                    .build_int_compare(
                        IntPredicate::EQ,
                        ret.into_int_value(),
                        bin.context.i32_type().const_zero(),
                        "success",
                    )
                    .unwrap();

                let success_block = bin.context.append_basic_block(function, "success");
                let bail_block = bin.context.append_basic_block(function, "bail");
                bin.builder
                    .build_conditional_branch(success, success_block, bail_block)
                    .unwrap();

                bin.builder.position_at_end(bail_block);

                // throw division by zero error should be an assert
                bin.log_runtime_error(target, "division by zero".to_string(), Some(*loc), ns);
                let (revert_out, revert_out_len) =
                    bin.panic_data_const(ns, PanicCode::DivisionByZero);
                target.assert_failure(bin, revert_out, revert_out_len);

                bin.builder.position_at_end(success_block);

                let rem = bin
                    .builder
                    .build_load(ty, rem, "urem")
                    .unwrap()
                    .into_int_value();

                if bits < div_bits {
                    bin.builder
                        .build_int_truncate(rem, bin.context.custom_width_int_type(bits), "")
                        .unwrap()
                } else {
                    rem
                }
                .into()
            } else {
                bin.builder
                    .build_int_unsigned_rem(left, right, "")
                    .unwrap()
                    .into()
            }
        }
        Expression::SignedModulo {
            loc, left, right, ..
        } => {
            let left = expression(target, bin, left, vartab, function, ns).into_int_value();
            let right = expression(target, bin, right, vartab, function, ns).into_int_value();

            let bits = left.get_type().get_bit_width();

            if bits > 64 {
                let div_bits = if bits <= 128 { 128 } else { 256 };

                let name = format!("sdivmod{div_bits}");

                let f = bin
                    .module
                    .get_function(&name)
                    .expect("div function missing");

                let ty = bin.context.custom_width_int_type(div_bits);

                let dividend = bin.build_alloca(function, ty, "dividend");
                let divisor = bin.build_alloca(function, ty, "divisor");
                let rem = bin.build_alloca(function, ty, "remainder");
                let quotient = bin.build_alloca(function, ty, "quotient");

                bin.builder
                    .build_store(
                        dividend,
                        if bits < div_bits {
                            bin.builder.build_int_s_extend(left, ty, "").unwrap()
                        } else {
                            left
                        },
                    )
                    .unwrap();

                bin.builder
                    .build_store(
                        divisor,
                        if bits < div_bits {
                            bin.builder.build_int_s_extend(right, ty, "").unwrap()
                        } else {
                            right
                        },
                    )
                    .unwrap();

                let ret = bin
                    .builder
                    .build_call(
                        f,
                        &[dividend.into(), divisor.into(), rem.into(), quotient.into()],
                        "sdiv",
                    )
                    .unwrap()
                    .try_as_basic_value()
                    .left()
                    .unwrap();

                let success = bin
                    .builder
                    .build_int_compare(
                        IntPredicate::EQ,
                        ret.into_int_value(),
                        bin.context.i32_type().const_zero(),
                        "success",
                    )
                    .unwrap();

                let success_block = bin.context.append_basic_block(function, "success");
                let bail_block = bin.context.append_basic_block(function, "bail");
                bin.builder
                    .build_conditional_branch(success, success_block, bail_block)
                    .unwrap();

                bin.builder.position_at_end(bail_block);

                // throw division by zero error should be an assert
                bin.log_runtime_error(target, "division by zero".to_string(), Some(*loc), ns);
                let (revert_out, revert_out_len) =
                    bin.panic_data_const(ns, PanicCode::DivisionByZero);
                target.assert_failure(bin, revert_out, revert_out_len);

                bin.builder.position_at_end(success_block);

                let rem = bin
                    .builder
                    .build_load(ty, rem, "srem")
                    .unwrap()
                    .into_int_value();

                if bits < div_bits {
                    bin.builder
                        .build_int_truncate(rem, bin.context.custom_width_int_type(bits), "")
                        .unwrap()
                } else {
                    rem
                }
                .into()
            } else if ns.target == Target::Solana {
                // no signed rem on BPF; do abs udev and then negate if needed
                let left_negative = bin
                    .builder
                    .build_int_compare(
                        IntPredicate::SLT,
                        left,
                        left.get_type().const_zero(),
                        "left_negative",
                    )
                    .unwrap();

                let left = bin
                    .builder
                    .build_select(
                        left_negative,
                        bin.builder.build_int_neg(left, "signed_left").unwrap(),
                        left,
                        "left_abs",
                    )
                    .unwrap();

                let right_negative = bin
                    .builder
                    .build_int_compare(
                        IntPredicate::SLT,
                        right,
                        right.get_type().const_zero(),
                        "right_negative",
                    )
                    .unwrap();

                let right = bin
                    .builder
                    .build_select(
                        right_negative,
                        bin.builder.build_int_neg(right, "signed_right").unwrap(),
                        right,
                        "right_abs",
                    )
                    .unwrap();

                let res = bin
                    .builder
                    .build_int_unsigned_rem(left.into_int_value(), right.into_int_value(), "")
                    .unwrap();

                bin.builder
                    .build_select(
                        left_negative,
                        bin.builder.build_int_neg(res, "unsigned_res").unwrap(),
                        res,
                        "res",
                    )
                    .unwrap()
            } else {
                bin.builder
                    .build_int_signed_rem(left, right, "")
                    .unwrap()
                    .into()
            }
        }
        Expression::Power {
            loc,
            ty: res_ty,
            overflowing,
            base: l,
            exp: r,
        } => {
            let left = expression(target, bin, l, vartab, function, ns);
            let right = expression(target, bin, r, vartab, function, ns);

            let bits = left.into_int_value().get_type().get_bit_width();
            let o = bin.build_alloca(function, left.get_type(), "");
            let f = power(
                target,
                bin,
                *overflowing,
                bits,
                res_ty.is_signed_int(ns),
                o,
                ns,
                *loc,
            );

            // If the function returns zero, then the operation was successful.
            let error_return = bin
                .builder
                .build_call(f, &[left.into(), right.into(), o.into()], "power")
                .unwrap()
                .try_as_basic_value()
                .left()
                .unwrap();

            // Load the result pointer
            let res = bin.builder.build_load(left.get_type(), o, "").unwrap();

            // A return other than zero will abort execution. We need to check if power() returned a zero or not.
            let error_block = bin.context.append_basic_block(function, "error");
            let return_block = bin.context.append_basic_block(function, "return_block");

            let error_ret = bin
                .builder
                .build_int_compare(
                    IntPredicate::NE,
                    error_return.into_int_value(),
                    error_return.get_type().const_zero().into_int_value(),
                    "",
                )
                .unwrap();

            bin.builder
                .build_conditional_branch(error_ret, error_block, return_block)
                .unwrap();
            bin.builder.position_at_end(error_block);

            bin.log_runtime_error(target, "math overflow".to_string(), Some(*loc), ns);
            let (revert_out, revert_out_len) = bin.panic_data_const(ns, PanicCode::MathOverflow);
            target.assert_failure(bin, revert_out, revert_out_len);

            bin.builder.position_at_end(return_block);

            res
        }
        Expression::Equal { left, right, .. } => {
            if left.ty().is_address() {
                let mut res = bin.context.bool_type().const_int(1, false);
                let left = expression(target, bin, left, vartab, function, ns).into_array_value();
                let right = expression(target, bin, right, vartab, function, ns).into_array_value();

                // TODO: Address should be passed around as pointer. Once this is done, we can replace
                // this with a call to address_equal()
                for index in 0..ns.address_length {
                    let l = bin
                        .builder
                        .build_extract_value(left, index as u32, "left")
                        .unwrap()
                        .into_int_value();
                    let r = bin
                        .builder
                        .build_extract_value(right, index as u32, "right")
                        .unwrap()
                        .into_int_value();

                    res = bin
                        .builder
                        .build_and(
                            res,
                            bin.builder
                                .build_int_compare(IntPredicate::EQ, l, r, "")
                                .unwrap(),
                            "cmp",
                        )
                        .unwrap();
                }

                res.into()
            } else {
                let left = expression(target, bin, left, vartab, function, ns).into_int_value();
                let right = expression(target, bin, right, vartab, function, ns).into_int_value();

                bin.builder
                    .build_int_compare(IntPredicate::EQ, left, right, "")
                    .unwrap()
                    .into()
            }
        }
        Expression::NotEqual { left, right, .. } => {
            if left.ty().is_address() {
                let mut res = bin.context.bool_type().const_int(0, false);
                let left = expression(target, bin, left, vartab, function, ns).into_array_value();
                let right = expression(target, bin, right, vartab, function, ns).into_array_value();

                // TODO: Address should be passed around as pointer. Once this is done, we can replace
                // this with a call to address_equal()
                for index in 0..ns.address_length {
                    let l = bin
                        .builder
                        .build_extract_value(left, index as u32, "left")
                        .unwrap()
                        .into_int_value();
                    let r = bin
                        .builder
                        .build_extract_value(right, index as u32, "right")
                        .unwrap()
                        .into_int_value();

                    res = bin
                        .builder
                        .build_or(
                            res,
                            bin.builder
                                .build_int_compare(IntPredicate::NE, l, r, "")
                                .unwrap(),
                            "cmp",
                        )
                        .unwrap();
                }

                res.into()
            } else {
                let left = expression(target, bin, left, vartab, function, ns).into_int_value();
                let right = expression(target, bin, right, vartab, function, ns).into_int_value();

                bin.builder
                    .build_int_compare(IntPredicate::NE, left, right, "")
                    .unwrap()
                    .into()
            }
        }
        Expression::More {
            signed,
            left,
            right,
            ..
        } => {
            if left.ty().is_address() {
                compare_address(
                    target,
                    bin,
                    left,
                    right,
                    IntPredicate::SGT,
                    vartab,
                    function,
                    ns,
                )
                .into()
            } else {
                let left = expression(target, bin, left, vartab, function, ns).into_int_value();
                let right = expression(target, bin, right, vartab, function, ns).into_int_value();

                bin.builder
                    .build_int_compare(
                        if *signed {
                            IntPredicate::SGT
                        } else {
                            IntPredicate::UGT
                        },
                        left,
                        right,
                        "",
                    )
                    .unwrap()
                    .into()
            }
        }
        Expression::MoreEqual {
            signed,
            left,
            right,
            ..
        } => {
            if left.ty().is_address() {
                compare_address(
                    target,
                    bin,
                    left,
                    right,
                    IntPredicate::SGE,
                    vartab,
                    function,
                    ns,
                )
                .into()
            } else {
                let left = expression(target, bin, left, vartab, function, ns).into_int_value();
                let right = expression(target, bin, right, vartab, function, ns).into_int_value();

                bin.builder
                    .build_int_compare(
                        if *signed {
                            IntPredicate::SGE
                        } else {
                            IntPredicate::UGE
                        },
                        left,
                        right,
                        "",
                    )
                    .unwrap()
                    .into()
            }
        }
        Expression::Less {
            signed,
            left,
            right,
            ..
        } => {
            if left.ty().is_address() {
                compare_address(
                    target,
                    bin,
                    left,
                    right,
                    IntPredicate::SLT,
                    vartab,
                    function,
                    ns,
                )
                .into()
            } else {
                let left = expression(target, bin, left, vartab, function, ns).into_int_value();
                let right = expression(target, bin, right, vartab, function, ns).into_int_value();

                bin.builder
                    .build_int_compare(
                        if *signed {
                            IntPredicate::SLT
                        } else {
                            IntPredicate::ULT
                        },
                        left,
                        right,
                        "",
                    )
                    .unwrap()
                    .into()
            }
        }
        Expression::LessEqual {
            signed,
            left,
            right,
            ..
        } => {
            if left.ty().is_address() {
                compare_address(
                    target,
                    bin,
                    left,
                    right,
                    IntPredicate::SLE,
                    vartab,
                    function,
                    ns,
                )
                .into()
            } else {
                let left = expression(target, bin, left, vartab, function, ns).into_int_value();
                let right = expression(target, bin, right, vartab, function, ns).into_int_value();

                bin.builder
                    .build_int_compare(
                        if *signed {
                            IntPredicate::SLE
                        } else {
                            IntPredicate::ULE
                        },
                        left,
                        right,
                        "",
                    )
                    .unwrap()
                    .into()
            }
        }
        Expression::Variable { var_no, .. } => vartab[var_no].value,
        Expression::GetRef { expr, .. } => {
            let address = expression(target, bin, expr, vartab, function, ns).into_array_value();

            let stack = bin.build_alloca(function, address.get_type(), "address");

            bin.builder.build_store(stack, address).unwrap();

            stack.into()
        }
        Expression::Load { ty, expr, .. } => {
            let ptr = expression(target, bin, expr, vartab, function, ns);

            if ty.is_reference_type(ns) && !ty.is_fixed_reference_type(ns) {
                let loaded_type = bin.llvm_type(ty, ns).ptr_type(AddressSpace::default());
                let value = bin
                    .builder
                    .build_load(loaded_type, ptr.into_pointer_value(), "")
                    .unwrap();
                // if the pointer is null, it needs to be allocated
                let allocation_needed = bin
                    .builder
                    .build_is_null(value.into_pointer_value(), "allocation_needed")
                    .unwrap();

                let allocate = bin.context.append_basic_block(function, "allocate");
                let already_allocated = bin
                    .context
                    .append_basic_block(function, "already_allocated");

                bin.builder
                    .build_conditional_branch(allocation_needed, allocate, already_allocated)
                    .unwrap();

                let entry = bin.builder.get_insert_block().unwrap();

                bin.builder.position_at_end(allocate);

                // allocate a new struct
                let ty = expr.ty();

                let llvm_ty = bin.llvm_type(ty.deref_memory(), ns);

                let new_struct = bin
                    .builder
                    .build_call(
                        bin.module.get_function("__malloc").unwrap(),
                        &[llvm_ty
                            .size_of()
                            .unwrap()
                            .const_cast(bin.context.i32_type(), false)
                            .into()],
                        "",
                    )
                    .unwrap()
                    .try_as_basic_value()
                    .left()
                    .unwrap()
                    .into_pointer_value();

                bin.builder
                    .build_store(ptr.into_pointer_value(), new_struct)
                    .unwrap();

                bin.builder
                    .build_unconditional_branch(already_allocated)
                    .unwrap();

                bin.builder.position_at_end(already_allocated);

                // insert phi node
                let combined_struct_ptr = bin
                    .builder
                    .build_phi(
                        llvm_ty.ptr_type(AddressSpace::default()),
                        &format!("ptr_{}", ty.to_string(ns)),
                    )
                    .unwrap();

                combined_struct_ptr.add_incoming(&[(&value, entry), (&new_struct, allocate)]);

                combined_struct_ptr.as_basic_value()
            } else {
                let loaded_type = bin.llvm_type(ty, ns);

                let load_ptr = bin.vector_bytes(ptr);

                bin.builder.build_load(loaded_type, load_ptr, "").unwrap()
            }
        }

        Expression::ZeroExt { ty, expr, .. } => {
            let e = expression(target, bin, expr, vartab, function, ns).into_int_value();
            let ty = bin.llvm_type(ty, ns);

            bin.builder
                .build_int_z_extend(e, ty.into_int_type(), "")
                .unwrap()
                .into()
        }
        Expression::Negate {
            loc,
            expr,
            overflowing,
            ..
        } => {
            let e = expression(target, bin, expr, vartab, function, ns).into_int_value();

            if *overflowing {
                bin.builder.build_int_neg(e, "").unwrap().into()
            } else {
                build_binary_op_with_overflow_check(
                    target,
                    bin,
                    function,
                    e.get_type().const_zero(),
                    e,
                    BinaryOp::Subtract,
                    true,
                    ns,
                    *loc,
                )
                .into()
            }
        }
        Expression::SignExt { ty, expr, .. } => {
            let e = expression(target, bin, expr, vartab, function, ns).into_int_value();
            let ty = bin.llvm_type(ty, ns);

            bin.builder
                .build_int_s_extend(e, ty.into_int_type(), "")
                .unwrap()
                .into()
        }
        Expression::Trunc { ty, expr, .. } => {
            let e = expression(target, bin, expr, vartab, function, ns).into_int_value();
            let ty = bin.llvm_type(ty, ns);

            bin.builder
                .build_int_truncate(e, ty.into_int_type(), "")
                .unwrap()
                .into()
        }
        Expression::Cast { ty: to, expr, .. } => {
            let from = expr.ty();

            let e = expression(target, bin, expr, vartab, function, ns);

            runtime_cast(bin, function, &from, to, e, ns)
        }
        Expression::BytesCast {
            ty: Type::DynamicBytes,
            from: Type::Bytes(_),
            expr,
            ..
        } => {
            let e = expression(target, bin, expr, vartab, function, ns).into_int_value();

            let size = e.get_type().get_bit_width() / 8;
            let size = bin.context.i32_type().const_int(size as u64, false);
            let elem_size = bin.context.i32_type().const_int(1, false);

            // Swap the byte order
            let bytes_ptr = bin.build_alloca(function, e.get_type(), "bytes_ptr");
            bin.builder.build_store(bytes_ptr, e).unwrap();
            let init = bin.build_alloca(function, e.get_type(), "init");
            bin.builder
                .build_call(
                    bin.module.get_function("__leNtobeN").unwrap(),
                    &[bytes_ptr.into(), init.into(), size.into()],
                    "",
                )
                .unwrap();

            bin.builder
                .build_call(
                    bin.module.get_function("vector_new").unwrap(),
                    &[size.into(), elem_size.into(), init.into()],
                    "",
                )
                .unwrap()
                .try_as_basic_value()
                .left()
                .unwrap()
        }
        Expression::BytesCast {
            loc,
            ty: Type::Bytes(n),
            from: Type::DynamicBytes,
            expr: e,
        } => {
            let array = expression(target, bin, e, vartab, function, ns);

            let len = bin.vector_len(array);

            // Check if equal to n
            let is_equal_to_n = bin
                .builder
                .build_int_compare(
                    IntPredicate::EQ,
                    len,
                    bin.context.i32_type().const_int(*n as u64, false),
                    "is_equal_to_n",
                )
                .unwrap();
            let cast = bin.context.append_basic_block(function, "cast");
            let error = bin.context.append_basic_block(function, "error");
            bin.builder
                .build_conditional_branch(is_equal_to_n, cast, error)
                .unwrap();

            bin.builder.position_at_end(error);
            bin.log_runtime_error(target, "bytes cast error".to_string(), Some(*loc), ns);
            let (revert_out, revert_out_len) = bin.panic_data_const(ns, PanicCode::Generic);
            target.assert_failure(bin, revert_out, revert_out_len);

            bin.builder.position_at_end(cast);
            let bytes_ptr = bin.vector_bytes(array);

            // Switch byte order
            let ty = bin.context.custom_width_int_type(*n as u32 * 8);
            let le_bytes_ptr = bin.build_alloca(function, ty, "le_bytes");

            bin.builder
                .build_call(
                    bin.module.get_function("__beNtoleN").unwrap(),
                    &[bytes_ptr.into(), le_bytes_ptr.into(), len.into()],
                    "",
                )
                .unwrap();
            bin.builder.build_load(ty, le_bytes_ptr, "bytes").unwrap()
        }
        Expression::Not { expr, .. } => {
            let e = expression(target, bin, expr, vartab, function, ns).into_int_value();

            bin.builder
                .build_int_compare(IntPredicate::EQ, e, e.get_type().const_zero(), "")
                .unwrap()
                .into()
        }
        Expression::BitwiseNot { expr, .. } => {
            let e = expression(target, bin, expr, vartab, function, ns).into_int_value();

            bin.builder.build_not(e, "").unwrap().into()
        }
        Expression::BitwiseOr { left, right: r, .. } => {
            let left = expression(target, bin, left, vartab, function, ns).into_int_value();
            let right = expression(target, bin, r, vartab, function, ns).into_int_value();

            bin.builder.build_or(left, right, "").unwrap().into()
        }
        Expression::BitwiseAnd { left, right, .. } => {
            let left = expression(target, bin, left, vartab, function, ns).into_int_value();
            let right = expression(target, bin, right, vartab, function, ns).into_int_value();

            bin.builder.build_and(left, right, "").unwrap().into()
        }
        Expression::BitwiseXor { left, right, .. } => {
            let left = expression(target, bin, left, vartab, function, ns).into_int_value();
            let right = expression(target, bin, right, vartab, function, ns).into_int_value();

            bin.builder.build_xor(left, right, "").unwrap().into()
        }
        Expression::ShiftLeft { left, right, .. } => {
            let left = expression(target, bin, left, vartab, function, ns).into_int_value();
            let right = expression(target, bin, right, vartab, function, ns).into_int_value();

            bin.builder
                .build_left_shift(left, right, "")
                .unwrap()
                .into()
        }
        Expression::ShiftRight {
            left,
            right,
            signed,
            ..
        } => {
            let left = expression(target, bin, left, vartab, function, ns).into_int_value();
            let right = expression(target, bin, right, vartab, function, ns).into_int_value();

            bin.builder
                .build_right_shift(left, right, *signed, "")
                .unwrap()
                .into()
        }
        Expression::Subscript {
            loc,
            ty: elem_ty,
            array_ty: ty,
            expr: a,
            index,
        } => {
            if ty.is_storage_bytes() {
                let index = expression(target, bin, index, vartab, function, ns).into_int_value();
                let slot = expression(target, bin, a, vartab, function, ns).into_int_value();
                target
                    .get_storage_bytes_subscript(bin, function, slot, index, *loc, ns)
                    .into()
            } else if ty.is_contract_storage() {
                let array = expression(target, bin, a, vartab, function, ns).into_int_value();
                let index = expression(target, bin, index, vartab, function, ns);

                target
                    .storage_subscript(bin, function, ty, array, index, ns)
                    .into()
            } else if elem_ty.is_builtin_struct() == Some(StructType::AccountInfo) {
                let array = expression(target, bin, a, vartab, function, ns).into_pointer_value();
                let index = expression(target, bin, index, vartab, function, ns).into_int_value();

                let llvm_ty = bin.module.get_struct_type("struct.SolAccountInfo").unwrap();
                unsafe {
                    bin.builder
                        .build_gep(llvm_ty, array, &[index], "account_info")
                        .unwrap()
                        .into()
                }
            } else if ty.is_dynamic_memory() {
                let array = expression(target, bin, a, vartab, function, ns);

                let mut array_index =
                    expression(target, bin, index, vartab, function, ns).into_int_value();

                // bounds checking already done; we can down-cast if necessary
                if array_index.get_type().get_bit_width() > 32 {
                    array_index = bin
                        .builder
                        .build_int_truncate(array_index, bin.context.i32_type(), "index")
                        .unwrap();
                }

                let index = bin
                    .builder
                    .build_int_mul(
                        array_index,
                        bin.llvm_type(elem_ty.deref_memory(), ns)
                            .size_of()
                            .unwrap()
                            .const_cast(bin.context.i32_type(), false),
                        "",
                    )
                    .unwrap();

                unsafe {
                    bin.builder
                        .build_gep(
                            bin.context.i8_type(),
                            bin.vector_bytes(array),
                            &[index],
                            "index_access",
                        )
                        .unwrap()
                }
                .into()
            } else {
                let array = expression(target, bin, a, vartab, function, ns).into_pointer_value();
                let index = expression(target, bin, index, vartab, function, ns).into_int_value();

                let llvm_ty = bin.llvm_type(ty.deref_memory(), ns);
                unsafe {
                    bin.builder
                        .build_gep(
                            llvm_ty,
                            array,
                            &[bin.context.i32_type().const_zero(), index],
                            "index_access",
                        )
                        .unwrap()
                        .into()
                }
            }
        }
        Expression::StructMember { expr, .. }
            if expr.ty().is_builtin_struct() == Some(StructType::AccountInfo) =>
        {
            target.builtin(bin, e, vartab, function, ns)
        }
        Expression::StructMember { expr, member, .. } => {
            let struct_ty = bin.llvm_type(expr.ty().deref_memory(), ns);
            let struct_ptr =
                expression(target, bin, expr, vartab, function, ns).into_pointer_value();

            bin.builder
                .build_struct_gep(struct_ty, struct_ptr, *member as u32, "struct member")
                .unwrap()
                .into()
        }
        Expression::ConstArrayLiteral {
            dimensions, values, ..
        } => {
            // For const arrays (declared with "constant" keyword, we should create a global constant
            let mut dims = dimensions.iter();

            let exprs = values
                .iter()
                .map(|e| expression(target, bin, e, vartab, function, ns).into_int_value())
                .collect::<Vec<IntValue>>();
            let ty = exprs[0].get_type();

            let top_size = *dims.next().unwrap();

            // Create a vector of ArrayValues
            let mut arrays = exprs
                .chunks(top_size as usize)
                .map(|a| ty.const_array(a))
                .collect::<Vec<ArrayValue>>();

            let mut ty = ty.array_type(top_size);

            // for each dimension, split the array into futher arrays
            for d in dims {
                ty = ty.array_type(*d);

                arrays = arrays
                    .chunks(*d as usize)
                    .map(|a| ty.const_array(a))
                    .collect::<Vec<ArrayValue>>();
            }

            // We actually end up with an array with a single entry

            // now we've created the type, and the const array. Put it into a global
            let gv =
                bin.module
                    .add_global(ty, Some(AddressSpace::default()), "const_array_literal");

            gv.set_linkage(Linkage::Internal);

            gv.set_initializer(&arrays[0]);
            gv.set_constant(true);

            gv.as_pointer_value().into()
        }
        Expression::ArrayLiteral {
            ty,
            dimensions,
            values,
            ..
        } => {
            // non-const array literals should alloca'ed and each element assigned
            let ty = bin.llvm_type(ty, ns);

            let p = bin
                .builder
                .build_call(
                    bin.module.get_function("__malloc").unwrap(),
                    &[ty.size_of()
                        .unwrap()
                        .const_cast(bin.context.i32_type(), false)
                        .into()],
                    "array_literal",
                )
                .unwrap()
                .try_as_basic_value()
                .left()
                .unwrap();

            for (i, expr) in values.iter().enumerate() {
                let mut ind = vec![bin.context.i32_type().const_zero()];

                let mut e = i as u32;

                for d in dimensions {
                    ind.insert(1, bin.context.i32_type().const_int((e % *d).into(), false));

                    e /= *d;
                }

                let elemptr = unsafe {
                    bin.builder
                        .build_gep(ty, p.into_pointer_value(), &ind, &format!("elemptr{i}"))
                        .unwrap()
                };

                let elem = expression(target, bin, expr, vartab, function, ns);

                let elem = if expr.ty().is_fixed_reference_type(ns) {
                    let load_type = bin.llvm_type(&expr.ty(), ns);
                    bin.builder
                        .build_load(load_type, elem.into_pointer_value(), "elem")
                        .unwrap()
                } else {
                    elem
                };

                bin.builder.build_store(elemptr, elem).unwrap();
            }

            p
        }
        Expression::AllocDynamicBytes {
            ty,
            size,
            initializer,
            ..
        } => {
            if matches!(ty, Type::Slice(_)) {
                let init = initializer.as_ref().unwrap();

                let data = bin.emit_global_string("const_string", init, true);

                bin.llvm_type(ty, ns)
                    .into_struct_type()
                    .const_named_struct(&[
                        data.into(),
                        bin.context
                            .custom_width_int_type(ns.target.ptr_size().into())
                            .const_int(init.len() as u64, false)
                            .into(),
                    ])
                    .into()
            } else {
                let elem = match ty {
                    Type::Slice(_) | Type::String | Type::DynamicBytes | Type::Bytes(_) => {
                        Type::Bytes(1)
                    }
                    _ => ty.array_elem(),
                };

                let size = expression(target, bin, size, vartab, function, ns).into_int_value();

                let elem_size = bin
                    .llvm_type(&elem, ns)
                    .size_of()
                    .unwrap()
                    .const_cast(bin.context.i32_type(), false);

                bin.vector_new(size, elem_size, initializer.as_ref(), ty, ns)
            }
        }
        Expression::Builtin {
            kind: Builtin::ArrayLength,
            args,
            ..
        } if args[0].ty().array_deref().is_builtin_struct().is_none() => {
            let array = expression(target, bin, &args[0], vartab, function, ns);

            bin.vector_len(array).into()
        }
        Expression::Builtin {
            tys: returns,
            kind: Builtin::ReadFromBuffer,
            args,
            ..
        } => {
            let v = expression(target, bin, &args[0], vartab, function, ns);
            let offset = expression(target, bin, &args[1], vartab, function, ns).into_int_value();

            let data = if args[0].ty().is_dynamic_memory() {
                bin.vector_bytes(v)
            } else {
                v.into_pointer_value()
            };

            let start = unsafe {
                bin.builder
                    .build_gep(bin.context.i8_type(), data, &[offset], "start")
                    .unwrap()
            };

            if matches!(returns[0], Type::Bytes(_) | Type::FunctionSelector) {
                let n = returns[0].bytes(ns);
                let bytes_ty = bin.context.custom_width_int_type(n as u32 * 8);

                let store = bin.build_alloca(function, bytes_ty, "stack");
                bin.builder
                    .build_call(
                        bin.module.get_function("__beNtoleN").unwrap(),
                        &[
                            start.into(),
                            store.into(),
                            bin.context.i32_type().const_int(n as u64, false).into(),
                        ],
                        "",
                    )
                    .unwrap();
                bin.builder
                    .build_load(bytes_ty, store, &format!("bytes{n}"))
                    .unwrap()
            } else {
                bin.builder
                    .build_load(bin.llvm_type(&returns[0], ns), start, "value")
                    .unwrap()
            }
        }
        Expression::Keccak256 { exprs, .. } => {
            let mut length = bin.context.i32_type().const_zero();
            let mut values: Vec<(BasicValueEnum, IntValue, Type)> = Vec::new();

            // first we need to calculate the length of the buffer and get the types/lengths
            for e in exprs {
                let v = expression(target, bin, e, vartab, function, ns);

                let len = match e.ty() {
                    Type::DynamicBytes | Type::String => bin.vector_len(v),
                    _ => v
                        .get_type()
                        .size_of()
                        .unwrap()
                        .const_cast(bin.context.i32_type(), false),
                };

                length = bin.builder.build_int_add(length, len, "").unwrap();

                values.push((v, len, e.ty()));
            }

            //  now allocate a buffer
            let src = bin
                .builder
                .build_array_alloca(bin.context.i8_type(), length, "keccak_src")
                .unwrap();

            // fill in all the fields
            let mut offset = bin.context.i32_type().const_zero();

            for (v, len, ty) in values {
                let elem = unsafe {
                    bin.builder
                        .build_gep(bin.context.i8_type(), src, &[offset], "elem")
                        .unwrap()
                };

                offset = bin.builder.build_int_add(offset, len, "").unwrap();

                match ty {
                    Type::DynamicBytes | Type::String => {
                        let data = bin.vector_bytes(v);

                        bin.builder
                            .build_call(
                                bin.module.get_function("__memcpy").unwrap(),
                                &[elem.into(), data.into(), len.into()],
                                "",
                            )
                            .unwrap();
                    }
                    _ => {
                        bin.builder.build_store(elem, v).unwrap();
                    }
                }
            }
            let dst_type = bin.context.custom_width_int_type(256);
            let dst = bin.builder.build_alloca(dst_type, "keccak_dst").unwrap();

            target.keccak256_hash(bin, src, length, dst, ns);

            bin.builder
                .build_load(dst_type, dst, "keccak256_hash")
                .unwrap()
        }
        Expression::StringCompare { left, right, .. } => {
            let (left, left_len) = string_location(target, bin, left, vartab, function, ns);
            let (right, right_len) = string_location(target, bin, right, vartab, function, ns);

            bin.builder
                .build_call(
                    bin.module.get_function("__memcmp").unwrap(),
                    &[left.into(), left_len.into(), right.into(), right_len.into()],
                    "",
                )
                .unwrap()
                .try_as_basic_value()
                .left()
                .unwrap()
        }
        Expression::ReturnData { .. } => target.return_data(bin, function).into(),
        Expression::StorageArrayLength { array, elem_ty, .. } => {
            let slot = expression(target, bin, array, vartab, function, ns).into_int_value();

            target
                .storage_array_length(bin, function, slot, elem_ty, ns)
                .into()
        }
        Expression::Builtin {
            kind: Builtin::Signature,
            ..
        } if ns.target != Target::Solana => {
            // need to byte-reverse selector
            let selector_type = bin.context.i32_type();
            let selector = bin.build_alloca(function, selector_type, "selector");

            // byte order needs to be reversed. e.g. hex"11223344" should be 0x10 0x11 0x22 0x33 0x44
            bin.builder
                .build_call(
                    bin.module.get_function("__beNtoleN").unwrap(),
                    &[
                        bin.selector.as_pointer_value().into(),
                        selector.into(),
                        bin.context.i32_type().const_int(4, false).into(),
                    ],
                    "",
                )
                .unwrap();

            bin.builder
                .build_load(selector_type, selector, "selector")
                .unwrap()
        }
        Expression::Builtin {
            kind: Builtin::AddMod,
            args,
            ..
        } => {
            let arith_ty = bin.context.custom_width_int_type(512);
            let res_ty = bin.context.custom_width_int_type(256);

            let x = expression(target, bin, &args[0], vartab, function, ns).into_int_value();
            let y = expression(target, bin, &args[1], vartab, function, ns).into_int_value();
            let k = expression(target, bin, &args[2], vartab, function, ns).into_int_value();
            let dividend = bin
                .builder
                .build_int_add(
                    bin.builder
                        .build_int_z_extend(x, arith_ty, "wide_x")
                        .unwrap(),
                    bin.builder
                        .build_int_z_extend(y, arith_ty, "wide_y")
                        .unwrap(),
                    "x_plus_y",
                )
                .unwrap();

            let divisor = bin
                .builder
                .build_int_z_extend(k, arith_ty, "wide_k")
                .unwrap();

            let pdividend = bin.build_alloca(function, arith_ty, "dividend");
            let pdivisor = bin.build_alloca(function, arith_ty, "divisor");
            let rem = bin.build_alloca(function, arith_ty, "remainder");
            let quotient = bin.build_alloca(function, arith_ty, "quotient");

            bin.builder.build_store(pdividend, dividend).unwrap();
            bin.builder.build_store(pdivisor, divisor).unwrap();

            let ret = bin
                .builder
                .build_call(
                    bin.module.get_function("udivmod512").unwrap(),
                    &[
                        pdividend.into(),
                        pdivisor.into(),
                        rem.into(),
                        quotient.into(),
                    ],
                    "quotient",
                )
                .unwrap()
                .try_as_basic_value()
                .left()
                .unwrap()
                .into_int_value();

            let success = bin
                .builder
                .build_int_compare(
                    IntPredicate::EQ,
                    ret,
                    bin.context.i32_type().const_zero(),
                    "success",
                )
                .unwrap();

            let success_block = bin.context.append_basic_block(function, "success");
            let bail_block = bin.context.append_basic_block(function, "bail");
            bin.builder
                .build_conditional_branch(success, success_block, bail_block)
                .unwrap();

            bin.builder.position_at_end(bail_block);

            // On Solana the return type is 64 bit
            let ret: BasicValueEnum = bin
                .builder
                .build_int_z_extend(
                    ret,
                    bin.return_values[&ReturnCode::Success].get_type(),
                    "ret",
                )
                .unwrap()
                .into();

            bin.builder.build_return(Some(&ret)).unwrap();
            bin.builder.position_at_end(success_block);

            let remainder = bin
                .builder
                .build_load(arith_ty, rem, "remainder")
                .unwrap()
                .into_int_value();

            bin.builder
                .build_int_truncate(remainder, res_ty, "quotient")
                .unwrap()
                .into()
        }
        Expression::Builtin {
            kind: Builtin::MulMod,
            args,
            ..
        } => {
            let arith_ty = bin.context.custom_width_int_type(512);
            let res_ty = bin.context.custom_width_int_type(256);

            let x = expression(target, bin, &args[0], vartab, function, ns).into_int_value();
            let y = expression(target, bin, &args[1], vartab, function, ns).into_int_value();
            let x_m = bin.build_alloca(function, arith_ty, "x_m");
            let y_m = bin.build_alloca(function, arith_ty, "x_y");
            let x_times_y_m = bin.build_alloca(function, arith_ty, "x_times_y_m");

            bin.builder
                .build_store(
                    x_m,
                    bin.builder
                        .build_int_z_extend(x, arith_ty, "wide_x")
                        .unwrap(),
                )
                .unwrap();
            bin.builder
                .build_store(
                    y_m,
                    bin.builder
                        .build_int_z_extend(y, arith_ty, "wide_y")
                        .unwrap(),
                )
                .unwrap();

            bin.builder
                .build_call(
                    bin.module.get_function("__mul32").unwrap(),
                    &[
                        x_m.into(),
                        y_m.into(),
                        x_times_y_m.into(),
                        bin.context.i32_type().const_int(512 / 32, false).into(),
                    ],
                    "",
                )
                .unwrap();
            let k = expression(target, bin, &args[2], vartab, function, ns).into_int_value();
            let dividend = bin
                .builder
                .build_load(arith_ty, x_times_y_m, "x_t_y")
                .unwrap();

            let divisor = bin
                .builder
                .build_int_z_extend(k, arith_ty, "wide_k")
                .unwrap();

            let pdividend = bin.build_alloca(function, arith_ty, "dividend");
            let pdivisor = bin.build_alloca(function, arith_ty, "divisor");
            let rem = bin.build_alloca(function, arith_ty, "remainder");
            let quotient = bin.build_alloca(function, arith_ty, "quotient");

            bin.builder.build_store(pdividend, dividend).unwrap();
            bin.builder.build_store(pdivisor, divisor).unwrap();

            let ret = bin
                .builder
                .build_call(
                    bin.module.get_function("udivmod512").unwrap(),
                    &[
                        pdividend.into(),
                        pdivisor.into(),
                        rem.into(),
                        quotient.into(),
                    ],
                    "quotient",
                )
                .unwrap()
                .try_as_basic_value()
                .left()
                .unwrap()
                .into_int_value();

            let success = bin
                .builder
                .build_int_compare(
                    IntPredicate::EQ,
                    ret,
                    bin.context.i32_type().const_zero(),
                    "success",
                )
                .unwrap();

            let success_block = bin.context.append_basic_block(function, "success");
            let bail_block = bin.context.append_basic_block(function, "bail");
            bin.builder
                .build_conditional_branch(success, success_block, bail_block)
                .unwrap();

            bin.builder.position_at_end(bail_block);

            // On Solana the return type is 64 bit
            let ret: BasicValueEnum = bin
                .builder
                .build_int_z_extend(
                    ret,
                    bin.return_values[&ReturnCode::Success].get_type(),
                    "ret",
                )
                .unwrap()
                .into();

            bin.builder.build_return(Some(&ret)).unwrap();

            bin.builder.position_at_end(success_block);

            let remainder = bin
                .builder
                .build_load(arith_ty, rem, "quotient")
                .unwrap()
                .into_int_value();

            bin.builder
                .build_int_truncate(remainder, res_ty, "quotient")
                .unwrap()
                .into()
        }
        Expression::Builtin {
            kind: hash @ Builtin::Ripemd160,
            args,
            ..
        }
        | Expression::Builtin {
            kind: hash @ Builtin::Keccak256,
            args,
            ..
        }
        | Expression::Builtin {
            kind: hash @ Builtin::Blake2_128,
            args,
            ..
        }
        | Expression::Builtin {
            kind: hash @ Builtin::Blake2_256,
            args,
            ..
        }
        | Expression::Builtin {
            kind: hash @ Builtin::Sha256,
            args,
            ..
        } => {
            let v = expression(target, bin, &args[0], vartab, function, ns);

            let hash = match hash {
                Builtin::Ripemd160 => HashTy::Ripemd160,
                Builtin::Sha256 => HashTy::Sha256,
                Builtin::Keccak256 => HashTy::Keccak256,
                Builtin::Blake2_128 => HashTy::Blake2_128,
                Builtin::Blake2_256 => HashTy::Blake2_256,
                _ => unreachable!(),
            };

            target
                .hash(
                    bin,
                    function,
                    hash,
                    bin.vector_bytes(v),
                    bin.vector_len(v),
                    ns,
                )
                .into()
        }
        Expression::Builtin {
            kind: Builtin::Concat,
            args,
            ..
        } => {
            let vector_ty = bin.module.get_struct_type("struct.vector").unwrap();

            let mut length = i32_zero!();

            let args: Vec<_> = args
                .iter()
                .map(|arg| {
                    let v = expression(target, bin, arg, vartab, function, ns);

                    length = bin
                        .builder
                        .build_int_add(length, bin.vector_len(v), "length")
                        .unwrap();

                    v
                })
                .collect();

            let size = bin
                .builder
                .build_int_add(
                    length,
                    vector_ty
                        .size_of()
                        .unwrap()
                        .const_cast(bin.context.i32_type(), false),
                    "size",
                )
                .unwrap();

            let v = bin
                .builder
                .build_call(
                    bin.module.get_function("__malloc").unwrap(),
                    &[size.into()],
                    "",
                )
                .unwrap()
                .try_as_basic_value()
                .left()
                .unwrap()
                .into_pointer_value();

            let mut dest = bin.vector_bytes(v.into());

            for arg in args {
                let from = bin.vector_bytes(arg);
                let len = bin.vector_len(arg);

                dest = bin
                    .builder
                    .build_call(
                        bin.module.get_function("__memcpy").unwrap(),
                        &[dest.into(), from.into(), len.into()],
                        "",
                    )
                    .unwrap()
                    .try_as_basic_value()
                    .left()
                    .unwrap()
                    .into_pointer_value();
            }

            // Update the len and size field of the vector struct
            let len_ptr = bin
                .builder
                .build_struct_gep(vector_ty, v, 0, "len")
                .unwrap();
            bin.builder.build_store(len_ptr, length).unwrap();

            let size_ptr = bin
                .builder
                .build_struct_gep(vector_ty, v, 1, "size")
                .unwrap();

            bin.builder.build_store(size_ptr, length).unwrap();

            v.into()
        }
        Expression::Builtin { .. } => target.builtin(bin, e, vartab, function, ns),
        Expression::InternalFunctionCfg { cfg_no, .. } => bin.functions[cfg_no]
            .as_global_value()
            .as_pointer_value()
            .into(),
        Expression::FormatString { args: fields, .. } => {
            format_string(target, bin, fields, vartab, function, ns)
        }

        Expression::AdvancePointer {
            pointer,
            bytes_offset,
        } => {
            let pointer = if pointer.ty().is_dynamic_memory() {
                bin.vector_bytes(expression(target, bin, pointer, vartab, function, ns))
            } else {
                expression(target, bin, pointer, vartab, function, ns).into_pointer_value()
            };
            let offset =
                expression(target, bin, bytes_offset, vartab, function, ns).into_int_value();
            let advanced = unsafe {
                bin.builder
                    .build_gep(bin.context.i8_type(), pointer, &[offset], "adv_pointer")
                    .unwrap()
            };

            advanced.into()
        }

<<<<<<< HEAD
        Expression::PointerPosition { pointer } => {
=======
        Expression::VectorData { pointer } => {
>>>>>>> b15bb1b7
            let ptr = expression(target, bin, pointer, vartab, function, ns);
            let data = bin.vector_bytes(ptr);
            let res = bin
                .builder
<<<<<<< HEAD
                .build_ptr_to_int(data, bin.context.i64_type(), "sesa");
=======
                .build_ptr_to_int(data, bin.context.i32_type(), "ptr_as_int32");
>>>>>>> b15bb1b7

            res.unwrap().into()
        }

        Expression::RationalNumberLiteral { .. }
        | Expression::Undefined { .. }
        | Expression::Poison
        | Expression::BytesCast { .. } => {
            unreachable!("should not exist in cfg")
        }
    }
}

pub(super) fn compare_address<'a, T: TargetRuntime<'a> + ?Sized>(
    target: &T,
    binary: &Binary<'a>,
    left: &Expression,
    right: &Expression,
    op: inkwell::IntPredicate,
    vartab: &HashMap<usize, Variable<'a>>,
    function: FunctionValue<'a>,
    ns: &Namespace,
) -> IntValue<'a> {
    let l = expression(target, binary, left, vartab, function, ns).into_array_value();
    let r = expression(target, binary, right, vartab, function, ns).into_array_value();

    let left = binary.build_alloca(function, binary.address_type(ns), "left");
    let right = binary.build_alloca(function, binary.address_type(ns), "right");

    binary.builder.build_store(left, l).unwrap();
    binary.builder.build_store(right, r).unwrap();

    let res = binary
        .builder
        .build_call(
            binary.module.get_function("__memcmp_ord").unwrap(),
            &[
                left.into(),
                right.into(),
                binary
                    .context
                    .i32_type()
                    .const_int(ns.address_length as u64, false)
                    .into(),
            ],
            "",
        )
        .unwrap()
        .try_as_basic_value()
        .left()
        .unwrap()
        .into_int_value();

    binary
        .builder
        .build_int_compare(op, res, binary.context.i32_type().const_zero(), "")
        .unwrap()
}

fn runtime_cast<'a>(
    bin: &Binary<'a>,
    function: FunctionValue<'a>,
    from: &Type,
    to: &Type,
    val: BasicValueEnum<'a>,
    ns: &Namespace,
) -> BasicValueEnum<'a> {
    match (from, to) {
        // no conversion needed
        (from, to) if from == to => val,

        (Type::Address(_) | Type::Contract(_), Type::Address(_) | Type::Contract(_)) => val,
        (
            Type::ExternalFunction { .. } | Type::Struct(StructType::ExternalFunction),
            Type::ExternalFunction { .. } | Type::Struct(StructType::ExternalFunction),
        ) => val,
        (
            Type::Uint(_)
            | Type::Int(_)
            | Type::Value
            | Type::Bytes(_)
            | Type::UserType(_)
            | Type::Enum(_)
            | Type::FunctionSelector,
            Type::Uint(_)
            | Type::Int(_)
            | Type::Value
            | Type::Bytes(_)
            | Type::Enum(_)
            | Type::UserType(_)
            | Type::FunctionSelector,
        ) => {
            assert_eq!(from.bytes(ns), to.bytes(ns),);

            val
        }
        (Type::String | Type::DynamicBytes, Type::String | Type::DynamicBytes) => val,
        (
            Type::InternalFunction {
                params: from_params,
                returns: from_returns,
                ..
            },
            Type::InternalFunction {
                params: to_params,
                returns: to_returns,
                ..
            },
        ) if from_params == to_params && from_returns == to_returns => val,

        (Type::Bytes(_) | Type::Int(_) | Type::Uint(_) | Type::Value, Type::Address(_)) => {
            let llvm_ty = bin.llvm_type(from, ns);

            let src = bin.build_alloca(function, llvm_ty, "dest");

            bin.builder.build_store(src, val.into_int_value()).unwrap();

            let dest = bin.build_alloca(function, bin.address_type(ns), "address");

            let len = bin
                .context
                .i32_type()
                .const_int(ns.address_length as u64, false);

            bin.builder
                .build_call(
                    bin.module.get_function("__leNtobeN").unwrap(),
                    &[src.into(), dest.into(), len.into()],
                    "",
                )
                .unwrap();

            bin.builder
                .build_load(bin.address_type(ns), dest, "val")
                .unwrap()
        }
        (Type::Address(_), Type::Bytes(_) | Type::Int(_) | Type::Uint(_) | Type::Value) => {
            let llvm_ty = bin.llvm_type(to, ns);

            let src = bin.build_alloca(function, bin.address_type(ns), "address");

            bin.builder
                .build_store(src, val.into_array_value())
                .unwrap();

            let dest = bin.build_alloca(function, llvm_ty, "dest");

            let len = bin
                .context
                .i32_type()
                .const_int(ns.address_length as u64, false);

            bin.builder
                .build_call(
                    bin.module.get_function("__beNtoleN").unwrap(),
                    &[src.into(), dest.into(), len.into()],
                    "",
                )
                .unwrap();

            bin.builder.build_load(llvm_ty, dest, "val").unwrap()
        }
        (Type::Bool, Type::Int(_) | Type::Uint(_)) => bin
            .builder
            .build_int_cast(
                val.into_int_value(),
                bin.llvm_type(to, ns).into_int_type(),
                "bool_to_int_cast",
            )
            .unwrap()
            .into(),
        (_, Type::Uint(_)) if !from.is_contract_storage() && from.is_reference_type(ns) => bin
            .builder
            .build_ptr_to_int(
                val.into_pointer_value(),
                bin.llvm_type(to, ns).into_int_type(),
                "ptr_to_int",
            )
            .unwrap()
            .into(),
        (Type::Uint(_), _) if to.is_reference_type(ns) => bin
            .builder
            .build_int_to_ptr(
                val.into_int_value(),
                bin.llvm_type(to, ns).ptr_type(AddressSpace::default()),
                "int_to_ptr",
            )
            .unwrap()
            .into(),
        (Type::DynamicBytes | Type::String, Type::Slice(_)) => {
            let slice_ty = bin.llvm_type(to, ns);
            let slice = bin.build_alloca(function, slice_ty, "slice");

            let data = bin.vector_bytes(val);

            let data_ptr = bin
                .builder
                .build_struct_gep(slice_ty, slice, 0, "data")
                .unwrap();

            bin.builder.build_store(data_ptr, data).unwrap();

            let len = bin
                .builder
                .build_int_z_extend(bin.vector_len(val), bin.context.i64_type(), "len")
                .unwrap();

            let len_ptr = bin
                .builder
                .build_struct_gep(slice_ty, slice, 1, "len")
                .unwrap();

            bin.builder.build_store(len_ptr, len).unwrap();

            bin.builder.build_load(slice_ty, slice, "slice").unwrap()
        }
        (Type::Address(_), Type::Slice(_)) => {
            let slice_ty = bin.llvm_type(to, ns);
            let slice = bin.build_alloca(function, slice_ty, "slice");
            let address = bin.build_alloca(function, bin.llvm_type(from, ns), "address");

            bin.builder.build_store(address, val).unwrap();

            let data_ptr = bin
                .builder
                .build_struct_gep(slice_ty, slice, 0, "data")
                .unwrap();

            bin.builder.build_store(data_ptr, address).unwrap();

            let len = bin
                .context
                .i64_type()
                .const_int(ns.address_length as u64, false);

            let len_ptr = bin
                .builder
                .build_struct_gep(slice_ty, slice, 1, "len")
                .unwrap();

            bin.builder.build_store(len_ptr, len).unwrap();

            bin.builder.build_load(slice_ty, slice, "slice").unwrap()
        }
        (Type::Bytes(bytes_length), Type::Slice(_)) => {
            let llvm_ty = bin.llvm_type(from, ns);
            let src = bin.build_alloca(function, llvm_ty, "src");

            bin.builder.build_store(src, val.into_int_value()).unwrap();

            let dest = bin.build_alloca(
                function,
                bin.context.i8_type().array_type((*bytes_length).into()),
                "dest",
            );

            bin.builder
                .build_call(
                    bin.module.get_function("__leNtobeN").unwrap(),
                    &[
                        src.into(),
                        dest.into(),
                        bin.context
                            .i32_type()
                            .const_int((*bytes_length).into(), false)
                            .into(),
                    ],
                    "",
                )
                .unwrap();

            let slice_ty = bin.llvm_type(to, ns);
            let slice = bin.build_alloca(function, slice_ty, "slice");

            let data_ptr = bin
                .builder
                .build_struct_gep(slice_ty, slice, 0, "data")
                .unwrap();

            bin.builder.build_store(data_ptr, dest).unwrap();

            let len = bin
                .context
                .i64_type()
                .const_int((*bytes_length).into(), false);

            let len_ptr = bin
                .builder
                .build_struct_gep(slice_ty, slice, 1, "len")
                .unwrap();

            bin.builder.build_store(len_ptr, len).unwrap();

            bin.builder.build_load(slice_ty, slice, "slice").unwrap()
        }
        _ => unreachable!(),
    }
}

/// Emit a codegen expression as a slice; the result is a pointer to the data and a length. This is
/// needed for Solana syscalls that take slices, and will be useful for when we start supporting
/// slices in Solidity (e.g. foo[2:3])
pub(super) fn expression_to_slice<'a, T: TargetRuntime<'a> + ?Sized>(
    target: &T,
    bin: &Binary<'a>,
    e: &Expression,
    to: &Type,
    vartab: &HashMap<usize, Variable<'a>>,
    function: FunctionValue<'a>,
    ns: &Namespace,
) -> (PointerValue<'a>, IntValue<'a>) {
    emit_context!(bin);

    let Type::Slice(to_elem_ty) = to else {
        unreachable!()
    };

    let llvm_to = bin.llvm_type(to, ns);

    match e {
        Expression::ArrayLiteral {
            dimensions, values, ..
        } => {
            let length = dimensions[0];

            let llvm_length = i32_const!(length.into());

            let output = bin.build_array_alloca(function, llvm_to, llvm_length, "seeds");

            for i in 0..length {
                let (ptr, len) = expression_to_slice(
                    target,
                    bin,
                    &values[i as usize],
                    to_elem_ty,
                    vartab,
                    function,
                    ns,
                );

                // SAFETY: llvm_to is an array of slices, so i is slice no and 0 is the data ptr
                // of the slice struct. Since indexes are correct for type it is safe.
                let output_ptr = unsafe {
                    bin.builder
                        .build_gep(
                            llvm_to,
                            output,
                            &[i32_const!(i.into()), i32_zero!()],
                            "output_ptr",
                        )
                        .unwrap()
                };

                bin.builder.build_store(output_ptr, ptr).unwrap();

                // SAFETY: llvm_to is an array of slices, so i is slice no and 1 is the len ptr
                // of the slice struct. Since indexes are correct for type it is safe.
                let output_len = unsafe {
                    bin.builder
                        .build_gep(
                            llvm_to,
                            output,
                            &[i32_const!(i.into()), i32_const!(1)],
                            "output_len",
                        )
                        .unwrap()
                };

                bin.builder.build_store(output_len, len).unwrap();
            }

            (output, llvm_length)
        }
        Expression::AllocDynamicBytes {
            initializer: Some(initializer),
            ..
        } => {
            let ptr = bin.emit_global_string("slice_constant", initializer, true);
            let len = i64_const!(initializer.len() as u64);

            (ptr, len)
        }
        _ => {
            let from = e.ty();

            let val = expression(target, bin, e, vartab, function, ns);

            basic_value_to_slice(bin, val, &from, to, function, ns)
        }
    }
}

/// Convert basic enum value to a slice. This function calls itself recursively
/// for arrays (become slices of slices).
fn basic_value_to_slice<'a>(
    bin: &Binary<'a>,
    val: BasicValueEnum<'a>,
    from: &Type,
    to: &Type,
    function: FunctionValue<'a>,
    ns: &Namespace,
) -> (PointerValue<'a>, IntValue<'a>) {
    emit_context!(bin);

    match from {
        Type::Slice(_) | Type::DynamicBytes | Type::String => {
            let data = bin.vector_bytes(val);
            let len = bin.vector_len(val);
            let len = bin
                .builder
                .build_int_z_extend(len, bin.context.i64_type(), "ext")
                .unwrap();

            (data, len)
        }
        Type::Address(_) => {
            let address = call!("__malloc", &[i32_const!(ns.address_length as u64).into()])
                .try_as_basic_value()
                .left()
                .unwrap()
                .into_pointer_value();

            bin.builder.build_store(address, val).unwrap();

            let len = i64_const!(ns.address_length as u64);

            (address, len)
        }
        Type::Bytes(bytes_length) => {
            let llvm_ty = bin.llvm_type(from, ns);
            let src = bin.build_alloca(function, llvm_ty, "src");

            bin.builder.build_store(src, val.into_int_value()).unwrap();

            let bytes_length: u64 = (*bytes_length).into();

            let dest = call!("__malloc", &[i32_const!(bytes_length).into()])
                .try_as_basic_value()
                .left()
                .unwrap()
                .into_pointer_value();

            bin.builder
                .build_call(
                    bin.module.get_function("__leNtobeN").unwrap(),
                    &[src.into(), dest.into(), i32_const!(bytes_length).into()],
                    "",
                )
                .unwrap();

            let len = i64_const!(bytes_length);

            (dest, len)
        }
        Type::Array(_, dims) => {
            let to_elem = to.array_elem();

            let to = bin.llvm_type(to, ns);

            let length = match dims.last().unwrap() {
                ArrayLength::Dynamic => bin.vector_len(val),
                ArrayLength::Fixed(len) => i32_const!(len.to_u64().unwrap()),
                _ => unreachable!(),
            };

            // FIXME: In Program Runtime v1, we can't do dynamic alloca. Remove the malloc once we move to
            // program runtime v2
            let size = bin
                .builder
                .build_int_mul(
                    bin.builder
                        .build_int_truncate(
                            bin.llvm_type(&Type::Slice(Type::Bytes(1).into()), ns)
                                .size_of()
                                .unwrap(),
                            bin.context.i32_type(),
                            "slice_size",
                        )
                        .unwrap(),
                    length,
                    "size",
                )
                .unwrap();

            let output = call!("__malloc", &[size.into()])
                .try_as_basic_value()
                .left()
                .unwrap()
                .into_pointer_value();

            // loop over seeds
            let mut builder = LoopBuilder::new(bin, function);

            let index = builder.over(bin, i32_zero!(), length);

            // get value from array
            let input_elem = bin.array_subscript(from, val.into_pointer_value(), index, ns);

            let from_elem = from.array_elem();

            // If the element is a fixed-length array, do not load it as it's stored in place and not
            // as a pointer.
            let load = if let Type::Array(_, dims) = &from_elem {
                matches!(dims.last(), Some(ArrayLength::Dynamic))
            } else {
                true
            };

            let input_elem = if load {
                bin.builder
                    .build_load(bin.llvm_field_ty(&from_elem, ns), input_elem, "elem")
                    .unwrap()
            } else {
                input_elem.into()
            };

            let (data, len) =
                basic_value_to_slice(bin, input_elem, &from_elem, &to_elem, function, ns);

            // SAFETY: to is an array of slices, so index is slice no and 0 is the data ptr
            // of the slice struct. Since indexes are correct from type it is safe.
            let output_data = unsafe {
                bin.builder
                    .build_gep(to, output, &[index, i32_zero!()], "output_data")
                    .unwrap()
            };

            bin.builder.build_store(output_data, data).unwrap();

            // SAFETY: to is an array of slices, so index is slice no and 1 is the len ptr
            // of the slice struct. Since indexes are correct from type it is safe.
            let output_len = unsafe {
                bin.builder
                    .build_gep(to, output, &[index, i32_const!(1)], "output_len")
                    .unwrap()
            };

            bin.builder.build_store(output_len, len).unwrap();

            builder.finish(bin);

            let length = bin
                .builder
                .build_int_z_extend(length, bin.context.i64_type(), "length")
                .unwrap();

            (output, length)
        }
        _ => unreachable!(),
    }
}<|MERGE_RESOLUTION|>--- conflicted
+++ resolved
@@ -2158,20 +2158,12 @@
             advanced.into()
         }
 
-<<<<<<< HEAD
-        Expression::PointerPosition { pointer } => {
-=======
         Expression::VectorData { pointer } => {
->>>>>>> b15bb1b7
             let ptr = expression(target, bin, pointer, vartab, function, ns);
             let data = bin.vector_bytes(ptr);
             let res = bin
                 .builder
-<<<<<<< HEAD
-                .build_ptr_to_int(data, bin.context.i64_type(), "sesa");
-=======
                 .build_ptr_to_int(data, bin.context.i32_type(), "ptr_as_int32");
->>>>>>> b15bb1b7
 
             res.unwrap().into()
         }
