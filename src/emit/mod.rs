use crate::codegen::{Builtin, Expression};
use crate::sema::ast::RetrieveType;
use crate::sema::ast::{
    ArrayLength, CallTy, Contract, FormatArg, Function, Namespace, Parameter, StringLocation,
    StructType, Type,
};
use solang_parser::pt;
use std::convert::TryFrom;
use std::fmt;
use std::str;

use num_bigint::{BigInt, Sign};
use num_traits::One;
use num_traits::ToPrimitive;
use std::collections::{HashMap, VecDeque};

use crate::Target;
use inkwell::debug_info::AsDIScope;
use inkwell::debug_info::DISubprogram;
use inkwell::debug_info::DIType;
use inkwell::module::Linkage;
use inkwell::targets::TargetTriple;
use inkwell::types::{BasicType, IntType, StringRadix};
use inkwell::values::{
    ArrayValue, BasicMetadataValueEnum, BasicValueEnum, CallableValue, FunctionValue, IntValue,
    PhiValue, PointerValue,
};
use inkwell::AddressSpace;
use inkwell::IntPredicate;
use solang_parser::pt::{CodeLocation, Loc};

pub mod binary;
mod ethabiencoder;
pub mod ewasm;
mod loop_builder;
pub mod solana;
pub mod substrate;

use crate::codegen::{
    cfg::{ControlFlowGraph, HashTy, Instr, InternalCallTy},
    vartable::Storage,
};
use crate::emit::binary::Binary;

#[derive(Clone)]
pub struct Variable<'a> {
    value: BasicValueEnum<'a>,
}

#[derive(Clone, Copy)]
pub enum BinaryOp {
    Add,
    Subtract,
    Multiply,
}

impl fmt::Display for BinaryOp {
    fn fmt(&self, f: &mut fmt::Formatter<'_>) -> fmt::Result {
        write!(
            f,
            "{}",
            match self {
                Self::Add => "add",
                Self::Subtract => "sub",
                Self::Multiply => "mul",
            }
        )
    }
}

pub trait TargetRuntime<'a> {
    fn abi_decode<'b>(
        &self,
        bin: &Binary<'b>,
        function: FunctionValue<'b>,
        args: &mut Vec<BasicValueEnum<'b>>,
        data: PointerValue<'b>,
        length: IntValue<'b>,
        spec: &[Parameter],
        ns: &Namespace,
    );

    /// Abi encode with optional four bytes selector. The load parameter should be set if the args are
    /// pointers to data, not the actual data  itself.
    fn abi_encode(
        &self,
        bin: &Binary<'a>,
        selector: Option<IntValue<'a>>,
        load: bool,
        function: FunctionValue<'a>,
        args: &[BasicValueEnum<'a>],
        tys: &[Type],
        ns: &Namespace,
    ) -> (PointerValue<'a>, IntValue<'a>);

    /// ABI encode into a vector for abi.encode* style builtin functions
    fn abi_encode_to_vector<'b>(
        &self,
        binary: &Binary<'b>,
        function: FunctionValue<'b>,
        packed: &[BasicValueEnum<'b>],
        args: &[BasicValueEnum<'b>],
        tys: &[Type],
        ns: &Namespace,
    ) -> PointerValue<'b>;

    fn set_storage(
        &self,
        _bin: &Binary,
        _function: FunctionValue,
        _slot: PointerValue,
        _dest: PointerValue,
    ) {
        unimplemented!();
    }
    fn get_storage_int(
        &self,
        bin: &Binary<'a>,
        function: FunctionValue,
        slot: PointerValue<'a>,
        ty: IntType<'a>,
    ) -> IntValue<'a>;

    fn get_storage_address(
        &self,
        _binary: &Binary<'a>,
        _function: FunctionValue,
        _slot: PointerValue<'a>,
        _ns: &Namespace,
    ) -> ArrayValue<'a> {
        unimplemented!();
    }

    // Bytes and string have special storage layout
    fn set_storage_string(
        &self,
        bin: &Binary<'a>,
        function: FunctionValue<'a>,
        slot: PointerValue<'a>,
        dest: BasicValueEnum<'a>,
    );
    fn get_storage_string(
        &self,
        bin: &Binary<'a>,
        function: FunctionValue,
        slot: PointerValue<'a>,
    ) -> PointerValue<'a>;
    fn set_storage_extfunc(
        &self,
        bin: &Binary<'a>,
        function: FunctionValue,
        slot: PointerValue,
        dest: PointerValue,
    );
    fn get_storage_extfunc(
        &self,
        bin: &Binary<'a>,
        function: FunctionValue,
        slot: PointerValue<'a>,
        ns: &Namespace,
    ) -> PointerValue<'a>;
    fn get_storage_bytes_subscript(
        &self,
        bin: &Binary<'a>,
        function: FunctionValue,
        slot: IntValue<'a>,
        index: IntValue<'a>,
    ) -> IntValue<'a>;
    fn set_storage_bytes_subscript(
        &self,
        bin: &Binary<'a>,
        function: FunctionValue,
        slot: IntValue<'a>,
        index: IntValue<'a>,
        value: IntValue<'a>,
    );
    fn storage_subscript(
        &self,
        _bin: &Binary<'a>,
        _function: FunctionValue<'a>,
        _ty: &Type,
        _slot: IntValue<'a>,
        _index: BasicValueEnum<'a>,
        _ns: &Namespace,
    ) -> IntValue<'a> {
        // not need for slot-based storage chains
        unimplemented!();
    }
    fn storage_push(
        &self,
        bin: &Binary<'a>,
        function: FunctionValue<'a>,
        ty: &Type,
        slot: IntValue<'a>,
        val: Option<BasicValueEnum<'a>>,
        ns: &Namespace,
    ) -> BasicValueEnum<'a>;
    fn storage_pop(
        &self,
        bin: &Binary<'a>,
        function: FunctionValue<'a>,
        ty: &Type,
        slot: IntValue<'a>,
        load: bool,
        ns: &Namespace,
    ) -> Option<BasicValueEnum<'a>>;
    fn storage_array_length(
        &self,
        _bin: &Binary<'a>,
        _function: FunctionValue,
        _slot: IntValue<'a>,
        _elem_ty: &Type,
        _ns: &Namespace,
    ) -> IntValue<'a> {
        unimplemented!();
    }

    /// keccak256 hash
    fn keccak256_hash(
        &self,
        bin: &Binary<'a>,
        src: PointerValue,
        length: IntValue,
        dest: PointerValue,
        ns: &Namespace,
    );

    /// Prints a string
    fn print(&self, bin: &Binary, string: PointerValue, length: IntValue);

    /// Return success without any result
    fn return_empty_abi(&self, bin: &Binary);

    /// Return failure code
    fn return_code<'b>(&self, bin: &'b Binary, ret: IntValue<'b>);

    /// Return success with the ABI encoded result
    fn return_abi<'b>(&self, bin: &'b Binary, data: PointerValue<'b>, length: IntValue);

    /// Return failure without any result
    fn assert_failure<'b>(&self, bin: &'b Binary, data: PointerValue, length: IntValue);

    fn builtin_function(
        &self,
        _binary: &Binary<'a>,
        _func: &Function,
        _args: &[BasicMetadataValueEnum<'a>],
        _ns: &Namespace,
    ) -> BasicValueEnum<'a> {
        unimplemented!();
    }

    /// Calls constructor
    fn create_contract<'b>(
        &mut self,
        bin: &Binary<'b>,
        function: FunctionValue<'b>,
        success: Option<&mut BasicValueEnum<'b>>,
        contract_no: usize,
        constructor_no: Option<usize>,
        address: PointerValue<'b>,
        args: &[BasicValueEnum<'b>],
        gas: IntValue<'b>,
        value: Option<IntValue<'b>>,
        salt: Option<IntValue<'b>>,
        space: Option<IntValue<'b>>,
        ns: &Namespace,
    );

    /// call external function
    fn external_call<'b>(
        &self,
        bin: &Binary<'b>,
        function: FunctionValue<'b>,
        success: Option<&mut BasicValueEnum<'b>>,
        payload: PointerValue<'b>,
        payload_len: IntValue<'b>,
        address: Option<PointerValue<'b>>,
        gas: IntValue<'b>,
        value: IntValue<'b>,
        accounts: Option<(PointerValue<'b>, IntValue<'b>)>,
        ty: CallTy,
        ns: &Namespace,
    );

    /// send value to address
    fn value_transfer<'b>(
        &self,
        _bin: &Binary<'b>,
        _function: FunctionValue,
        _success: Option<&mut BasicValueEnum<'b>>,
        _address: PointerValue<'b>,
        _value: IntValue<'b>,
        _ns: &Namespace,
    ) {
        unimplemented!();
    }

    /// builtin expressions
    fn builtin<'b>(
        &self,
        bin: &Binary<'b>,
        expr: &Expression,
        vartab: &HashMap<usize, Variable<'b>>,
        function: FunctionValue<'b>,
        ns: &Namespace,
    ) -> BasicValueEnum<'b>;

    /// Return the return data from an external call (either revert error or return values)
    fn return_data<'b>(&self, bin: &Binary<'b>, function: FunctionValue<'b>) -> PointerValue<'b>;

    /// Return the value we received
    fn value_transferred<'b>(&self, binary: &Binary<'b>, ns: &Namespace) -> IntValue<'b>;

    /// Terminate execution, destroy bin and send remaining funds to addr
    fn selfdestruct<'b>(&self, binary: &Binary<'b>, addr: ArrayValue<'b>, ns: &Namespace);

    /// Crypto Hash
    fn hash<'b>(
        &self,
        bin: &Binary<'b>,
        function: FunctionValue<'b>,
        hash: HashTy,
        string: PointerValue<'b>,
        length: IntValue<'b>,
        ns: &Namespace,
    ) -> IntValue<'b>;

    /// Integer to prefix events with
    fn event_id<'b>(
        &self,
        _bin: &Binary<'b>,
        _contract: &Contract,
        _event_no: usize,
    ) -> Option<IntValue<'b>> {
        None
    }

    /// Emit event
    fn emit_event<'b>(
        &self,
        bin: &Binary<'b>,
        contract: &Contract,
        function: FunctionValue<'b>,
        event_no: usize,
        data: &[BasicValueEnum<'b>],
        data_tys: &[Type],
        topics: &[BasicValueEnum<'b>],
        topic_tys: &[Type],
        ns: &Namespace,
    );

    /// Helper functions which need access to the trait

    /// If we receive a value transfer, and we are "payable", abort with revert
    fn abort_if_value_transfer(&self, binary: &Binary, function: FunctionValue, ns: &Namespace) {
        if ns.target != Target::Solana {
            let value = self.value_transferred(binary, ns);

            let got_value = binary.builder.build_int_compare(
                IntPredicate::NE,
                value,
                binary.value_type(ns).const_zero(),
                "is_value_transfer",
            );

            let not_value_transfer = binary
                .context
                .append_basic_block(function, "not_value_transfer");
            let abort_value_transfer = binary
                .context
                .append_basic_block(function, "abort_value_transfer");

            binary.builder.build_conditional_branch(
                got_value,
                abort_value_transfer,
                not_value_transfer,
            );

            binary.builder.position_at_end(abort_value_transfer);

            self.assert_failure(
                binary,
                binary
                    .context
                    .i8_type()
                    .ptr_type(AddressSpace::Generic)
                    .const_null(),
                binary.context.i32_type().const_zero(),
            );

            binary.builder.position_at_end(not_value_transfer);
        }
    }

    /// Recursively load a type from bin storage
    fn storage_load(
        &self,
        binary: &Binary<'a>,
        ty: &Type,
        slot: &mut IntValue<'a>,
        function: FunctionValue,
        ns: &Namespace,
    ) -> BasicValueEnum<'a> {
        // The storage slot is an i256 accessed through a pointer, so we need
        // to store it
        let slot_ptr = binary.builder.build_alloca(slot.get_type(), "slot");

        self.storage_load_slot(binary, ty, slot, slot_ptr, function, ns)
    }

    /// Recursively load a type from bin storage for slot based bin storage
    fn storage_load_slot(
        &self,
        bin: &Binary<'a>,
        ty: &Type,
        slot: &mut IntValue<'a>,
        slot_ptr: PointerValue<'a>,
        function: FunctionValue,
        ns: &Namespace,
    ) -> BasicValueEnum<'a> {
        match ty {
            Type::Ref(ty) => self.storage_load_slot(bin, ty, slot, slot_ptr, function, ns),
            Type::Array(elem_ty, dim) => {
                if let Some(ArrayLength::Fixed(d)) = dim.last() {
                    let llvm_ty = bin.llvm_type(ty.deref_any(), ns);
                    // LLVMSizeOf() produces an i64
                    let size = bin.builder.build_int_truncate(
                        llvm_ty.size_of().unwrap(),
                        bin.context.i32_type(),
                        "size_of",
                    );

                    let ty = ty.array_deref();
                    let new = bin
                        .builder
                        .build_call(
                            bin.module.get_function("__malloc").unwrap(),
                            &[size.into()],
                            "",
                        )
                        .try_as_basic_value()
                        .left()
                        .unwrap()
                        .into_pointer_value();

                    let dest = bin.builder.build_pointer_cast(
                        new,
                        llvm_ty.ptr_type(AddressSpace::Generic),
                        "dest",
                    );

                    bin.emit_static_loop_with_int(
                        function,
                        bin.context.i64_type().const_zero(),
                        bin.context.i64_type().const_int(d.to_u64().unwrap(), false),
                        slot,
                        |index: IntValue<'a>, slot: &mut IntValue<'a>| {
                            let elem = unsafe {
                                bin.builder.build_gep(
                                    dest,
                                    &[bin.context.i32_type().const_zero(), index],
                                    "index_access",
                                )
                            };

                            let val =
                                self.storage_load_slot(bin, &ty, slot, slot_ptr, function, ns);

                            let val = if ty.deref_memory().is_fixed_reference_type() {
                                bin.builder.build_load(val.into_pointer_value(), "elem")
                            } else {
                                val
                            };

                            bin.builder.build_store(elem, val);
                        },
                    );

                    dest.into()
                } else {
                    // iterate over dynamic array
                    let slot_ty = Type::Uint(256);

                    let size = bin.builder.build_int_truncate(
                        self.storage_load_slot(bin, &slot_ty, slot, slot_ptr, function, ns)
                            .into_int_value(),
                        bin.context.i32_type(),
                        "size",
                    );

                    let llvm_elem_ty = bin.llvm_field_ty(elem_ty, ns);

                    let elem_size = bin.builder.build_int_truncate(
                        llvm_elem_ty.size_of().unwrap(),
                        bin.context.i32_type(),
                        "size_of",
                    );
                    let init = bin.builder.build_int_to_ptr(
                        bin.context.i32_type().const_all_ones(),
                        bin.context.i8_type().ptr_type(AddressSpace::Generic),
                        "invalid",
                    );

                    let dest = bin
                        .builder
                        .build_call(
                            bin.module.get_function("vector_new").unwrap(),
                            &[size.into(), elem_size.into(), init.into()],
                            "",
                        )
                        .try_as_basic_value()
                        .left()
                        .unwrap()
                        .into_pointer_value();

                    // get the slot for the elements
                    // this hashes in-place
                    self.keccak256_hash(
                        bin,
                        slot_ptr,
                        slot.get_type()
                            .size_of()
                            .const_cast(bin.context.i32_type(), false),
                        slot_ptr,
                        ns,
                    );

                    let mut elem_slot = bin
                        .builder
                        .build_load(slot_ptr, "elem_slot")
                        .into_int_value();

                    bin.emit_loop_cond_first_with_int(
                        function,
                        bin.context.i32_type().const_zero(),
                        size,
                        &mut elem_slot,
                        |elem_no: IntValue<'a>, slot: &mut IntValue<'a>| {
                            let elem = bin.array_subscript(ty, dest, elem_no, ns);

                            let entry =
                                self.storage_load_slot(bin, elem_ty, slot, slot_ptr, function, ns);

                            let entry = if elem_ty.deref_memory().is_fixed_reference_type() {
                                bin.builder.build_load(entry.into_pointer_value(), "elem")
                            } else {
                                entry
                            };

                            bin.builder.build_store(elem, entry);
                        },
                    );
                    // load
                    dest.into()
                }
            }
            Type::Struct(str_ty) => {
                let llvm_ty = bin.llvm_type(ty.deref_any(), ns);
                // LLVMSizeOf() produces an i64
                let size = bin.builder.build_int_truncate(
                    llvm_ty.size_of().unwrap(),
                    bin.context.i32_type(),
                    "size_of",
                );

                let new = bin
                    .builder
                    .build_call(
                        bin.module.get_function("__malloc").unwrap(),
                        &[size.into()],
                        "",
                    )
                    .try_as_basic_value()
                    .left()
                    .unwrap()
                    .into_pointer_value();

                let dest = bin.builder.build_pointer_cast(
                    new,
                    llvm_ty.ptr_type(AddressSpace::Generic),
                    "dest",
                );

                for (i, field) in str_ty.definition(ns).fields.iter().enumerate() {
                    let val = self.storage_load_slot(bin, &field.ty, slot, slot_ptr, function, ns);

                    let elem = unsafe {
                        bin.builder.build_gep(
                            dest,
                            &[
                                bin.context.i32_type().const_zero(),
                                bin.context.i32_type().const_int(i as u64, false),
                            ],
                            field.name_as_str(),
                        )
                    };

                    let val = if field.ty.deref_memory().is_fixed_reference_type() {
                        bin.builder
                            .build_load(val.into_pointer_value(), field.name_as_str())
                    } else {
                        val
                    };

                    bin.builder.build_store(elem, val);
                }

                dest.into()
            }
            Type::String | Type::DynamicBytes => {
                bin.builder.build_store(slot_ptr, *slot);

                let ret = self.get_storage_string(bin, function, slot_ptr);

                *slot = bin.builder.build_int_add(
                    *slot,
                    bin.number_literal(256, &BigInt::one(), ns),
                    "string",
                );

                ret.into()
            }
            Type::InternalFunction { .. } => {
                bin.builder.build_store(slot_ptr, *slot);

                let ptr_ty = bin
                    .context
                    .custom_width_int_type(ns.target.ptr_size() as u32);

                let ret = self.get_storage_int(bin, function, slot_ptr, ptr_ty);

                bin.builder
                    .build_int_to_ptr(
                        ret,
                        bin.llvm_type(ty.deref_any(), ns).into_pointer_type(),
                        "",
                    )
                    .into()
            }
            Type::ExternalFunction { .. } => {
                bin.builder.build_store(slot_ptr, *slot);

                let ret = self.get_storage_extfunc(bin, function, slot_ptr, ns);

                *slot = bin.builder.build_int_add(
                    *slot,
                    bin.number_literal(256, &BigInt::one(), ns),
                    "string",
                );

                ret.into()
            }
            Type::Address(_) | Type::Contract(_) => {
                bin.builder.build_store(slot_ptr, *slot);

                let ret = self.get_storage_address(bin, function, slot_ptr, ns);

                *slot = bin.builder.build_int_add(
                    *slot,
                    bin.number_literal(256, &BigInt::one(), ns),
                    "string",
                );

                ret.into()
            }
            _ => {
                bin.builder.build_store(slot_ptr, *slot);

                let ret = self.get_storage_int(
                    bin,
                    function,
                    slot_ptr,
                    bin.llvm_type(ty.deref_any(), ns).into_int_type(),
                );

                *slot = bin.builder.build_int_add(
                    *slot,
                    bin.number_literal(256, &BigInt::one(), ns),
                    "int",
                );

                ret.into()
            }
        }
    }

    /// Recursively store a type to bin storage
    fn storage_store(
        &self,
        bin: &Binary<'a>,
        ty: &Type,
        _existing: bool,
        slot: &mut IntValue<'a>,
        dest: BasicValueEnum<'a>,
        function: FunctionValue<'a>,
        ns: &Namespace,
    ) {
        let slot_ptr = bin.builder.build_alloca(slot.get_type(), "slot");

        self.storage_store_slot(bin, ty, slot, slot_ptr, dest, function, ns)
    }

    /// Recursively store a type to bin storage for slot-based bin storage
    fn storage_store_slot(
        &self,
        bin: &Binary<'a>,
        ty: &Type,
        slot: &mut IntValue<'a>,
        slot_ptr: PointerValue<'a>,
        dest: BasicValueEnum<'a>,
        function: FunctionValue<'a>,
        ns: &Namespace,
    ) {
        match ty.deref_any() {
            Type::Array(elem_ty, dim) => {
                if let Some(ArrayLength::Fixed(d)) = dim.last() {
                    bin.emit_static_loop_with_int(
                        function,
                        bin.context.i64_type().const_zero(),
                        bin.context.i64_type().const_int(d.to_u64().unwrap(), false),
                        slot,
                        |index: IntValue<'a>, slot: &mut IntValue<'a>| {
                            let mut elem = unsafe {
                                bin.builder.build_gep(
                                    dest.into_pointer_value(),
                                    &[bin.context.i32_type().const_zero(), index],
                                    "index_access",
                                )
                            };

                            if elem_ty.is_reference_type(ns)
                                && !elem_ty.deref_memory().is_fixed_reference_type()
                            {
                                elem = bin.builder.build_load(elem, "").into_pointer_value();
                            }

                            self.storage_store_slot(
                                bin,
                                elem_ty,
                                slot,
                                slot_ptr,
                                elem.into(),
                                function,
                                ns,
                            );

                            if !elem_ty.is_reference_type(ns) {
                                *slot = bin.builder.build_int_add(
                                    *slot,
                                    bin.number_literal(256, &elem_ty.storage_slots(ns), ns),
                                    "",
                                );
                            }
                        },
                    );
                } else {
                    // get the length of the our in-memory array
                    let len = bin.vector_len(dest);

                    let slot_ty = Type::Uint(256);

                    // details about our array elements
                    let llvm_elem_ty = bin.llvm_field_ty(elem_ty, ns);
                    let elem_size = bin.builder.build_int_truncate(
                        llvm_elem_ty.size_of().unwrap(),
                        bin.context.i32_type(),
                        "size_of",
                    );

                    // the previous length of the storage array
                    // we need this to clear any elements
                    let previous_size = bin.builder.build_int_truncate(
                        self.storage_load_slot(bin, &slot_ty, slot, slot_ptr, function, ns)
                            .into_int_value(),
                        bin.context.i32_type(),
                        "previous_size",
                    );

                    let new_slot = bin
                        .builder
                        .build_alloca(bin.llvm_type(&slot_ty, ns).into_int_type(), "new");

                    // set new length
                    bin.builder.build_store(
                        new_slot,
                        bin.builder.build_int_z_extend(
                            len,
                            bin.llvm_type(&slot_ty, ns).into_int_type(),
                            "",
                        ),
                    );

                    self.set_storage(bin, function, slot_ptr, new_slot);

                    self.keccak256_hash(
                        bin,
                        slot_ptr,
                        slot.get_type()
                            .size_of()
                            .const_cast(bin.context.i32_type(), false),
                        new_slot,
                        ns,
                    );

                    let mut elem_slot = bin
                        .builder
                        .build_load(new_slot, "elem_slot")
                        .into_int_value();

                    bin.emit_loop_cond_first_with_int(
                        function,
                        bin.context.i32_type().const_zero(),
                        len,
                        &mut elem_slot,
                        |elem_no: IntValue<'a>, slot: &mut IntValue<'a>| {
                            let index = bin.builder.build_int_mul(elem_no, elem_size, "");

                            let data = unsafe {
                                bin.builder.build_gep(
                                    dest.into_pointer_value(),
                                    &[
                                        bin.context.i32_type().const_zero(),
                                        bin.context.i32_type().const_int(2, false),
                                        index,
                                    ],
                                    "data",
                                )
                            };

                            let mut elem = bin.builder.build_pointer_cast(
                                data,
                                llvm_elem_ty.ptr_type(AddressSpace::Generic),
                                "entry",
                            );

                            if elem_ty.is_reference_type(ns)
                                && !elem_ty.deref_memory().is_fixed_reference_type()
                            {
                                elem = bin.builder.build_load(elem, "").into_pointer_value();
                            }

                            self.storage_store_slot(
                                bin,
                                elem_ty,
                                slot,
                                slot_ptr,
                                elem.into(),
                                function,
                                ns,
                            );

                            if !elem_ty.is_reference_type(ns) {
                                *slot = bin.builder.build_int_add(
                                    *slot,
                                    bin.number_literal(256, &elem_ty.storage_slots(ns), ns),
                                    "",
                                );
                            }
                        },
                    );

                    // we've populated the array with the new values; if the new array is shorter
                    // than the previous, clear out the trailing elements
                    bin.emit_loop_cond_first_with_int(
                        function,
                        len,
                        previous_size,
                        &mut elem_slot,
                        |_: IntValue<'a>, slot: &mut IntValue<'a>| {
                            self.storage_delete_slot(bin, elem_ty, slot, slot_ptr, function, ns);

                            if !elem_ty.is_reference_type(ns) {
                                *slot = bin.builder.build_int_add(
                                    *slot,
                                    bin.number_literal(256, &elem_ty.storage_slots(ns), ns),
                                    "",
                                );
                            }
                        },
                    );
                }
            }
            Type::Struct(str_ty) => {
                for (i, field) in str_ty.definition(ns).fields.iter().enumerate() {
                    let mut elem = unsafe {
                        bin.builder.build_gep(
                            dest.into_pointer_value(),
                            &[
                                bin.context.i32_type().const_zero(),
                                bin.context.i32_type().const_int(i as u64, false),
                            ],
                            field.name_as_str(),
                        )
                    };

                    if field.ty.is_reference_type(ns) && !field.ty.is_fixed_reference_type() {
                        elem = bin
                            .builder
                            .build_load(elem, field.name_as_str())
                            .into_pointer_value();
                    }

                    self.storage_store_slot(
                        bin,
                        &field.ty,
                        slot,
                        slot_ptr,
                        elem.into(),
                        function,
                        ns,
                    );

                    if !field.ty.is_reference_type(ns)
                        || matches!(field.ty, Type::String | Type::DynamicBytes)
                    {
                        *slot = bin.builder.build_int_add(
                            *slot,
                            bin.number_literal(256, &field.ty.storage_slots(ns), ns),
                            field.name_as_str(),
                        );
                    }
                }
            }
            Type::String | Type::DynamicBytes => {
                bin.builder.build_store(slot_ptr, *slot);

                self.set_storage_string(bin, function, slot_ptr, dest);
            }
            Type::ExternalFunction { .. } => {
                bin.builder.build_store(slot_ptr, *slot);

                self.set_storage_extfunc(bin, function, slot_ptr, dest.into_pointer_value());
            }
            Type::InternalFunction { .. } => {
                let ptr_ty = bin
                    .context
                    .custom_width_int_type(ns.target.ptr_size() as u32);

                let m = bin.build_alloca(function, ptr_ty, "");

                bin.builder.build_store(
                    m,
                    bin.builder.build_ptr_to_int(
                        dest.into_pointer_value(),
                        ptr_ty,
                        "function_pointer",
                    ),
                );

                bin.builder.build_store(slot_ptr, *slot);

                self.set_storage(bin, function, slot_ptr, m);
            }
            Type::Address(_) | Type::Contract(_) => {
                if dest.is_pointer_value() {
                    bin.builder.build_store(slot_ptr, *slot);

                    self.set_storage(bin, function, slot_ptr, dest.into_pointer_value());
                } else {
                    let address = bin.builder.build_alloca(bin.address_type(ns), "address");

                    bin.builder.build_store(address, dest.into_array_value());

                    bin.builder.build_store(slot_ptr, *slot);

                    self.set_storage(bin, function, slot_ptr, address);
                }
            }
            _ => {
                bin.builder.build_store(slot_ptr, *slot);

                let dest = if dest.is_int_value() {
                    let m = bin.build_alloca(function, dest.get_type(), "");
                    bin.builder.build_store(m, dest);

                    m
                } else {
                    dest.into_pointer_value()
                };

                // TODO ewasm allocates 32 bytes here, even though we have just
                // allocated test. This can be folded into one allocation, if llvm
                // does not already fold it into one.
                self.set_storage(bin, function, slot_ptr, dest);
            }
        }
    }

    // Clear a particlar storage slot (slot-based storage chains should implement)
    fn storage_delete_single_slot(
        &self,
        _bin: &Binary<'a>,
        _function: FunctionValue,
        _slot: PointerValue,
    ) {
        unimplemented!();
    }

    /// Recursively clear bin storage. The default implementation is for slot-based bin storage
    fn storage_delete(
        &self,
        bin: &Binary<'a>,
        ty: &Type,
        slot: &mut IntValue<'a>,
        function: FunctionValue<'a>,
        ns: &Namespace,
    ) {
        let slot_ptr = bin.builder.build_alloca(slot.get_type(), "slot");

        self.storage_delete_slot(bin, ty, slot, slot_ptr, function, ns);
    }

    /// Recursively clear bin storage for slot-based bin storage
    fn storage_delete_slot(
        &self,
        bin: &Binary<'a>,
        ty: &Type,
        slot: &mut IntValue<'a>,
        slot_ptr: PointerValue<'a>,
        function: FunctionValue<'a>,
        ns: &Namespace,
    ) {
        match ty.deref_any() {
            Type::Array(_, dim) => {
                let ty = ty.array_deref();

                if let Some(ArrayLength::Fixed(d)) = dim.last() {
                    bin.emit_static_loop_with_int(
                        function,
                        bin.context.i64_type().const_zero(),
                        bin.context.i64_type().const_int(d.to_u64().unwrap(), false),
                        slot,
                        |_index: IntValue<'a>, slot: &mut IntValue<'a>| {
                            self.storage_delete_slot(bin, &ty, slot, slot_ptr, function, ns);

                            if !ty.is_reference_type(ns) {
                                *slot = bin.builder.build_int_add(
                                    *slot,
                                    bin.number_literal(256, &ty.storage_slots(ns), ns),
                                    "",
                                );
                            }
                        },
                    );
                } else {
                    // dynamic length array.
                    // load length
                    bin.builder.build_store(slot_ptr, *slot);

                    let slot_ty = bin.context.custom_width_int_type(256);

                    let buf = bin.builder.build_alloca(slot_ty, "buf");

                    let length = self.get_storage_int(bin, function, slot_ptr, slot_ty);

                    // we need to hash the length slot in order to get the slot of the first
                    // entry of the array
                    self.keccak256_hash(
                        bin,
                        slot_ptr,
                        slot.get_type()
                            .size_of()
                            .const_cast(bin.context.i32_type(), false),
                        buf,
                        ns,
                    );

                    let mut entry_slot = bin.builder.build_load(buf, "entry_slot").into_int_value();

                    // now loop from first slot to first slot + length
                    bin.emit_loop_cond_first_with_int(
                        function,
                        length.get_type().const_zero(),
                        length,
                        &mut entry_slot,
                        |_index: IntValue<'a>, slot: &mut IntValue<'a>| {
                            self.storage_delete_slot(bin, &ty, slot, slot_ptr, function, ns);

                            if !ty.is_reference_type(ns) {
                                *slot = bin.builder.build_int_add(
                                    *slot,
                                    bin.number_literal(256, &ty.storage_slots(ns), ns),
                                    "",
                                );
                            }
                        },
                    );

                    // clear length itself
                    self.storage_delete_slot(bin, &Type::Uint(256), slot, slot_ptr, function, ns);
                }
            }
            Type::Struct(str_ty) => {
                for (_, field) in str_ty.definition(ns).fields.iter().enumerate() {
                    self.storage_delete_slot(bin, &field.ty, slot, slot_ptr, function, ns);

                    if !field.ty.is_reference_type(ns)
                        || matches!(field.ty, Type::String | Type::DynamicBytes)
                    {
                        *slot = bin.builder.build_int_add(
                            *slot,
                            bin.number_literal(256, &field.ty.storage_slots(ns), ns),
                            field.name_as_str(),
                        );
                    }
                }
            }
            Type::Mapping(..) => {
                // nothing to do, step over it
            }
            _ => {
                bin.builder.build_store(slot_ptr, *slot);

                self.storage_delete_single_slot(bin, function, slot_ptr);
            }
        }
    }

    /// The expression function recursively emits code for expressions. The BasicEnumValue it
    /// returns depends on the context; if it is simple integer, bool or bytes32 expression, the value
    /// is an Intvalue. For references to arrays, it is a PointerValue to the array. For references
    /// to storage, it is the storage slot. The references types are dereferenced by the Expression::Load()
    /// and Expression::StorageLoad() expression types.
    fn expression(
        &self,
        bin: &Binary<'a>,
        e: &Expression,
        vartab: &HashMap<usize, Variable<'a>>,
        function: FunctionValue<'a>,
        ns: &Namespace,
    ) -> BasicValueEnum<'a> {
        match e {
            Expression::FunctionArg(_, _, pos) => function.get_nth_param(*pos as u32).unwrap(),
            Expression::BoolLiteral(_, val) => {
                bin.context.bool_type().const_int(*val as u64, false).into()
            }
            Expression::NumberLiteral(_, Type::Address(_), val) => {
                // address can be negative; "address(-1)" is 0xffff...
                let mut bs = val.to_signed_bytes_be();

                // make sure it's no more than 32
                if bs.len() > ns.address_length {
                    // remove leading bytes
                    for _ in 0..bs.len() - ns.address_length {
                        bs.remove(0);
                    }
                } else {
                    // insert leading bytes
                    let val = if val.sign() == Sign::Minus { 0xff } else { 0 };

                    for _ in 0..ns.address_length - bs.len() {
                        bs.insert(0, val);
                    }
                }

                let address = bs
                    .iter()
                    .map(|b| bin.context.i8_type().const_int(*b as u64, false))
                    .collect::<Vec<IntValue>>();

                bin.context.i8_type().const_array(&address).into()
            }
            Expression::NumberLiteral(_, ty, n) => {
                bin.number_literal(ty.bits(ns) as u32, n, ns).into()
            }
            Expression::StructLiteral(_, ty, exprs) => {
                let struct_ty = bin.llvm_type(ty, ns);

                let s = bin
                    .builder
                    .build_call(
                        bin.module.get_function("__malloc").unwrap(),
                        &[struct_ty
                            .size_of()
                            .unwrap()
                            .const_cast(bin.context.i32_type(), false)
                            .into()],
                        "",
                    )
                    .try_as_basic_value()
                    .left()
                    .unwrap()
                    .into_pointer_value();

                let s = bin.builder.build_pointer_cast(
                    s,
                    struct_ty.ptr_type(AddressSpace::Generic),
                    "struct_literal",
                );

                for (i, expr) in exprs.iter().enumerate() {
                    let elemptr = unsafe {
                        bin.builder.build_gep(
                            s,
                            &[
                                bin.context.i32_type().const_zero(),
                                bin.context.i32_type().const_int(i as u64, false),
                            ],
                            "struct member",
                        )
                    };

                    let elem = self.expression(bin, expr, vartab, function, ns);

                    let elem = if expr.ty().is_fixed_reference_type() {
                        bin.builder.build_load(elem.into_pointer_value(), "elem")
                    } else {
                        elem
                    };

                    bin.builder.build_store(elemptr, elem);
                }

                s.into()
            }
            Expression::BytesLiteral(_, _, bs) => {
                let ty = bin.context.custom_width_int_type((bs.len() * 8) as u32);

                // hex"11223344" should become i32 0x11223344
                let s = hex::encode(bs);

                ty.const_int_from_string(&s, StringRadix::Hexadecimal)
                    .unwrap()
                    .into()
            }
            Expression::CodeLiteral(_, bin_no, runtime) => {
                let codegen_bin = &ns.contracts[*bin_no];

                let target_bin = Binary::build(
                    bin.context,
                    codegen_bin,
                    ns,
                    "",
                    bin.opt,
                    bin.math_overflow_check,
                );

                let code = if *runtime && target_bin.runtime.is_some() {
                    target_bin
                        .runtime
                        .unwrap()
                        .code(Generate::Linked)
                        .expect("compile should succeeed")
                } else {
                    target_bin
                        .code(Generate::Linked)
                        .expect("compile should succeeed")
                };

                let size = bin.context.i32_type().const_int(code.len() as u64, false);

                let elem_size = bin.context.i32_type().const_int(1, false);

                let init = bin.emit_global_string(
                    &format!(
                        "code_{}_{}",
                        if *runtime { "runtime" } else { "deployer" },
                        &codegen_bin.name
                    ),
                    &code,
                    true,
                );

                bin.builder
                    .build_call(
                        bin.module.get_function("vector_new").unwrap(),
                        &[size.into(), elem_size.into(), init.into()],
                        "",
                    )
                    .try_as_basic_value()
                    .left()
                    .unwrap()
            }
            Expression::Add(_, _, unchecked, l, r) => {
                let left = self
                    .expression(bin, l, vartab, function, ns)
                    .into_int_value();
                let right = self
                    .expression(bin, r, vartab, function, ns)
                    .into_int_value();

                if bin.math_overflow_check && !*unchecked {
                    let signed = l.ty().is_signed_int();
                    self.build_binary_op_with_overflow_check(
                        bin,
                        function,
                        left,
                        right,
                        BinaryOp::Add,
                        signed,
                    )
                    .into()
                } else {
                    bin.builder.build_int_add(left, right, "").into()
                }
            }
            Expression::Subtract(_, _, unchecked, l, r) => {
                let left = self
                    .expression(bin, l, vartab, function, ns)
                    .into_int_value();
                let right = self
                    .expression(bin, r, vartab, function, ns)
                    .into_int_value();

                if bin.math_overflow_check && !*unchecked {
                    let signed = l.ty().is_signed_int();
                    self.build_binary_op_with_overflow_check(
                        bin,
                        function,
                        left,
                        right,
                        BinaryOp::Subtract,
                        signed,
                    )
                    .into()
                } else {
                    bin.builder.build_int_sub(left, right, "").into()
                }
            }
            Expression::Multiply(_, res_ty, unchecked, l, r) => {
                let left = self
                    .expression(bin, l, vartab, function, ns)
                    .into_int_value();
                let right = self
                    .expression(bin, r, vartab, function, ns)
                    .into_int_value();

                self.mul(
                    bin,
                    function,
                    *unchecked,
                    left,
                    right,
                    res_ty.is_signed_int(),
                )
                .into()
            }
            Expression::UnsignedDivide(_, _, l, r) => {
                let left = self
                    .expression(bin, l, vartab, function, ns)
                    .into_int_value();
                let right = self
                    .expression(bin, r, vartab, function, ns)
                    .into_int_value();

                let bits = left.get_type().get_bit_width();

                if bits > 64 {
                    let div_bits = if bits <= 128 { 128 } else { 256 };

                    let name = format!("udivmod{}", div_bits);

                    let f = bin
                        .module
                        .get_function(&name)
                        .expect("div function missing");

                    let ty = bin.context.custom_width_int_type(div_bits);

                    let dividend = bin.build_alloca(function, ty, "dividend");
                    let divisor = bin.build_alloca(function, ty, "divisor");
                    let rem = bin.build_alloca(function, ty, "remainder");
                    let quotient = bin.build_alloca(function, ty, "quotient");

                    bin.builder.build_store(
                        dividend,
                        if bits < div_bits {
                            bin.builder.build_int_z_extend(left, ty, "")
                        } else {
                            left
                        },
                    );

                    bin.builder.build_store(
                        divisor,
                        if bits < div_bits {
                            bin.builder.build_int_z_extend(right, ty, "")
                        } else {
                            right
                        },
                    );

                    let ret = bin
                        .builder
                        .build_call(
                            f,
                            &[dividend.into(), divisor.into(), rem.into(), quotient.into()],
                            "udiv",
                        )
                        .try_as_basic_value()
                        .left()
                        .unwrap();

                    let success = bin.builder.build_int_compare(
                        IntPredicate::EQ,
                        ret.into_int_value(),
                        bin.context.i32_type().const_zero(),
                        "success",
                    );

                    let success_block = bin.context.append_basic_block(function, "success");
                    let bail_block = bin.context.append_basic_block(function, "bail");
                    bin.builder
                        .build_conditional_branch(success, success_block, bail_block);

                    bin.builder.position_at_end(bail_block);

                    // throw division by zero error should be an assert
                    self.assert_failure(
                        bin,
                        bin.context
                            .i8_type()
                            .ptr_type(AddressSpace::Generic)
                            .const_null(),
                        bin.context.i32_type().const_zero(),
                    );

                    bin.builder.position_at_end(success_block);

                    let quotient = bin
                        .builder
                        .build_load(quotient, "quotient")
                        .into_int_value();

                    if bits < div_bits {
                        bin.builder
                            .build_int_truncate(quotient, left.get_type(), "")
                    } else {
                        quotient
                    }
                    .into()
                } else {
                    bin.builder.build_int_unsigned_div(left, right, "").into()
                }
            }
            Expression::SignedDivide(_, _, l, r) => {
                let left = self
                    .expression(bin, l, vartab, function, ns)
                    .into_int_value();
                let right = self
                    .expression(bin, r, vartab, function, ns)
                    .into_int_value();

                let bits = left.get_type().get_bit_width();

                if bits > 64 {
                    let div_bits = if bits <= 128 { 128 } else { 256 };

                    let name = format!("sdivmod{}", div_bits);

                    let f = bin
                        .module
                        .get_function(&name)
                        .expect("div function missing");

                    let ty = bin.context.custom_width_int_type(div_bits);

                    let dividend = bin.build_alloca(function, ty, "dividend");
                    let divisor = bin.build_alloca(function, ty, "divisor");
                    let rem = bin.build_alloca(function, ty, "remainder");
                    let quotient = bin.build_alloca(function, ty, "quotient");

                    bin.builder.build_store(
                        dividend,
                        if bits < div_bits {
                            bin.builder.build_int_s_extend(left, ty, "")
                        } else {
                            left
                        },
                    );

                    bin.builder.build_store(
                        divisor,
                        if bits < div_bits {
                            bin.builder.build_int_s_extend(right, ty, "")
                        } else {
                            right
                        },
                    );

                    let ret = bin
                        .builder
                        .build_call(
                            f,
                            &[dividend.into(), divisor.into(), rem.into(), quotient.into()],
                            "udiv",
                        )
                        .try_as_basic_value()
                        .left()
                        .unwrap();

                    let success = bin.builder.build_int_compare(
                        IntPredicate::EQ,
                        ret.into_int_value(),
                        bin.context.i32_type().const_zero(),
                        "success",
                    );

                    let success_block = bin.context.append_basic_block(function, "success");
                    let bail_block = bin.context.append_basic_block(function, "bail");
                    bin.builder
                        .build_conditional_branch(success, success_block, bail_block);

                    bin.builder.position_at_end(bail_block);

                    // throw division by zero error should be an assert
                    self.assert_failure(
                        bin,
                        bin.context
                            .i8_type()
                            .ptr_type(AddressSpace::Generic)
                            .const_null(),
                        bin.context.i32_type().const_zero(),
                    );

                    bin.builder.position_at_end(success_block);

                    let quotient = bin
                        .builder
                        .build_load(quotient, "quotient")
                        .into_int_value();

                    if bits < div_bits {
                        bin.builder
                            .build_int_truncate(quotient, left.get_type(), "")
                    } else {
                        quotient
                    }
                    .into()
                } else if ns.target == Target::Solana {
                    // no signed div on BPF; do abs udev and then negate if needed
                    let left_negative = bin.builder.build_int_compare(
                        IntPredicate::SLT,
                        left,
                        left.get_type().const_zero(),
                        "left_negative",
                    );

                    let left = bin
                        .builder
                        .build_select(
                            left_negative,
                            bin.builder.build_int_neg(left, "signed_left"),
                            left,
                            "left_abs",
                        )
                        .into_int_value();

                    let right_negative = bin.builder.build_int_compare(
                        IntPredicate::SLT,
                        right,
                        right.get_type().const_zero(),
                        "right_negative",
                    );

                    let right = bin
                        .builder
                        .build_select(
                            right_negative,
                            bin.builder.build_int_neg(right, "signed_right"),
                            right,
                            "right_abs",
                        )
                        .into_int_value();

                    let res = bin.builder.build_int_unsigned_div(left, right, "");

                    let negate_result =
                        bin.builder
                            .build_xor(left_negative, right_negative, "negate_result");

                    bin.builder.build_select(
                        negate_result,
                        bin.builder.build_int_neg(res, "unsigned_res"),
                        res,
                        "res",
                    )
                } else {
                    bin.builder.build_int_signed_div(left, right, "").into()
                }
            }
            Expression::UnsignedModulo(_, _, l, r) => {
                let left = self
                    .expression(bin, l, vartab, function, ns)
                    .into_int_value();
                let right = self
                    .expression(bin, r, vartab, function, ns)
                    .into_int_value();

                let bits = left.get_type().get_bit_width();

                if bits > 64 {
                    let div_bits = if bits <= 128 { 128 } else { 256 };

                    let name = format!("udivmod{}", div_bits);

                    let f = bin
                        .module
                        .get_function(&name)
                        .expect("div function missing");

                    let ty = bin.context.custom_width_int_type(div_bits);

                    let dividend = bin.build_alloca(function, ty, "dividend");
                    let divisor = bin.build_alloca(function, ty, "divisor");
                    let rem = bin.build_alloca(function, ty, "remainder");
                    let quotient = bin.build_alloca(function, ty, "quotient");

                    bin.builder.build_store(
                        dividend,
                        if bits < div_bits {
                            bin.builder.build_int_z_extend(left, ty, "")
                        } else {
                            left
                        },
                    );

                    bin.builder.build_store(
                        divisor,
                        if bits < div_bits {
                            bin.builder.build_int_z_extend(right, ty, "")
                        } else {
                            right
                        },
                    );

                    let ret = bin
                        .builder
                        .build_call(
                            f,
                            &[dividend.into(), divisor.into(), rem.into(), quotient.into()],
                            "udiv",
                        )
                        .try_as_basic_value()
                        .left()
                        .unwrap();

                    let success = bin.builder.build_int_compare(
                        IntPredicate::EQ,
                        ret.into_int_value(),
                        bin.context.i32_type().const_zero(),
                        "success",
                    );

                    let success_block = bin.context.append_basic_block(function, "success");
                    let bail_block = bin.context.append_basic_block(function, "bail");
                    bin.builder
                        .build_conditional_branch(success, success_block, bail_block);

                    bin.builder.position_at_end(bail_block);

                    // throw division by zero error should be an assert
                    self.assert_failure(
                        bin,
                        bin.context
                            .i8_type()
                            .ptr_type(AddressSpace::Generic)
                            .const_null(),
                        bin.context.i32_type().const_zero(),
                    );

                    bin.builder.position_at_end(success_block);

                    let rem = bin.builder.build_load(rem, "urem").into_int_value();

                    if bits < div_bits {
                        bin.builder.build_int_truncate(
                            rem,
                            bin.context.custom_width_int_type(bits),
                            "",
                        )
                    } else {
                        rem
                    }
                    .into()
                } else {
                    bin.builder.build_int_unsigned_rem(left, right, "").into()
                }
            }
            Expression::SignedModulo(_, _, l, r) => {
                let left = self
                    .expression(bin, l, vartab, function, ns)
                    .into_int_value();
                let right = self
                    .expression(bin, r, vartab, function, ns)
                    .into_int_value();

                let bits = left.get_type().get_bit_width();

                if bits > 64 {
                    let div_bits = if bits <= 128 { 128 } else { 256 };

                    let name = format!("sdivmod{}", div_bits);

                    let f = bin
                        .module
                        .get_function(&name)
                        .expect("div function missing");

                    let ty = bin.context.custom_width_int_type(div_bits);

                    let dividend = bin.build_alloca(function, ty, "dividend");
                    let divisor = bin.build_alloca(function, ty, "divisor");
                    let rem = bin.build_alloca(function, ty, "remainder");
                    let quotient = bin.build_alloca(function, ty, "quotient");

                    bin.builder.build_store(
                        dividend,
                        if bits < div_bits {
                            bin.builder.build_int_s_extend(left, ty, "")
                        } else {
                            left
                        },
                    );

                    bin.builder.build_store(
                        divisor,
                        if bits < div_bits {
                            bin.builder.build_int_s_extend(right, ty, "")
                        } else {
                            right
                        },
                    );

                    let ret = bin
                        .builder
                        .build_call(
                            f,
                            &[dividend.into(), divisor.into(), rem.into(), quotient.into()],
                            "sdiv",
                        )
                        .try_as_basic_value()
                        .left()
                        .unwrap();

                    let success = bin.builder.build_int_compare(
                        IntPredicate::EQ,
                        ret.into_int_value(),
                        bin.context.i32_type().const_zero(),
                        "success",
                    );

                    let success_block = bin.context.append_basic_block(function, "success");
                    let bail_block = bin.context.append_basic_block(function, "bail");
                    bin.builder
                        .build_conditional_branch(success, success_block, bail_block);

                    bin.builder.position_at_end(bail_block);

                    // throw division by zero error should be an assert
                    self.assert_failure(
                        bin,
                        bin.context
                            .i8_type()
                            .ptr_type(AddressSpace::Generic)
                            .const_null(),
                        bin.context.i32_type().const_zero(),
                    );

                    bin.builder.position_at_end(success_block);

                    let rem = bin.builder.build_load(rem, "srem").into_int_value();

                    if bits < div_bits {
                        bin.builder.build_int_truncate(
                            rem,
                            bin.context.custom_width_int_type(bits),
                            "",
                        )
                    } else {
                        rem
                    }
                    .into()
                } else if ns.target == Target::Solana {
                    // no signed rem on BPF; do abs udev and then negate if needed
                    let left_negative = bin.builder.build_int_compare(
                        IntPredicate::SLT,
                        left,
                        left.get_type().const_zero(),
                        "left_negative",
                    );

                    let left = bin.builder.build_select(
                        left_negative,
                        bin.builder.build_int_neg(left, "signed_left"),
                        left,
                        "left_abs",
                    );

                    let right_negative = bin.builder.build_int_compare(
                        IntPredicate::SLT,
                        right,
                        right.get_type().const_zero(),
                        "right_negative",
                    );

                    let right = bin.builder.build_select(
                        right_negative,
                        bin.builder.build_int_neg(right, "signed_right"),
                        right,
                        "right_abs",
                    );

                    let res = bin.builder.build_int_unsigned_rem(
                        left.into_int_value(),
                        right.into_int_value(),
                        "",
                    );

                    bin.builder.build_select(
                        left_negative,
                        bin.builder.build_int_neg(res, "unsigned_res"),
                        res,
                        "res",
                    )
                } else {
                    bin.builder.build_int_signed_rem(left, right, "").into()
                }
            }
            Expression::Power(_, res_ty, unchecked, l, r) => {
                let left = self.expression(bin, l, vartab, function, ns);
                let right = self.expression(bin, r, vartab, function, ns);

                let bits = left.into_int_value().get_type().get_bit_width();

                let f = self.power(bin, *unchecked, bits, res_ty.is_signed_int());

                bin.builder
                    .build_call(f, &[left.into(), right.into()], "power")
                    .try_as_basic_value()
                    .left()
                    .unwrap()
            }
            Expression::Equal(_, l, r) => {
                if l.ty().is_address() {
                    let mut res = bin.context.bool_type().const_int(1, false);
                    let left = self
                        .expression(bin, l, vartab, function, ns)
                        .into_array_value();
                    let right = self
                        .expression(bin, r, vartab, function, ns)
                        .into_array_value();

                    // TODO: Address should be passed around as pointer. Once this is done, we can replace
                    // this with a call to address_equal()
                    for index in 0..ns.address_length {
                        let l = bin
                            .builder
                            .build_extract_value(left, index as u32, "left")
                            .unwrap()
                            .into_int_value();
                        let r = bin
                            .builder
                            .build_extract_value(right, index as u32, "right")
                            .unwrap()
                            .into_int_value();

                        res = bin.builder.build_and(
                            res,
                            bin.builder.build_int_compare(IntPredicate::EQ, l, r, ""),
                            "cmp",
                        );
                    }

                    res.into()
                } else {
                    let left = self
                        .expression(bin, l, vartab, function, ns)
                        .into_int_value();
                    let right = self
                        .expression(bin, r, vartab, function, ns)
                        .into_int_value();

                    bin.builder
                        .build_int_compare(IntPredicate::EQ, left, right, "")
                        .into()
                }
            }
            Expression::NotEqual(_, l, r) => {
                let left = self
                    .expression(bin, l, vartab, function, ns)
                    .into_int_value();
                let right = self
                    .expression(bin, r, vartab, function, ns)
                    .into_int_value();

                bin.builder
                    .build_int_compare(IntPredicate::NE, left, right, "")
                    .into()
            }
            Expression::SignedMore(_, l, r) | Expression::UnsignedMore(_, l, r) => {
                if l.ty().is_address() {
                    self.compare_address(bin, l, r, IntPredicate::SGT, vartab, function, ns)
                        .into()
                } else {
                    let left = self
                        .expression(bin, l, vartab, function, ns)
                        .into_int_value();
                    let right = self
                        .expression(bin, r, vartab, function, ns)
                        .into_int_value();

                    bin.builder
                        .build_int_compare(
                            if matches!(e, Expression::SignedMore(..)) {
                                IntPredicate::SGT
                            } else {
                                IntPredicate::UGT
                            },
                            left,
                            right,
                            "",
                        )
                        .into()
                }
            }
            Expression::MoreEqual(_, l, r) => {
                if l.ty().is_address() {
                    self.compare_address(bin, l, r, IntPredicate::SGE, vartab, function, ns)
                        .into()
                } else {
                    let left = self
                        .expression(bin, l, vartab, function, ns)
                        .into_int_value();
                    let right = self
                        .expression(bin, r, vartab, function, ns)
                        .into_int_value();

                    bin.builder
                        .build_int_compare(
                            if l.ty().is_signed_int() {
                                IntPredicate::SGE
                            } else {
                                IntPredicate::UGE
                            },
                            left,
                            right,
                            "",
                        )
                        .into()
                }
            }
            Expression::SignedLess(_, l, r) | Expression::UnsignedLess(_, l, r) => {
                if l.ty().is_address() {
                    self.compare_address(bin, l, r, IntPredicate::SLT, vartab, function, ns)
                        .into()
                } else {
                    let left = self
                        .expression(bin, l, vartab, function, ns)
                        .into_int_value();
                    let right = self
                        .expression(bin, r, vartab, function, ns)
                        .into_int_value();

                    bin.builder
                        .build_int_compare(
                            if matches!(e, Expression::SignedLess(..)) {
                                IntPredicate::SLT
                            } else {
                                IntPredicate::ULT
                            },
                            left,
                            right,
                            "",
                        )
                        .into()
                }
            }
            Expression::LessEqual(_, l, r) => {
                if l.ty().is_address() {
                    self.compare_address(bin, l, r, IntPredicate::SLE, vartab, function, ns)
                        .into()
                } else {
                    let left = self
                        .expression(bin, l, vartab, function, ns)
                        .into_int_value();
                    let right = self
                        .expression(bin, r, vartab, function, ns)
                        .into_int_value();

                    bin.builder
                        .build_int_compare(
                            if l.ty().is_signed_int() {
                                IntPredicate::SLE
                            } else {
                                IntPredicate::ULE
                            },
                            left,
                            right,
                            "",
                        )
                        .into()
                }
            }
            Expression::Variable(_, _, s) => vartab[s].value,
            Expression::GetRef(_, _, expr) => {
                let address = self
                    .expression(bin, expr, vartab, function, ns)
                    .into_array_value();

                let stack = bin.build_alloca(function, address.get_type(), "address");

                bin.builder.build_store(stack, address);

                stack.into()
            }
            Expression::Load(_, ty, e) => {
                let ptr = self
                    .expression(bin, e, vartab, function, ns)
                    .into_pointer_value();

                let value = bin.builder.build_load(ptr, "");

                if ty.is_reference_type(ns) && !ty.is_fixed_reference_type() {
                    // if the pointer is null, it needs to be allocated
                    let allocation_needed = bin
                        .builder
                        .build_is_null(value.into_pointer_value(), "allocation_needed");

                    let allocate = bin.context.append_basic_block(function, "allocate");
                    let already_allocated = bin
                        .context
                        .append_basic_block(function, "already_allocated");

                    bin.builder.build_conditional_branch(
                        allocation_needed,
                        allocate,
                        already_allocated,
                    );

                    let entry = bin.builder.get_insert_block().unwrap();

                    bin.builder.position_at_end(allocate);

                    // allocate a new struct
                    let ty = e.ty();

                    let llvm_ty = bin.llvm_type(ty.deref_memory(), ns);

                    let new_struct = bin
                        .builder
                        .build_call(
                            bin.module.get_function("__malloc").unwrap(),
                            &[llvm_ty
                                .size_of()
                                .unwrap()
                                .const_cast(bin.context.i32_type(), false)
                                .into()],
                            "",
                        )
                        .try_as_basic_value()
                        .left()
                        .unwrap()
                        .into_pointer_value();

                    let new_struct = bin.builder.build_pointer_cast(
                        new_struct,
                        llvm_ty.ptr_type(AddressSpace::Generic),
                        &format!("new_{}", ty.to_string(ns)),
                    );

                    bin.builder.build_store(ptr, new_struct);

                    bin.builder.build_unconditional_branch(already_allocated);

                    bin.builder.position_at_end(already_allocated);

                    // insert phi node
                    let combined_struct_ptr = bin.builder.build_phi(
                        llvm_ty.ptr_type(AddressSpace::Generic),
                        &format!("ptr_{}", ty.to_string(ns)),
                    );

                    combined_struct_ptr.add_incoming(&[(&value, entry), (&new_struct, allocate)]);

                    combined_struct_ptr.as_basic_value()
                } else {
                    value
                }
            }

            Expression::ZeroExt(_, t, e) => {
                let e = self
                    .expression(bin, e, vartab, function, ns)
                    .into_int_value();
                let ty = bin.llvm_type(t, ns);

                bin.builder
                    .build_int_z_extend(e, ty.into_int_type(), "")
                    .into()
            }
            Expression::UnaryMinus(_, _, e) => {
                let e = self
                    .expression(bin, e, vartab, function, ns)
                    .into_int_value();

                bin.builder.build_int_neg(e, "").into()
            }
            Expression::SignExt(_, t, e) => {
                let e = self
                    .expression(bin, e, vartab, function, ns)
                    .into_int_value();
                let ty = bin.llvm_type(t, ns);

                bin.builder
                    .build_int_s_extend(e, ty.into_int_type(), "")
                    .into()
            }
            Expression::Trunc(_, t, e) => {
                let e = self
                    .expression(bin, e, vartab, function, ns)
                    .into_int_value();
                let ty = bin.llvm_type(t, ns);

                bin.builder
                    .build_int_truncate(e, ty.into_int_type(), "")
                    .into()
            }
            Expression::Cast(_, to, e) => {
                let from = e.ty();

                let e = self.expression(bin, e, vartab, function, ns);

                self.runtime_cast(bin, function, &from, to, e, ns)
            }
            Expression::BytesCast(_, Type::Bytes(_), Type::DynamicBytes, e) => {
                let e = self
                    .expression(bin, e, vartab, function, ns)
                    .into_int_value();

                let size = e.get_type().get_bit_width() / 8;
                let size = bin.context.i32_type().const_int(size as u64, false);
                let elem_size = bin.context.i32_type().const_int(1, false);

                // Swap the byte order
                let bytes_ptr = bin.build_alloca(function, e.get_type(), "bytes_ptr");
                bin.builder.build_store(bytes_ptr, e);
                let bytes_ptr = bin.builder.build_pointer_cast(
                    bytes_ptr,
                    bin.context.i8_type().ptr_type(AddressSpace::Generic),
                    "bytes_ptr",
                );
                let init = bin.builder.build_pointer_cast(
                    bin.build_alloca(function, e.get_type(), "init"),
                    bin.context.i8_type().ptr_type(AddressSpace::Generic),
                    "init",
                );
                bin.builder.build_call(
                    bin.module.get_function("__leNtobeN").unwrap(),
                    &[bytes_ptr.into(), init.into(), size.into()],
                    "",
                );

                bin.builder
                    .build_call(
                        bin.module.get_function("vector_new").unwrap(),
                        &[size.into(), elem_size.into(), init.into()],
                        "",
                    )
                    .try_as_basic_value()
                    .left()
                    .unwrap()
            }
            Expression::BytesCast(_, Type::DynamicBytes, Type::Bytes(n), e) => {
                let array = self.expression(bin, e, vartab, function, ns);

                let len = bin.vector_len(array);

                // Check if equal to n
                let is_equal_to_n = bin.builder.build_int_compare(
                    IntPredicate::EQ,
                    len,
                    bin.context.i32_type().const_int(*n as u64, false),
                    "is_equal_to_n",
                );
                let cast = bin.context.append_basic_block(function, "cast");
                let error = bin.context.append_basic_block(function, "error");
                bin.builder
                    .build_conditional_branch(is_equal_to_n, cast, error);

                bin.builder.position_at_end(error);
                self.assert_failure(
                    bin,
                    bin.context
                        .i8_type()
                        .ptr_type(AddressSpace::Generic)
                        .const_null(),
                    bin.context.i32_type().const_zero(),
                );

                bin.builder.position_at_end(cast);
                let bytes_ptr = bin.vector_bytes(array);

                // Switch byte order
                let ty = bin.context.custom_width_int_type(*n as u32 * 8);
                let le_bytes_ptr = bin.build_alloca(function, ty, "le_bytes");

                bin.builder.build_call(
                    bin.module.get_function("__beNtoleN").unwrap(),
                    &[
                        bytes_ptr.into(),
                        bin.builder
                            .build_pointer_cast(
                                le_bytes_ptr,
                                bin.context.i8_type().ptr_type(AddressSpace::Generic),
                                "le_bytes_ptr",
                            )
                            .into(),
                        len.into(),
                    ],
                    "",
                );
                bin.builder.build_load(le_bytes_ptr, "bytes")
            }
            Expression::Not(_, e) => {
                let e = self
                    .expression(bin, e, vartab, function, ns)
                    .into_int_value();

                bin.builder
                    .build_int_compare(IntPredicate::EQ, e, e.get_type().const_zero(), "")
                    .into()
            }
            Expression::Complement(_, _, e) => {
                let e = self
                    .expression(bin, e, vartab, function, ns)
                    .into_int_value();

                bin.builder.build_not(e, "").into()
            }
            Expression::BitwiseOr(_, _, l, r) => {
                let left = self
                    .expression(bin, l, vartab, function, ns)
                    .into_int_value();
                let right = self
                    .expression(bin, r, vartab, function, ns)
                    .into_int_value();

                bin.builder.build_or(left, right, "").into()
            }
            Expression::BitwiseAnd(_, _, l, r) => {
                let left = self
                    .expression(bin, l, vartab, function, ns)
                    .into_int_value();
                let right = self
                    .expression(bin, r, vartab, function, ns)
                    .into_int_value();

                bin.builder.build_and(left, right, "").into()
            }
            Expression::BitwiseXor(_, _, l, r) => {
                let left = self
                    .expression(bin, l, vartab, function, ns)
                    .into_int_value();
                let right = self
                    .expression(bin, r, vartab, function, ns)
                    .into_int_value();

                bin.builder.build_xor(left, right, "").into()
            }
            Expression::ShiftLeft(_, _, l, r) => {
                let left = self
                    .expression(bin, l, vartab, function, ns)
                    .into_int_value();
                let right = self
                    .expression(bin, r, vartab, function, ns)
                    .into_int_value();

                bin.builder.build_left_shift(left, right, "").into()
            }
            Expression::ShiftRight(_, _, l, r, signed) => {
                let left = self
                    .expression(bin, l, vartab, function, ns)
                    .into_int_value();
                let right = self
                    .expression(bin, r, vartab, function, ns)
                    .into_int_value();

                bin.builder
                    .build_right_shift(left, right, *signed, "")
                    .into()
            }
            Expression::Subscript(_, elem_ty, ty, a, i) => {
                if ty.is_storage_bytes() {
                    let index = self
                        .expression(bin, i, vartab, function, ns)
                        .into_int_value();
                    let slot = self
                        .expression(bin, a, vartab, function, ns)
                        .into_int_value();
                    self.get_storage_bytes_subscript(bin, function, slot, index)
                        .into()
                } else if ty.is_contract_storage() {
                    let array = self
                        .expression(bin, a, vartab, function, ns)
                        .into_int_value();
                    let index = self.expression(bin, i, vartab, function, ns);

                    self.storage_subscript(bin, function, ty, array, index, ns)
                        .into()
                } else if elem_ty.is_builtin_struct() == Some(StructType::AccountInfo) {
                    let array = self
                        .expression(bin, a, vartab, function, ns)
                        .into_pointer_value();
                    let index = self
                        .expression(bin, i, vartab, function, ns)
                        .into_int_value();

                    unsafe {
                        bin.builder
                            .build_gep(array, &[index], "account_info")
                            .into()
                    }
                } else if ty.is_dynamic_memory() {
                    let array = self.expression(bin, a, vartab, function, ns);

                    let ty = bin.llvm_field_ty(elem_ty, ns);

                    let mut array_index = self
                        .expression(bin, i, vartab, function, ns)
                        .into_int_value();

                    // bounds checking already done; we can down-cast if necessary
                    if array_index.get_type().get_bit_width() > 32 {
                        array_index = bin.builder.build_int_truncate(
                            array_index,
                            bin.context.i32_type(),
                            "index",
                        );
                    }

                    let index = bin.builder.build_int_mul(
                        array_index,
                        ty.into_pointer_type()
                            .get_element_type()
                            .size_of()
                            .unwrap()
                            .const_cast(bin.context.i32_type(), false),
                        "",
                    );

                    let elem = unsafe {
                        bin.builder
                            .build_gep(bin.vector_bytes(array), &[index], "index_access")
                    };

                    bin.builder
                        .build_pointer_cast(elem, ty.into_pointer_type(), "elem")
                        .into()
                } else {
                    let array = self
                        .expression(bin, a, vartab, function, ns)
                        .into_pointer_value();
                    let index = self
                        .expression(bin, i, vartab, function, ns)
                        .into_int_value();

                    unsafe {
                        bin.builder
                            .build_gep(
                                array,
                                &[bin.context.i32_type().const_zero(), index],
                                "index_access",
                            )
                            .into()
                    }
                }
            }
            Expression::StructMember(_, _, a, _)
                if a.ty().is_builtin_struct() == Some(StructType::AccountInfo) =>
            {
                self.builtin(bin, e, vartab, function, ns)
            }
            Expression::StructMember(_, _, a, i) => {
                let struct_ptr = self
                    .expression(bin, a, vartab, function, ns)
                    .into_pointer_value();

                bin.builder
                    .build_struct_gep(struct_ptr, *i as u32, "struct member")
                    .unwrap()
                    .into()
            }
            Expression::ConstArrayLiteral(_, _, dims, exprs) => {
                // For const arrays (declared with "constant" keyword, we should create a global constant
                let mut dims = dims.iter();

                let exprs = exprs
                    .iter()
                    .map(|e| {
                        self.expression(bin, e, vartab, function, ns)
                            .into_int_value()
                    })
                    .collect::<Vec<IntValue>>();
                let ty = exprs[0].get_type();

                let top_size = *dims.next().unwrap();

                // Create a vector of ArrayValues
                let mut arrays = exprs
                    .chunks(top_size as usize)
                    .map(|a| ty.const_array(a))
                    .collect::<Vec<ArrayValue>>();

                let mut ty = ty.array_type(top_size);

                // for each dimension, split the array into futher arrays
                for d in dims {
                    ty = ty.array_type(*d);

                    arrays = arrays
                        .chunks(*d as usize)
                        .map(|a| ty.const_array(a))
                        .collect::<Vec<ArrayValue>>();
                }

                // We actually end up with an array with a single entry

                // now we've created the type, and the const array. Put it into a global
                let gv =
                    bin.module
                        .add_global(ty, Some(AddressSpace::Generic), "const_array_literal");

                gv.set_linkage(Linkage::Internal);

                gv.set_initializer(&arrays[0]);
                gv.set_constant(true);

                gv.as_pointer_value().into()
            }
            Expression::ArrayLiteral(_, ty, dims, exprs) => {
                // non-const array literals should alloca'ed and each element assigned
                let ty = bin.llvm_type(ty, ns);

                let p = bin
                    .builder
                    .build_call(
                        bin.module.get_function("__malloc").unwrap(),
                        &[ty.size_of()
                            .unwrap()
                            .const_cast(bin.context.i32_type(), false)
                            .into()],
                        "array_literal",
                    )
                    .try_as_basic_value()
                    .left()
                    .unwrap();

                let array = bin.builder.build_pointer_cast(
                    p.into_pointer_value(),
                    ty.ptr_type(AddressSpace::Generic),
                    "array_literal",
                );

                for (i, expr) in exprs.iter().enumerate() {
                    let mut ind = vec![bin.context.i32_type().const_zero()];

                    let mut e = i as u32;

                    for d in dims {
                        ind.insert(1, bin.context.i32_type().const_int((e % *d).into(), false));

                        e /= *d;
                    }

                    let elemptr =
                        unsafe { bin.builder.build_gep(array, &ind, &format!("elemptr{}", i)) };

                    let elem = self.expression(bin, expr, vartab, function, ns);

                    let elem = if expr.ty().is_fixed_reference_type() {
                        bin.builder.build_load(elem.into_pointer_value(), "elem")
                    } else {
                        elem
                    };

                    bin.builder.build_store(elemptr, elem);
                }

                array.into()
            }
            Expression::AllocDynamicArray(_, ty, size, init) => {
                if matches!(ty, Type::Slice(_)) {
                    let init = init.as_ref().unwrap();

                    let data = bin.emit_global_string("const_string", init, true);

                    bin.llvm_type(ty, ns)
                        .into_struct_type()
                        .const_named_struct(&[
                            data.into(),
                            bin.context
                                .custom_width_int_type(ns.target.ptr_size().into())
                                .const_int(init.len() as u64, false)
                                .into(),
                        ])
                        .into()
                } else {
                    let elem = match ty {
                        Type::Slice(_) | Type::String | Type::DynamicBytes => Type::Bytes(1),
                        _ => ty.array_elem(),
                    };

                    let size = self
                        .expression(bin, size, vartab, function, ns)
                        .into_int_value();

                    let elem_size = bin
                        .llvm_type(&elem, ns)
                        .size_of()
                        .unwrap()
                        .const_cast(bin.context.i32_type(), false);

                    bin.vector_new(size, elem_size, init.as_ref()).into()
                }
            }
            Expression::Builtin(_, _, Builtin::ArrayLength, args)
                if args[0].ty().array_deref().is_builtin_struct().is_none() =>
            {
                let array = self.expression(bin, &args[0], vartab, function, ns);

                bin.vector_len(array).into()
            }
            Expression::Builtin(_, returns, Builtin::ReadFromBuffer, args) => {
                let v = self.expression(bin, &args[0], vartab, function, ns);
                let offset = self
                    .expression(bin, &args[1], vartab, function, ns)
                    .into_int_value();

                let data = bin.vector_bytes(v);

                let start = unsafe { bin.builder.build_gep(data, &[offset], "start") };

                let start = bin.builder.build_pointer_cast(
                    start,
                    bin.llvm_type(&returns[0], ns)
                        .ptr_type(AddressSpace::Generic),
                    "start",
                );

                bin.builder.build_load(start, "value")
            }
            Expression::Keccak256(_, _, exprs) => {
                let mut length = bin.context.i32_type().const_zero();
                let mut values: Vec<(BasicValueEnum, IntValue, Type)> = Vec::new();

                // first we need to calculate the length of the buffer and get the types/lengths
                for e in exprs {
                    let v = self.expression(bin, e, vartab, function, ns);

                    let len = match e.ty() {
                        Type::DynamicBytes | Type::String => bin.vector_len(v),
                        _ => v
                            .get_type()
                            .size_of()
                            .unwrap()
                            .const_cast(bin.context.i32_type(), false),
                    };

                    length = bin.builder.build_int_add(length, len, "");

                    values.push((v, len, e.ty()));
                }

                //  now allocate a buffer
                let src =
                    bin.builder
                        .build_array_alloca(bin.context.i8_type(), length, "keccak_src");

                // fill in all the fields
                let mut offset = bin.context.i32_type().const_zero();

                for (v, len, ty) in values {
                    let elem = unsafe { bin.builder.build_gep(src, &[offset], "elem") };

                    offset = bin.builder.build_int_add(offset, len, "");

                    match ty {
                        Type::DynamicBytes | Type::String => {
                            let data = bin.vector_bytes(v);

                            bin.builder.build_call(
                                bin.module.get_function("__memcpy").unwrap(),
                                &[
                                    elem.into(),
                                    bin.builder
                                        .build_pointer_cast(
                                            data,
                                            bin.context.i8_type().ptr_type(AddressSpace::Generic),
                                            "data",
                                        )
                                        .into(),
                                    len.into(),
                                ],
                                "",
                            );
                        }
                        _ => {
                            let elem = bin.builder.build_pointer_cast(
                                elem,
                                v.get_type().ptr_type(AddressSpace::Generic),
                                "",
                            );

                            bin.builder.build_store(elem, v);
                        }
                    }
                }
                let dst = bin
                    .builder
                    .build_alloca(bin.context.custom_width_int_type(256), "keccak_dst");

                self.keccak256_hash(bin, src, length, dst, ns);

                bin.builder.build_load(dst, "keccak256_hash")
            }
            Expression::StringCompare(_, l, r) => {
                let (left, left_len) = self.string_location(bin, l, vartab, function, ns);
                let (right, right_len) = self.string_location(bin, r, vartab, function, ns);

                bin.builder
                    .build_call(
                        bin.module.get_function("__memcmp").unwrap(),
                        &[left.into(), left_len.into(), right.into(), right_len.into()],
                        "",
                    )
                    .try_as_basic_value()
                    .left()
                    .unwrap()
            }
            Expression::StringConcat(_, _, l, r) => {
                let (left, left_len) = self.string_location(bin, l, vartab, function, ns);
                let (right, right_len) = self.string_location(bin, r, vartab, function, ns);

                bin.builder
                    .build_call(
                        bin.module.get_function("concat").unwrap(),
                        &[left.into(), left_len.into(), right.into(), right_len.into()],
                        "",
                    )
                    .try_as_basic_value()
                    .left()
                    .unwrap()
            }
            Expression::ReturnData(_) => self.return_data(bin, function).into(),
            Expression::StorageArrayLength { array, elem_ty, .. } => {
                let slot = self
                    .expression(bin, array, vartab, function, ns)
                    .into_int_value();

                self.storage_array_length(bin, function, slot, elem_ty, ns)
                    .into()
            }
            Expression::AbiEncode {
                tys, packed, args, ..
            } => self
                .abi_encode_to_vector(
                    bin,
                    function,
                    &packed
                        .iter()
                        .map(|a| self.expression(bin, a, vartab, function, ns))
                        .collect::<Vec<BasicValueEnum>>(),
                    &args
                        .iter()
                        .map(|a| self.expression(bin, a, vartab, function, ns))
                        .collect::<Vec<BasicValueEnum>>(),
                    tys,
                    ns,
                )
                .into(),
            Expression::Builtin(_, _, Builtin::Signature, _) if ns.target != Target::Solana => {
                // need to byte-reverse selector
                let selector = bin.build_alloca(function, bin.context.i32_type(), "selector");

                // byte order needs to be reversed. e.g. hex"11223344" should be 0x10 0x11 0x22 0x33 0x44
                bin.builder.build_call(
                    bin.module.get_function("__beNtoleN").unwrap(),
                    &[
                        bin.builder
                            .build_pointer_cast(
                                bin.selector.as_pointer_value(),
                                bin.context.i8_type().ptr_type(AddressSpace::Generic),
                                "",
                            )
                            .into(),
                        bin.builder
                            .build_pointer_cast(
                                selector,
                                bin.context.i8_type().ptr_type(AddressSpace::Generic),
                                "",
                            )
                            .into(),
                        bin.context.i32_type().const_int(4, false).into(),
                    ],
                    "",
                );

                bin.builder.build_load(selector, "selector")
            }
            Expression::Builtin(_, _, Builtin::AddMod, args) => {
                let arith_ty = bin.context.custom_width_int_type(512);
                let res_ty = bin.context.custom_width_int_type(256);

                let x = self
                    .expression(bin, &args[0], vartab, function, ns)
                    .into_int_value();
                let y = self
                    .expression(bin, &args[1], vartab, function, ns)
                    .into_int_value();
                let k = self
                    .expression(bin, &args[2], vartab, function, ns)
                    .into_int_value();
                let dividend = bin.builder.build_int_add(
                    bin.builder.build_int_z_extend(x, arith_ty, "wide_x"),
                    bin.builder.build_int_z_extend(y, arith_ty, "wide_y"),
                    "x_plus_y",
                );

                let divisor = bin.builder.build_int_z_extend(k, arith_ty, "wide_k");

                let pdividend = bin.build_alloca(function, arith_ty, "dividend");
                let pdivisor = bin.build_alloca(function, arith_ty, "divisor");
                let rem = bin.build_alloca(function, arith_ty, "remainder");
                let quotient = bin.build_alloca(function, arith_ty, "quotient");

                bin.builder.build_store(pdividend, dividend);
                bin.builder.build_store(pdivisor, divisor);

                let ret = bin
                    .builder
                    .build_call(
                        bin.module.get_function("udivmod512").unwrap(),
                        &[
                            pdividend.into(),
                            pdivisor.into(),
                            rem.into(),
                            quotient.into(),
                        ],
                        "quotient",
                    )
                    .try_as_basic_value()
                    .left()
                    .unwrap()
                    .into_int_value();

                let success = bin.builder.build_int_compare(
                    IntPredicate::EQ,
                    ret,
                    bin.context.i32_type().const_zero(),
                    "success",
                );

                let success_block = bin.context.append_basic_block(function, "success");
                let bail_block = bin.context.append_basic_block(function, "bail");
                bin.builder
                    .build_conditional_branch(success, success_block, bail_block);

                bin.builder.position_at_end(bail_block);

                // On Solana the return type is 64 bit
                let ret: BasicValueEnum = bin
                    .builder
                    .build_int_z_extend(
                        ret,
                        bin.return_values[&ReturnCode::Success].get_type(),
                        "ret",
                    )
                    .into();

                bin.builder.build_return(Some(&ret));
                bin.builder.position_at_end(success_block);

                let quotient = bin
                    .builder
                    .build_load(quotient, "quotient")
                    .into_int_value();

                bin.builder
                    .build_int_truncate(quotient, res_ty, "quotient")
                    .into()
            }
            Expression::Builtin(_, _, Builtin::MulMod, args) => {
                let arith_ty = bin.context.custom_width_int_type(512);
                let res_ty = bin.context.custom_width_int_type(256);

                let x = self
                    .expression(bin, &args[0], vartab, function, ns)
                    .into_int_value();
                let y = self
                    .expression(bin, &args[1], vartab, function, ns)
                    .into_int_value();
                let x_m = bin.build_alloca(function, arith_ty, "x_m");
                let y_m = bin.build_alloca(function, arith_ty, "x_y");
                let x_times_y_m = bin.build_alloca(function, arith_ty, "x_times_y_m");

                bin.builder
                    .build_store(x_m, bin.builder.build_int_z_extend(x, arith_ty, "wide_x"));
                bin.builder
                    .build_store(y_m, bin.builder.build_int_z_extend(y, arith_ty, "wide_y"));

                bin.builder.build_call(
                    bin.module.get_function("__mul32").unwrap(),
                    &[
                        bin.builder
                            .build_pointer_cast(
                                x_m,
                                bin.context.i32_type().ptr_type(AddressSpace::Generic),
                                "left",
                            )
                            .into(),
                        bin.builder
                            .build_pointer_cast(
                                y_m,
                                bin.context.i32_type().ptr_type(AddressSpace::Generic),
                                "right",
                            )
                            .into(),
                        bin.builder
                            .build_pointer_cast(
                                x_times_y_m,
                                bin.context.i32_type().ptr_type(AddressSpace::Generic),
                                "output",
                            )
                            .into(),
                        bin.context.i32_type().const_int(512 / 32, false).into(),
                    ],
                    "",
                );
                let k = self
                    .expression(bin, &args[2], vartab, function, ns)
                    .into_int_value();
                let dividend = bin.builder.build_load(x_times_y_m, "x_t_y");

                let divisor = bin.builder.build_int_z_extend(k, arith_ty, "wide_k");

                let pdividend = bin.build_alloca(function, arith_ty, "dividend");
                let pdivisor = bin.build_alloca(function, arith_ty, "divisor");
                let rem = bin.build_alloca(function, arith_ty, "remainder");
                let quotient = bin.build_alloca(function, arith_ty, "quotient");

                bin.builder.build_store(pdividend, dividend);
                bin.builder.build_store(pdivisor, divisor);

                let ret = bin
                    .builder
                    .build_call(
                        bin.module.get_function("udivmod512").unwrap(),
                        &[
                            pdividend.into(),
                            pdivisor.into(),
                            rem.into(),
                            quotient.into(),
                        ],
                        "quotient",
                    )
                    .try_as_basic_value()
                    .left()
                    .unwrap()
                    .into_int_value();

                let success = bin.builder.build_int_compare(
                    IntPredicate::EQ,
                    ret,
                    bin.context.i32_type().const_zero(),
                    "success",
                );

                let success_block = bin.context.append_basic_block(function, "success");
                let bail_block = bin.context.append_basic_block(function, "bail");
                bin.builder
                    .build_conditional_branch(success, success_block, bail_block);

                bin.builder.position_at_end(bail_block);

                // On Solana the return type is 64 bit
                let ret: BasicValueEnum = bin
                    .builder
                    .build_int_z_extend(
                        ret,
                        bin.return_values[&ReturnCode::Success].get_type(),
                        "ret",
                    )
                    .into();

                bin.builder.build_return(Some(&ret));

                bin.builder.position_at_end(success_block);

                let quotient = bin
                    .builder
                    .build_load(quotient, "quotient")
                    .into_int_value();

                bin.builder
                    .build_int_truncate(quotient, res_ty, "quotient")
                    .into()
            }
<<<<<<< HEAD
            Expression::ExternalFunction {
                ty,
                address,
                function_no,
                ..
            } => {
                let address = self
                    .expression(bin, address, vartab, function, ns)
                    .into_array_value();

                let selector = ns.functions[*function_no].selector();

                assert!(matches!(ty, Type::ExternalFunction { .. }));

                let ty = bin.llvm_type(ty, ns);

                let ef = bin
                    .builder
                    .build_call(
                        bin.module.get_function("__malloc").unwrap(),
                        &[ty.into_pointer_type()
                            .get_element_type()
                            .size_of()
                            .unwrap()
                            .const_cast(bin.context.i32_type(), false)
                            .into()],
                        "",
                    )
                    .try_as_basic_value()
                    .left()
                    .unwrap()
                    .into_pointer_value();

                let ef =
                    bin.builder
                        .build_pointer_cast(ef, ty.into_pointer_type(), "function_type");

                let address_member = unsafe {
                    bin.builder.build_gep(
                        ef,
                        &[
                            bin.context.i32_type().const_zero(),
                            bin.context.i32_type().const_zero(),
                        ],
                        "address",
                    )
                };

                bin.builder.build_store(address_member, address);

                let selector_member = unsafe {
                    bin.builder.build_gep(
                        ef,
                        &[
                            bin.context.i32_type().const_zero(),
                            bin.context.i32_type().const_int(1, false),
                        ],
                        "selector",
                    )
                };

                bin.builder.build_store(
                    selector_member,
                    bin.context.i32_type().const_int(selector as u64, false),
                );

                ef.into()
            }
=======
>>>>>>> e1244ce4
            Expression::Builtin(_, _, hash @ Builtin::Ripemd160, args)
            | Expression::Builtin(_, _, hash @ Builtin::Keccak256, args)
            | Expression::Builtin(_, _, hash @ Builtin::Blake2_128, args)
            | Expression::Builtin(_, _, hash @ Builtin::Blake2_256, args)
            | Expression::Builtin(_, _, hash @ Builtin::Sha256, args) => {
                let v = self.expression(bin, &args[0], vartab, function, ns);

                let hash = match hash {
                    Builtin::Ripemd160 => HashTy::Ripemd160,
                    Builtin::Sha256 => HashTy::Sha256,
                    Builtin::Keccak256 => HashTy::Keccak256,
                    Builtin::Blake2_128 => HashTy::Blake2_128,
                    Builtin::Blake2_256 => HashTy::Blake2_256,
                    _ => unreachable!(),
                };

                self.hash(
                    bin,
                    function,
                    hash,
                    bin.vector_bytes(v),
                    bin.vector_len(v),
                    ns,
                )
                .into()
            }
            Expression::Builtin(..) => self.builtin(bin, e, vartab, function, ns),
            Expression::InternalFunctionCfg(cfg_no) => bin.functions[cfg_no]
                .as_global_value()
                .as_pointer_value()
                .into(),
            Expression::FormatString(_, args) => {
                self.format_string(bin, args, vartab, function, ns)
            }

            Expression::AdvancePointer {
                pointer,
                bytes_offset,
                ..
            } => {
                let pointer = if pointer.ty().is_dynamic_memory() {
                    bin.vector_bytes(self.expression(bin, pointer, vartab, function, ns))
                } else {
                    self.expression(bin, pointer, vartab, function, ns)
                        .into_pointer_value()
                };
                let offset = self
                    .expression(bin, bytes_offset, vartab, function, ns)
                    .into_int_value();
                let advanced = unsafe { bin.builder.build_gep(pointer, &[offset], "adv_pointer") };

                advanced.into()
            }

            Expression::RationalNumberLiteral(..)
            | Expression::List(..)
            | Expression::Undefined(..)
            | Expression::Poison
            | Expression::BytesCast(..) => {
                unreachable!("should not exist in cfg")
            }
        }
    }

    fn compare_address(
        &self,
        binary: &Binary<'a>,
        left: &Expression,
        right: &Expression,
        op: inkwell::IntPredicate,
        vartab: &HashMap<usize, Variable<'a>>,
        function: FunctionValue<'a>,
        ns: &Namespace,
    ) -> IntValue<'a> {
        let l = self
            .expression(binary, left, vartab, function, ns)
            .into_array_value();
        let r = self
            .expression(binary, right, vartab, function, ns)
            .into_array_value();

        let left = binary.build_alloca(function, binary.address_type(ns), "left");
        let right = binary.build_alloca(function, binary.address_type(ns), "right");

        binary.builder.build_store(left, l);
        binary.builder.build_store(right, r);

        let res = binary
            .builder
            .build_call(
                binary.module.get_function("__memcmp_ord").unwrap(),
                &[
                    binary
                        .builder
                        .build_pointer_cast(
                            left,
                            binary.context.i8_type().ptr_type(AddressSpace::Generic),
                            "left",
                        )
                        .into(),
                    binary
                        .builder
                        .build_pointer_cast(
                            right,
                            binary.context.i8_type().ptr_type(AddressSpace::Generic),
                            "right",
                        )
                        .into(),
                    binary
                        .context
                        .i32_type()
                        .const_int(ns.address_length as u64, false)
                        .into(),
                ],
                "",
            )
            .try_as_basic_value()
            .left()
            .unwrap()
            .into_int_value();

        binary
            .builder
            .build_int_compare(op, res, binary.context.i32_type().const_zero(), "")
    }

    /// Load a string from expression or create global
    fn string_location(
        &self,
        bin: &Binary<'a>,
        location: &StringLocation<Expression>,
        vartab: &HashMap<usize, Variable<'a>>,
        function: FunctionValue<'a>,
        ns: &Namespace,
    ) -> (PointerValue<'a>, IntValue<'a>) {
        match location {
            StringLocation::CompileTime(literal) => (
                bin.emit_global_string("const_string", literal, true),
                bin.context
                    .i32_type()
                    .const_int(literal.len() as u64, false),
            ),
            StringLocation::RunTime(e) => {
                let v = self.expression(bin, e, vartab, function, ns);

                (bin.vector_bytes(v), bin.vector_len(v))
            }
        }
    }

    fn runtime_cast(
        &self,
        bin: &Binary<'a>,
        function: FunctionValue<'a>,
        from: &Type,
        to: &Type,
        val: BasicValueEnum<'a>,
        ns: &Namespace,
    ) -> BasicValueEnum<'a> {
        if matches!(from, Type::Address(_) | Type::Contract(_))
            && matches!(to, Type::Address(_) | Type::Contract(_))
        {
            // no conversion needed
            val
        } else if let Type::Address(_) = to {
            let llvm_ty = bin.llvm_type(from, ns);

            let src = bin.build_alloca(function, llvm_ty, "dest");

            bin.builder.build_store(src, val.into_int_value());

            let dest = bin.build_alloca(function, bin.address_type(ns), "address");

            let len = bin
                .context
                .i32_type()
                .const_int(ns.address_length as u64, false);

            bin.builder.build_call(
                bin.module.get_function("__leNtobeN").unwrap(),
                &[
                    bin.builder
                        .build_pointer_cast(
                            src,
                            bin.context.i8_type().ptr_type(AddressSpace::Generic),
                            "address_ptr",
                        )
                        .into(),
                    bin.builder
                        .build_pointer_cast(
                            dest,
                            bin.context.i8_type().ptr_type(AddressSpace::Generic),
                            "dest_ptr",
                        )
                        .into(),
                    len.into(),
                ],
                "",
            );

            bin.builder.build_load(dest, "val")
        } else if let Type::Address(_) = from {
            let llvm_ty = bin.llvm_type(to, ns);

            let src = bin.build_alloca(function, bin.address_type(ns), "address");

            bin.builder.build_store(src, val.into_array_value());

            let dest = bin.build_alloca(function, llvm_ty, "dest");

            let len = bin
                .context
                .i32_type()
                .const_int(ns.address_length as u64, false);

            bin.builder.build_call(
                bin.module.get_function("__beNtoleN").unwrap(),
                &[
                    bin.builder
                        .build_pointer_cast(
                            src,
                            bin.context.i8_type().ptr_type(AddressSpace::Generic),
                            "address_ptr",
                        )
                        .into(),
                    bin.builder
                        .build_pointer_cast(
                            dest,
                            bin.context.i8_type().ptr_type(AddressSpace::Generic),
                            "dest_ptr",
                        )
                        .into(),
                    len.into(),
                ],
                "",
            );

            bin.builder.build_load(dest, "val")
        } else if matches!(from, Type::Bool) && matches!(to, Type::Int(_) | Type::Uint(_)) {
            bin.builder
                .build_int_cast(
                    val.into_int_value(),
                    bin.llvm_type(to, ns).into_int_type(),
                    "bool_to_int_cast",
                )
                .into()
        } else if from.is_reference_type(ns) && matches!(to, Type::Uint(_)) {
            bin.builder
                .build_ptr_to_int(
                    val.into_pointer_value(),
                    bin.llvm_type(to, ns).into_int_type(),
                    "ptr_to_int",
                )
                .into()
        } else if matches!((from, to), (Type::DynamicBytes, Type::Slice(_))) {
            let slice = bin.build_alloca(function, bin.llvm_type(to, ns), "slice");

            let data = bin.vector_bytes(val);

            let data_ptr = bin.builder.build_struct_gep(slice, 0, "data").unwrap();

            bin.builder.build_store(data_ptr, data);

            let len =
                bin.builder
                    .build_int_z_extend(bin.vector_len(val), bin.context.i64_type(), "len");

            let len_ptr = bin.builder.build_struct_gep(slice, 1, "len").unwrap();

            bin.builder.build_store(len_ptr, len);

            bin.builder.build_load(slice, "slice")
        } else {
            val
        }
    }

    #[allow(clippy::cognitive_complexity)]
    fn emit_cfg(
        &mut self,
        bin: &mut Binary<'a>,
        contract: &Contract,
        cfg: &ControlFlowGraph,
        function: FunctionValue<'a>,
        ns: &Namespace,
    ) {
        let dibuilder = &bin.dibuilder;
        let compile_unit = &bin.compile_unit;
        let file = compile_unit.get_file();
        let mut di_func_scope: Option<DISubprogram<'_>> = None;

        let return_type = function.get_type().get_return_type();
        match return_type {
            None => {}
            Some(return_type) => {
                let return_type_size = return_type.size_of().unwrap();
                let size = return_type_size.get_type().get_bit_width();
                let mut type_name = "size_".to_owned();
                type_name.push_str(&size.to_string());
                let di_flags = if cfg.public {
                    inkwell::debug_info::DIFlagsConstants::PUBLIC
                } else {
                    inkwell::debug_info::DIFlagsConstants::PRIVATE
                };

                let di_return_type = dibuilder
                    .create_basic_type(&type_name, size as u64, 0x00, di_flags)
                    .unwrap();
                let param_types = function.get_type().get_param_types();
                let di_param_types: Vec<DIType<'_>> = param_types
                    .iter()
                    .map(|typ| {
                        let mut param_tname = "size_".to_owned();
                        let param_size = typ.size_of().unwrap().get_type().get_bit_width();
                        param_tname.push_str(&size.to_string());
                        dibuilder
                            .create_basic_type(&param_tname, param_size as u64, 0x00, di_flags)
                            .unwrap()
                            .as_type()
                    })
                    .collect();
                let di_func_type = dibuilder.create_subroutine_type(
                    file,
                    Some(di_return_type.as_type()),
                    di_param_types.as_slice(),
                    di_flags,
                );

                let func_loc = cfg.blocks[0].instr.first().unwrap().loc();
                let line_num = if let Loc::File(file_offset, offset, _) = func_loc {
                    let (line, _) = ns.files[file_offset].offset_to_line_column(offset);
                    line
                } else {
                    0
                };

                di_func_scope = Some(dibuilder.create_function(
                    compile_unit.as_debug_info_scope(),
                    function.get_name().to_str().unwrap(),
                    None,
                    file,
                    line_num as u32,
                    di_func_type,
                    true,
                    true,
                    line_num as u32,
                    di_flags,
                    false,
                ));
                function.set_subprogram(di_func_scope.unwrap());
            }
        }

        // recurse through basic blocks
        struct BasicBlock<'a> {
            bb: inkwell::basic_block::BasicBlock<'a>,
            phis: HashMap<usize, PhiValue<'a>>,
        }

        struct Work<'b> {
            block_no: usize,
            vars: HashMap<usize, Variable<'b>>,
        }

        let mut blocks: HashMap<usize, BasicBlock> = HashMap::new();

        fn create_block<'a>(
            block_no: usize,
            bin: &Binary<'a>,
            cfg: &ControlFlowGraph,
            function: FunctionValue,
            ns: &Namespace,
        ) -> BasicBlock<'a> {
            let cfg_bb = &cfg.blocks[block_no];
            let mut phis = HashMap::new();

            let bb = bin.context.append_basic_block(function, &cfg_bb.name);

            bin.builder.position_at_end(bb);

            if let Some(ref cfg_phis) = cfg_bb.phis {
                for v in cfg_phis {
                    let ty = bin.llvm_var_ty(&cfg.vars[v].ty, ns);

                    phis.insert(*v, bin.builder.build_phi(ty, &cfg.vars[v].id.name));
                }
            }

            BasicBlock { bb, phis }
        }

        let mut work = VecDeque::new();

        blocks.insert(0, create_block(0, bin, cfg, function, ns));

        // On Solana, the last argument is the accounts
        if ns.target == Target::Solana {
            bin.parameters = Some(function.get_last_param().unwrap().into_pointer_value());
        }

        // Create all the stack variables
        let mut vars = HashMap::new();

        for (no, v) in &cfg.vars {
            match v.storage {
                Storage::Local if v.ty.is_reference_type(ns) && !v.ty.is_contract_storage() => {
                    // a null pointer means an empty, zero'ed thing, be it string, struct or array
                    let value = bin
                        .llvm_type(&v.ty, ns)
                        .ptr_type(AddressSpace::Generic)
                        .const_null()
                        .into();

                    vars.insert(*no, Variable { value });
                }
                Storage::Local if v.ty.is_contract_storage() => {
                    vars.insert(
                        *no,
                        Variable {
                            value: bin
                                .llvm_type(&ns.storage_type(), ns)
                                .into_int_type()
                                .const_zero()
                                .into(),
                        },
                    );
                }
                Storage::Constant(_) | Storage::Contract(_) if v.ty.is_reference_type(ns) => {
                    // This needs a placeholder
                    vars.insert(
                        *no,
                        Variable {
                            value: bin.context.bool_type().get_undef().into(),
                        },
                    );
                }
                Storage::Local | Storage::Contract(_) | Storage::Constant(_) => {
                    let ty = bin.llvm_type(&v.ty, ns);
                    vars.insert(
                        *no,
                        Variable {
                            value: if ty.is_pointer_type() {
                                ty.into_pointer_type().const_zero().into()
                            } else if ty.is_array_type() {
                                ty.into_array_type().const_zero().into()
                            } else if ty.is_int_type() {
                                ty.into_int_type().const_zero().into()
                            } else {
                                ty.into_struct_type().const_zero().into()
                            },
                        },
                    );
                }
            }
        }

        work.push_back(Work { block_no: 0, vars });

        while let Some(mut w) = work.pop_front() {
            let bb = blocks.get(&w.block_no).unwrap();

            bin.builder.position_at_end(bb.bb);

            for (v, phi) in bb.phis.iter() {
                w.vars.get_mut(v).unwrap().value = (*phi).as_basic_value();
            }

            for ins in &cfg.blocks[w.block_no].instr {
                let debug_loc = ins.loc();
                if let Loc::File(file_offset, offset, _) = debug_loc {
                    let (line, col) = ns.files[file_offset].offset_to_line_column(offset);
                    let debug_loc = dibuilder.create_debug_location(
                        bin.context,
                        line as u32,
                        col as u32,
                        di_func_scope.unwrap().as_debug_info_scope(),
                        None,
                    );
                    bin.builder
                        .set_current_debug_location(bin.context, debug_loc);
                }

                match ins {
                    Instr::Nop => (),
                    Instr::Return { value } if value.is_empty() => {
                        bin.builder
                            .build_return(Some(&bin.return_values[&ReturnCode::Success]));
                    }
                    Instr::Return { value } => {
                        let returns_offset = cfg.params.len();
                        for (i, val) in value.iter().enumerate() {
                            let arg = function.get_nth_param((returns_offset + i) as u32).unwrap();
                            let retval = self.expression(bin, val, &w.vars, function, ns);

                            bin.builder.build_store(arg.into_pointer_value(), retval);
                        }

                        bin.builder
                            .build_return(Some(&bin.return_values[&ReturnCode::Success]));
                    }
                    Instr::Set { res, expr, .. } => {
                        if let Expression::Undefined(expr_type) = expr {
                            // If the variable has been declared as undefined, but we can
                            // initialize it with a default value
                            if let Some(default_expr) = expr_type.default(ns) {
                                w.vars.get_mut(res).unwrap().value =
                                    self.expression(bin, &default_expr, &w.vars, function, ns);
                            }
                        } else {
                            w.vars.get_mut(res).unwrap().value =
                                self.expression(bin, expr, &w.vars, function, ns);
                        }
                    }
                    Instr::Branch { block: dest } => {
                        let pos = bin.builder.get_insert_block().unwrap();

                        if !blocks.contains_key(dest) {
                            blocks.insert(*dest, create_block(*dest, bin, cfg, function, ns));
                            work.push_back(Work {
                                block_no: *dest,
                                vars: w.vars.clone(),
                            });
                        }

                        let bb = blocks.get(dest).unwrap();

                        for (v, phi) in bb.phis.iter() {
                            phi.add_incoming(&[(&w.vars[v].value, pos)]);
                        }

                        bin.builder.position_at_end(pos);
                        bin.builder.build_unconditional_branch(bb.bb);
                    }
                    Instr::Store { dest, data } => {
                        let value_ref = self.expression(bin, data, &w.vars, function, ns);
                        let dest_ref = self
                            .expression(bin, dest, &w.vars, function, ns)
                            .into_pointer_value();

                        bin.builder.build_store(dest_ref, value_ref);
                    }
                    Instr::BranchCond {
                        cond,
                        true_block: true_,
                        false_block: false_,
                    } => {
                        let cond = self.expression(bin, cond, &w.vars, function, ns);

                        let pos = bin.builder.get_insert_block().unwrap();

                        let bb_true = {
                            if !blocks.contains_key(true_) {
                                blocks.insert(*true_, create_block(*true_, bin, cfg, function, ns));
                                work.push_back(Work {
                                    block_no: *true_,
                                    vars: w.vars.clone(),
                                });
                            }

                            let bb = blocks.get(true_).unwrap();

                            for (v, phi) in bb.phis.iter() {
                                phi.add_incoming(&[(&w.vars[v].value, pos)]);
                            }

                            bb.bb
                        };

                        let bb_false = {
                            if !blocks.contains_key(false_) {
                                blocks
                                    .insert(*false_, create_block(*false_, bin, cfg, function, ns));
                                work.push_back(Work {
                                    block_no: *false_,
                                    vars: w.vars.clone(),
                                });
                            }

                            let bb = blocks.get(false_).unwrap();

                            for (v, phi) in bb.phis.iter() {
                                phi.add_incoming(&[(&w.vars[v].value, pos)]);
                            }

                            bb.bb
                        };

                        bin.builder.position_at_end(pos);
                        bin.builder.build_conditional_branch(
                            cond.into_int_value(),
                            bb_true,
                            bb_false,
                        );
                    }
                    Instr::LoadStorage { res, ty, storage } => {
                        let mut slot = self
                            .expression(bin, storage, &w.vars, function, ns)
                            .into_int_value();

                        w.vars.get_mut(res).unwrap().value =
                            self.storage_load(bin, ty, &mut slot, function, ns);
                    }
                    Instr::ClearStorage { ty, storage } => {
                        let mut slot = self
                            .expression(bin, storage, &w.vars, function, ns)
                            .into_int_value();

                        self.storage_delete(bin, ty, &mut slot, function, ns);
                    }
                    Instr::SetStorage { ty, value, storage } => {
                        let value = self.expression(bin, value, &w.vars, function, ns);

                        let mut slot = self
                            .expression(bin, storage, &w.vars, function, ns)
                            .into_int_value();

                        self.storage_store(bin, ty, true, &mut slot, value, function, ns);
                    }
                    Instr::SetStorageBytes {
                        storage,
                        value,
                        offset,
                    } => {
                        let value = self.expression(bin, value, &w.vars, function, ns);

                        let slot = self
                            .expression(bin, storage, &w.vars, function, ns)
                            .into_int_value();
                        let offset = self
                            .expression(bin, offset, &w.vars, function, ns)
                            .into_int_value();

                        self.set_storage_bytes_subscript(
                            bin,
                            function,
                            slot,
                            offset,
                            value.into_int_value(),
                        );
                    }
                    Instr::PushStorage {
                        res,
                        ty,
                        storage,
                        value,
                    } => {
                        let val = value
                            .as_ref()
                            .map(|expr| self.expression(bin, expr, &w.vars, function, ns));
                        let slot = self
                            .expression(bin, storage, &w.vars, function, ns)
                            .into_int_value();

                        w.vars.get_mut(res).unwrap().value =
                            self.storage_push(bin, function, ty, slot, val, ns);
                    }
                    Instr::PopStorage { res, ty, storage } => {
                        let slot = self
                            .expression(bin, storage, &w.vars, function, ns)
                            .into_int_value();

                        let value = self.storage_pop(bin, function, ty, slot, res.is_some(), ns);

                        if let Some(res) = res {
                            w.vars.get_mut(res).unwrap().value = value.unwrap();
                        }
                    }
                    Instr::PushMemory {
                        res,
                        ty,
                        array,
                        value,
                    } => {
                        let arr = w.vars[array].value;

                        let llvm_ty = bin.llvm_type(ty, ns);
                        let elem_ty = ty.array_elem();

                        // Calculate total size for reallocation
                        let llvm_elem_ty = bin.llvm_field_ty(&elem_ty, ns);
                        let elem_size = llvm_elem_ty
                            .size_of()
                            .unwrap()
                            .const_cast(bin.context.i32_type(), false);
                        let len = bin.vector_len(arr);
                        let new_len = bin.builder.build_int_add(
                            len,
                            bin.context.i32_type().const_int(1, false),
                            "",
                        );
                        let vec_size = bin
                            .module
                            .get_struct_type("struct.vector")
                            .unwrap()
                            .size_of()
                            .unwrap()
                            .const_cast(bin.context.i32_type(), false);
                        let size = bin.builder.build_int_mul(elem_size, new_len, "");
                        let size = bin.builder.build_int_add(size, vec_size, "");

                        // Reallocate and reassign the array pointer
                        let new = bin
                            .builder
                            .build_call(
                                bin.module.get_function("__realloc").unwrap(),
                                &[
                                    bin.builder
                                        .build_pointer_cast(
                                            arr.into_pointer_value(),
                                            bin.context.i8_type().ptr_type(AddressSpace::Generic),
                                            "a",
                                        )
                                        .into(),
                                    size.into(),
                                ],
                                "",
                            )
                            .try_as_basic_value()
                            .left()
                            .unwrap()
                            .into_pointer_value();
                        let dest = bin.builder.build_pointer_cast(
                            new,
                            llvm_ty.ptr_type(AddressSpace::Generic),
                            "dest",
                        );
                        w.vars.get_mut(array).unwrap().value = dest.into();

                        // Store the value into the last element
                        let slot_ptr = unsafe {
                            bin.builder.build_gep(
                                dest,
                                &[
                                    bin.context.i32_type().const_zero(),
                                    bin.context.i32_type().const_int(2, false),
                                    bin.builder.build_int_mul(len, elem_size, ""),
                                ],
                                "data",
                            )
                        };
                        let value = self.expression(bin, value, &w.vars, function, ns);
                        let elem_ptr = bin.builder.build_pointer_cast(
                            slot_ptr,
                            llvm_elem_ty.ptr_type(AddressSpace::Generic),
                            "element pointer",
                        );
                        let value = if elem_ty.is_fixed_reference_type() {
                            w.vars.get_mut(res).unwrap().value = elem_ptr.into();
                            bin.builder.build_load(value.into_pointer_value(), "elem")
                        } else {
                            w.vars.get_mut(res).unwrap().value = value;
                            value
                        };
                        bin.builder.build_store(elem_ptr, value);

                        // Update the len and size field of the vector struct
                        let len_ptr = unsafe {
                            bin.builder.build_gep(
                                dest,
                                &[
                                    bin.context.i32_type().const_zero(),
                                    bin.context.i32_type().const_zero(),
                                ],
                                "len",
                            )
                        };
                        let len_field = bin.builder.build_pointer_cast(
                            len_ptr,
                            bin.context.i32_type().ptr_type(AddressSpace::Generic),
                            "len field",
                        );
                        bin.builder.build_store(len_field, new_len);

                        let size_ptr = unsafe {
                            bin.builder.build_gep(
                                dest,
                                &[
                                    bin.context.i32_type().const_zero(),
                                    bin.context.i32_type().const_int(1, false),
                                ],
                                "size",
                            )
                        };
                        let size_field = bin.builder.build_pointer_cast(
                            size_ptr,
                            bin.context.i32_type().ptr_type(AddressSpace::Generic),
                            "size field",
                        );
                        bin.builder.build_store(size_field, new_len);
                    }
                    Instr::PopMemory { res, ty, array } => {
                        let a = w.vars[array].value.into_pointer_value();
                        let len = unsafe {
                            bin.builder.build_gep(
                                a,
                                &[
                                    bin.context.i32_type().const_zero(),
                                    bin.context.i32_type().const_zero(),
                                ],
                                "a_len",
                            )
                        };
                        let len = bin.builder.build_load(len, "a_len").into_int_value();

                        // First check if the array is empty
                        let is_array_empty = bin.builder.build_int_compare(
                            IntPredicate::EQ,
                            len,
                            bin.context.i32_type().const_zero(),
                            "is_array_empty",
                        );
                        let error = bin.context.append_basic_block(function, "error");
                        let pop = bin.context.append_basic_block(function, "pop");
                        bin.builder
                            .build_conditional_branch(is_array_empty, error, pop);

                        bin.builder.position_at_end(error);
                        self.assert_failure(
                            bin,
                            bin.context
                                .i8_type()
                                .ptr_type(AddressSpace::Generic)
                                .const_null(),
                            bin.context.i32_type().const_zero(),
                        );

                        bin.builder.position_at_end(pop);
                        let llvm_ty = bin.llvm_type(ty, ns);

                        let elem_ty = ty.array_elem();
                        let llvm_elem_ty = bin.llvm_field_ty(&elem_ty, ns);

                        // Calculate total size for reallocation
                        let elem_size = llvm_elem_ty
                            .size_of()
                            .unwrap()
                            .const_cast(bin.context.i32_type(), false);
                        let new_len = bin.builder.build_int_sub(
                            len,
                            bin.context.i32_type().const_int(1, false),
                            "",
                        );
                        let vec_size = bin
                            .module
                            .get_struct_type("struct.vector")
                            .unwrap()
                            .size_of()
                            .unwrap()
                            .const_cast(bin.context.i32_type(), false);
                        let size = bin.builder.build_int_mul(elem_size, new_len, "");
                        let size = bin.builder.build_int_add(size, vec_size, "");

                        // Get the pointer to the last element and return it
                        let slot_ptr = unsafe {
                            bin.builder.build_gep(
                                a,
                                &[
                                    bin.context.i32_type().const_zero(),
                                    bin.context.i32_type().const_int(2, false),
                                    bin.builder.build_int_mul(new_len, elem_size, ""),
                                ],
                                "data",
                            )
                        };
                        let slot_ptr = bin.builder.build_pointer_cast(
                            slot_ptr,
                            llvm_elem_ty.ptr_type(AddressSpace::Generic),
                            "slot_ptr",
                        );
                        if elem_ty.is_fixed_reference_type() {
                            w.vars.get_mut(res).unwrap().value = slot_ptr.into();
                        } else {
                            let ret_val = bin.builder.build_load(slot_ptr, "");
                            w.vars.get_mut(res).unwrap().value = ret_val;
                        }

                        // Reallocate and reassign the array pointer
                        let a = bin.builder.build_pointer_cast(
                            a,
                            bin.context.i8_type().ptr_type(AddressSpace::Generic),
                            "a",
                        );
                        let new = bin
                            .builder
                            .build_call(
                                bin.module.get_function("__realloc").unwrap(),
                                &[a.into(), size.into()],
                                "",
                            )
                            .try_as_basic_value()
                            .left()
                            .unwrap()
                            .into_pointer_value();
                        let dest = bin.builder.build_pointer_cast(
                            new,
                            llvm_ty.ptr_type(AddressSpace::Generic),
                            "dest",
                        );
                        w.vars.get_mut(array).unwrap().value = dest.into();

                        // Update the len and size field of the vector struct
                        let len_ptr = unsafe {
                            bin.builder.build_gep(
                                dest,
                                &[
                                    bin.context.i32_type().const_zero(),
                                    bin.context.i32_type().const_zero(),
                                ],
                                "len",
                            )
                        };
                        let len_field = bin.builder.build_pointer_cast(
                            len_ptr,
                            bin.context.i32_type().ptr_type(AddressSpace::Generic),
                            "len field",
                        );
                        bin.builder.build_store(len_field, new_len);

                        let size_ptr = unsafe {
                            bin.builder.build_gep(
                                dest,
                                &[
                                    bin.context.i32_type().const_zero(),
                                    bin.context.i32_type().const_int(1, false),
                                ],
                                "size",
                            )
                        };
                        let size_field = bin.builder.build_pointer_cast(
                            size_ptr,
                            bin.context.i32_type().ptr_type(AddressSpace::Generic),
                            "size field",
                        );
                        bin.builder.build_store(size_field, new_len);
                    }
                    Instr::AssertFailure { expr: None } => {
                        self.assert_failure(
                            bin,
                            bin.context
                                .i8_type()
                                .ptr_type(AddressSpace::Generic)
                                .const_null(),
                            bin.context.i32_type().const_zero(),
                        );
                    }
                    Instr::AssertFailure { expr: Some(expr) } => {
                        let v = self.expression(bin, expr, &w.vars, function, ns);

                        let selector = 0x08c3_79a0u32;

                        let (data, len) = self.abi_encode(
                            bin,
                            Some(bin.context.i32_type().const_int(selector as u64, false)),
                            false,
                            function,
                            &[v],
                            &[Type::String],
                            ns,
                        );

                        self.assert_failure(bin, data, len);
                    }
                    Instr::Print { expr } => {
                        let expr = self.expression(bin, expr, &w.vars, function, ns);

                        self.print(bin, bin.vector_bytes(expr), bin.vector_len(expr));
                    }
                    Instr::Call {
                        res,
                        call: InternalCallTy::Static { cfg_no },
                        args,
                        ..
                    } => {
                        let f = &contract.cfg[*cfg_no];

                        let mut parms = args
                            .iter()
                            .map(|p| self.expression(bin, p, &w.vars, function, ns).into())
                            .collect::<Vec<BasicMetadataValueEnum>>();

                        if !res.is_empty() {
                            for v in f.returns.iter() {
                                parms.push(if ns.target == Target::Solana {
                                    bin.build_alloca(
                                        function,
                                        bin.llvm_var_ty(&v.ty, ns),
                                        v.name_as_str(),
                                    )
                                    .into()
                                } else {
                                    bin.builder
                                        .build_alloca(bin.llvm_var_ty(&v.ty, ns), v.name_as_str())
                                        .into()
                                });
                            }
                        }

                        if let Some(parameters) = bin.parameters {
                            parms.push(parameters.into());
                        }

                        let ret = bin
                            .builder
                            .build_call(bin.functions[cfg_no], &parms, "")
                            .try_as_basic_value()
                            .left()
                            .unwrap();

                        let success = bin.builder.build_int_compare(
                            IntPredicate::EQ,
                            ret.into_int_value(),
                            bin.return_values[&ReturnCode::Success],
                            "success",
                        );

                        let success_block = bin.context.append_basic_block(function, "success");
                        let bail_block = bin.context.append_basic_block(function, "bail");
                        bin.builder
                            .build_conditional_branch(success, success_block, bail_block);

                        bin.builder.position_at_end(bail_block);

                        bin.builder.build_return(Some(&ret));
                        bin.builder.position_at_end(success_block);

                        if !res.is_empty() {
                            for (i, v) in f.returns.iter().enumerate() {
                                let val = bin.builder.build_load(
                                    parms[args.len() + i].into_pointer_value(),
                                    v.name_as_str(),
                                );

                                let dest = w.vars[&res[i]].value;

                                if dest.is_pointer_value()
                                    && !(v.ty.is_reference_type(ns)
                                        || matches!(v.ty, Type::ExternalFunction { .. }))
                                {
                                    bin.builder.build_store(dest.into_pointer_value(), val);
                                } else {
                                    w.vars.get_mut(&res[i]).unwrap().value = val;
                                }
                            }
                        }
                    }
                    Instr::Call {
                        res,
                        call: InternalCallTy::Builtin { ast_func_no },
                        args,
                        ..
                    } => {
                        let mut parms = args
                            .iter()
                            .map(|p| self.expression(bin, p, &w.vars, function, ns).into())
                            .collect::<Vec<BasicMetadataValueEnum>>();

                        let func = &ns.functions[*ast_func_no];

                        if !res.is_empty() {
                            for v in func.returns.iter() {
                                parms.push(if ns.target == Target::Solana {
                                    bin.build_alloca(
                                        function,
                                        bin.llvm_var_ty(&v.ty, ns),
                                        v.name_as_str(),
                                    )
                                    .into()
                                } else {
                                    bin.builder
                                        .build_alloca(bin.llvm_var_ty(&v.ty, ns), v.name_as_str())
                                        .into()
                                });
                            }
                        }

                        let ret = self.builtin_function(bin, func, &parms, ns);

                        let success = bin.builder.build_int_compare(
                            IntPredicate::EQ,
                            ret.into_int_value(),
                            bin.return_values[&ReturnCode::Success],
                            "success",
                        );

                        let success_block = bin.context.append_basic_block(function, "success");
                        let bail_block = bin.context.append_basic_block(function, "bail");
                        bin.builder
                            .build_conditional_branch(success, success_block, bail_block);

                        bin.builder.position_at_end(bail_block);

                        bin.builder.build_return(Some(&ret));
                        bin.builder.position_at_end(success_block);

                        if !res.is_empty() {
                            for (i, v) in func.returns.iter().enumerate() {
                                let val = bin.builder.build_load(
                                    parms[args.len() + i].into_pointer_value(),
                                    v.name_as_str(),
                                );

                                let dest = w.vars[&res[i]].value;

                                if dest.is_pointer_value()
                                    && !(v.ty.is_reference_type(ns)
                                        || matches!(v.ty, Type::ExternalFunction { .. }))
                                {
                                    bin.builder.build_store(dest.into_pointer_value(), val);
                                } else {
                                    w.vars.get_mut(&res[i]).unwrap().value = val;
                                }
                            }
                        }
                    }
                    Instr::Call {
                        res,
                        call: InternalCallTy::Dynamic(call_expr),
                        args,
                        ..
                    } => {
                        let ty = call_expr.ty();

                        let returns = if let Type::InternalFunction { returns, .. } = ty.deref_any()
                        {
                            returns
                        } else {
                            panic!("should be Type::InternalFunction type");
                        };

                        let mut parms = args
                            .iter()
                            .map(|p| self.expression(bin, p, &w.vars, function, ns).into())
                            .collect::<Vec<BasicMetadataValueEnum>>();

                        if !res.is_empty() {
                            for ty in returns.iter() {
                                parms.push(
                                    bin.build_alloca(function, bin.llvm_var_ty(ty, ns), "")
                                        .into(),
                                );
                            }
                        }

                        // on Solana, we need to pass the accounts parameter around
                        if let Some(parameters) = bin.parameters {
                            parms.push(parameters.into());
                        }

                        let callable = CallableValue::try_from(
                            self.expression(bin, call_expr, &w.vars, function, ns)
                                .into_pointer_value(),
                        )
                        .unwrap();

                        let ret = bin
                            .builder
                            .build_call(callable, &parms, "")
                            .try_as_basic_value()
                            .left()
                            .unwrap();

                        let success = bin.builder.build_int_compare(
                            IntPredicate::EQ,
                            ret.into_int_value(),
                            bin.return_values[&ReturnCode::Success],
                            "success",
                        );

                        let success_block = bin.context.append_basic_block(function, "success");
                        let bail_block = bin.context.append_basic_block(function, "bail");
                        bin.builder
                            .build_conditional_branch(success, success_block, bail_block);

                        bin.builder.position_at_end(bail_block);

                        bin.builder.build_return(Some(&ret));
                        bin.builder.position_at_end(success_block);

                        if !res.is_empty() {
                            for (i, ty) in returns.iter().enumerate() {
                                let val = bin
                                    .builder
                                    .build_load(parms[args.len() + i].into_pointer_value(), "");

                                let dest = w.vars[&res[i]].value;

                                if dest.is_pointer_value() && !ty.is_reference_type(ns) {
                                    bin.builder.build_store(dest.into_pointer_value(), val);
                                } else {
                                    w.vars.get_mut(&res[i]).unwrap().value = val;
                                }
                            }
                        }
                    }
                    Instr::Constructor {
                        success,
                        res,
                        contract_no,
                        constructor_no,
                        args,
                        value,
                        gas,
                        salt,
                        space,
                    } => {
                        let args = &args
                            .iter()
                            .map(|a| self.expression(bin, a, &w.vars, function, ns))
                            .collect::<Vec<BasicValueEnum>>();

                        let address = bin.build_alloca(function, bin.address_type(ns), "address");

                        let gas = self
                            .expression(bin, gas, &w.vars, function, ns)
                            .into_int_value();
                        let value = value.as_ref().map(|v| {
                            self.expression(bin, v, &w.vars, function, ns)
                                .into_int_value()
                        });
                        let salt = salt.as_ref().map(|v| {
                            self.expression(bin, v, &w.vars, function, ns)
                                .into_int_value()
                        });
                        let space = space.as_ref().map(|v| {
                            self.expression(bin, v, &w.vars, function, ns)
                                .into_int_value()
                        });

                        let success = match success {
                            Some(n) => Some(&mut w.vars.get_mut(n).unwrap().value),
                            None => None,
                        };

                        self.create_contract(
                            bin,
                            function,
                            success,
                            *contract_no,
                            *constructor_no,
                            bin.builder.build_pointer_cast(
                                address,
                                bin.context.i8_type().ptr_type(AddressSpace::Generic),
                                "address",
                            ),
                            args,
                            gas,
                            value,
                            salt,
                            space,
                            ns,
                        );

                        w.vars.get_mut(res).unwrap().value =
                            bin.builder.build_load(address, "address");
                    }
                    Instr::ExternalCall {
                        success,
                        address,
                        payload,
                        value,
                        gas,
                        callty,
                        accounts,
                    } => {
                        let gas = self
                            .expression(bin, gas, &w.vars, function, ns)
                            .into_int_value();
                        let value = self
                            .expression(bin, value, &w.vars, function, ns)
                            .into_int_value();
                        let payload_ty = payload.ty();
                        let payload = self.expression(bin, payload, &w.vars, function, ns);

                        let address = if let Some(address) = address {
                            let address = self.expression(bin, address, &w.vars, function, ns);

                            let addr = bin.build_array_alloca(
                                function,
                                bin.context.i8_type(),
                                bin.context
                                    .i32_type()
                                    .const_int(ns.address_length as u64, false),
                                "address",
                            );

                            bin.builder.build_store(
                                bin.builder.build_pointer_cast(
                                    addr,
                                    address.get_type().ptr_type(AddressSpace::Generic),
                                    "address",
                                ),
                                address,
                            );

                            Some(addr)
                        } else {
                            None
                        };

                        let accounts = if let Some(accounts) = accounts {
                            let ty = accounts.ty();

                            let expr = self.expression(bin, accounts, &w.vars, function, ns);

                            if let Some(n) = ty.array_length() {
                                let accounts = expr.into_pointer_value();
                                let len =
                                    bin.context.i32_type().const_int(n.to_u64().unwrap(), false);

                                Some((accounts, len))
                            } else {
                                let addr = bin.vector_bytes(expr);
                                let len = bin.vector_len(expr);
                                Some((addr, len))
                            }
                        } else {
                            None
                        };

                        let success = match success {
                            Some(n) => Some(&mut w.vars.get_mut(n).unwrap().value),
                            None => None,
                        };

                        let (payload_ptr, payload_len) = if payload_ty == Type::DynamicBytes {
                            (bin.vector_bytes(payload), bin.vector_len(payload))
                        } else {
                            let ptr = payload.into_pointer_value();
                            let len = ptr
                                .get_type()
                                .get_element_type()
                                .size_of()
                                .unwrap()
                                .const_cast(bin.context.i32_type(), false);

                            (ptr, len)
                        };

                        self.external_call(
                            bin,
                            function,
                            success,
                            payload_ptr,
                            payload_len,
                            address,
                            gas,
                            value,
                            accounts,
                            callty.clone(),
                            ns,
                        );
                    }
                    Instr::ValueTransfer {
                        success,
                        address,
                        value,
                    } => {
                        let value = self
                            .expression(bin, value, &w.vars, function, ns)
                            .into_int_value();
                        let address = self
                            .expression(bin, address, &w.vars, function, ns)
                            .into_array_value();

                        let addr = bin.build_alloca(function, bin.address_type(ns), "address");

                        bin.builder.build_store(
                            bin.builder.build_pointer_cast(
                                addr,
                                address.get_type().ptr_type(AddressSpace::Generic),
                                "address",
                            ),
                            address,
                        );
                        let success = match success {
                            Some(n) => Some(&mut w.vars.get_mut(n).unwrap().value),
                            None => None,
                        };

                        self.value_transfer(
                            bin,
                            function,
                            success,
                            bin.builder.build_pointer_cast(
                                addr,
                                bin.context.i8_type().ptr_type(AddressSpace::Generic),
                                "address",
                            ),
                            value,
                            ns,
                        );
                    }
                    Instr::AbiDecode {
                        res,
                        selector,
                        exception_block: exception,
                        tys,
                        data,
                    } => {
                        let v = self.expression(bin, data, &w.vars, function, ns);

                        let mut data = bin.vector_bytes(v);

                        let mut data_len = bin.vector_len(v);

                        if let Some(selector) = selector {
                            let exception = exception.unwrap();

                            let pos = bin.builder.get_insert_block().unwrap();

                            blocks.entry(exception).or_insert({
                                work.push_back(Work {
                                    block_no: exception,
                                    vars: w.vars.clone(),
                                });

                                create_block(exception, bin, cfg, function, ns)
                            });

                            bin.builder.position_at_end(pos);

                            let exception_block = blocks.get(&exception).unwrap();

                            let has_selector = bin.builder.build_int_compare(
                                IntPredicate::UGT,
                                data_len,
                                bin.context.i32_type().const_int(4, false),
                                "has_selector",
                            );

                            let ok1 = bin.context.append_basic_block(function, "ok1");

                            bin.builder.build_conditional_branch(
                                has_selector,
                                ok1,
                                exception_block.bb,
                            );
                            bin.builder.position_at_end(ok1);

                            let selector_data = bin
                                .builder
                                .build_load(
                                    bin.builder.build_pointer_cast(
                                        data,
                                        bin.context.i32_type().ptr_type(AddressSpace::Generic),
                                        "selector",
                                    ),
                                    "selector",
                                )
                                .into_int_value();

                            let selector = if ns.target.is_substrate() {
                                *selector
                            } else {
                                selector.to_be()
                            };

                            let correct_selector = bin.builder.build_int_compare(
                                IntPredicate::EQ,
                                selector_data,
                                bin.context.i32_type().const_int(selector as u64, false),
                                "correct_selector",
                            );

                            let ok2 = bin.context.append_basic_block(function, "ok2");

                            bin.builder.build_conditional_branch(
                                correct_selector,
                                ok2,
                                exception_block.bb,
                            );

                            bin.builder.position_at_end(ok2);

                            data_len = bin.builder.build_int_sub(
                                data_len,
                                bin.context.i32_type().const_int(4, false),
                                "data_len",
                            );

                            data = unsafe {
                                bin.builder.build_gep(
                                    bin.builder.build_pointer_cast(
                                        data,
                                        bin.context.i8_type().ptr_type(AddressSpace::Generic),
                                        "data",
                                    ),
                                    &[bin.context.i32_type().const_int(4, false)],
                                    "data",
                                )
                            };
                        }

                        let mut returns = Vec::new();

                        self.abi_decode(bin, function, &mut returns, data, data_len, tys, ns);

                        for (i, ret) in returns.into_iter().enumerate() {
                            w.vars.get_mut(&res[i]).unwrap().value = ret;
                        }
                    }
                    Instr::Unreachable => {
                        // Nothing to do; unreachable instruction should have already been inserteds
                    }
                    Instr::SelfDestruct { recipient } => {
                        let recipient = self
                            .expression(bin, recipient, &w.vars, function, ns)
                            .into_array_value();

                        self.selfdestruct(bin, recipient, ns);
                    }
                    Instr::EmitEvent {
                        event_no,
                        data,
                        data_tys,
                        topics,
                        topic_tys,
                    } => {
                        let data = data
                            .iter()
                            .map(|a| self.expression(bin, a, &w.vars, function, ns))
                            .collect::<Vec<BasicValueEnum>>();

                        let topics = topics
                            .iter()
                            .map(|a| self.expression(bin, a, &w.vars, function, ns))
                            .collect::<Vec<BasicValueEnum>>();

                        self.emit_event(
                            bin, contract, function, *event_no, &data, data_tys, &topics,
                            topic_tys, ns,
                        );
                    }
                    Instr::WriteBuffer { buf, offset, value } => {
                        let v = self.expression(bin, buf, &w.vars, function, ns);
                        let data = bin.vector_bytes(v);

                        let offset = self
                            .expression(bin, offset, &w.vars, function, ns)
                            .into_int_value();
                        let value = self.expression(bin, value, &w.vars, function, ns);

                        let start = unsafe { bin.builder.build_gep(data, &[offset], "start") };

                        let start = bin.builder.build_pointer_cast(
                            start,
                            value.get_type().ptr_type(AddressSpace::Generic),
                            "start",
                        );

                        bin.builder.build_store(start, value);
                    }
                    Instr::MemCopy {
                        source: from,
                        destination: to,
                        bytes,
                    } => {
                        let src = if from.ty().is_dynamic_memory() {
                            bin.vector_bytes(self.expression(bin, from, &w.vars, function, ns))
                        } else {
                            self.expression(bin, from, &w.vars, function, ns)
                                .into_pointer_value()
                        };

                        let dest = self.expression(bin, to, &w.vars, function, ns);
                        let size = self.expression(bin, bytes, &w.vars, function, ns);

                        if matches!(bytes, Expression::NumberLiteral(..)) {
                            let _ = bin.builder.build_memcpy(
                                dest.into_pointer_value(),
                                1,
                                src,
                                1,
                                size.into_int_value(),
                            );
                        } else {
                            bin.builder.build_call(
                                bin.module.get_function("__memcpy").unwrap(),
                                &[dest.into(), src.into(), size.into()],
                                "",
                            );
                        }
                    }
                }
                bin.builder.unset_current_debug_location();
            }
        }
    }

    /// Create function dispatch based on abi encoded argsdata. The dispatcher loads the leading function selector,
    /// and dispatches based on that. If no function matches this, or no selector is in the argsdata, then fallback
    /// code is executed. This is either a fallback block provided to this function, or it automatically dispatches
    /// to the fallback function or receive function, if any.
    fn emit_function_dispatch<F>(
        &self,
        bin: &Binary<'a>,
        contract: &Contract,
        ns: &Namespace,
        function_ty: pt::FunctionTy,
        argsdata: inkwell::values::PointerValue<'a>,
        argslen: inkwell::values::IntValue<'a>,
        function: inkwell::values::FunctionValue<'a>,
        functions: &HashMap<usize, FunctionValue<'a>>,
        fallback: Option<inkwell::basic_block::BasicBlock>,
        nonpayable: F,
    ) where
        F: Fn(&ControlFlowGraph) -> bool,
    {
        // create start function
        let no_function_matched = match fallback {
            Some(block) => block,
            None => bin
                .context
                .append_basic_block(function, "no_function_matched"),
        };

        let switch_block = bin.context.append_basic_block(function, "switch");

        let not_fallback = bin.builder.build_int_compare(
            IntPredicate::UGE,
            argslen,
            argslen.get_type().const_int(4, false),
            "",
        );

        bin.builder
            .build_conditional_branch(not_fallback, switch_block, no_function_matched);

        bin.builder.position_at_end(switch_block);

        let fid = bin
            .builder
            .build_load(argsdata, "function_selector")
            .into_int_value();

        if ns.target != Target::Solana {
            // TODO: solana does not support bss, so different solution is needed
            bin.builder
                .build_store(bin.selector.as_pointer_value(), fid);
        }

        // step over the function selector
        let argsdata = unsafe {
            bin.builder.build_gep(
                argsdata,
                &[bin.context.i32_type().const_int(1, false)],
                "argsdata",
            )
        };

        let argslen =
            bin.builder
                .build_int_sub(argslen, argslen.get_type().const_int(4, false), "argslen");

        let mut cases = Vec::new();

        for (cfg_no, cfg) in contract.cfg.iter().enumerate() {
            if cfg.ty != function_ty || !cfg.public {
                continue;
            }

            self.add_dispatch_case(
                bin,
                cfg,
                ns,
                &mut cases,
                argsdata,
                argslen,
                function,
                functions[&cfg_no],
                &nonpayable,
            );
        }

        bin.builder.position_at_end(switch_block);

        bin.builder.build_switch(fid, no_function_matched, &cases);

        if fallback.is_some() {
            return; // caller will generate fallback code
        }

        // emit fallback code
        bin.builder.position_at_end(no_function_matched);

        let fallback = contract
            .cfg
            .iter()
            .enumerate()
            .find(|(_, cfg)| cfg.public && cfg.ty == pt::FunctionTy::Fallback);

        let receive = contract
            .cfg
            .iter()
            .enumerate()
            .find(|(_, cfg)| cfg.public && cfg.ty == pt::FunctionTy::Receive);

        if fallback.is_none() && receive.is_none() {
            // no need to check value transferred; we will abort either way
            self.return_code(bin, bin.return_values[&ReturnCode::FunctionSelectorInvalid]);

            return;
        }

        if ns.target == Target::Solana {
            match fallback {
                Some((cfg_no, _)) => {
                    let args = if ns.target == Target::Solana {
                        vec![function.get_last_param().unwrap().into()]
                    } else {
                        vec![]
                    };

                    bin.builder.build_call(functions[&cfg_no], &args, "");

                    self.return_empty_abi(bin);
                }
                None => {
                    self.return_code(bin, bin.context.i32_type().const_int(2, false));
                }
            }
        } else {
            let got_value = if bin.function_abort_value_transfers {
                bin.context.bool_type().const_zero()
            } else {
                let value = self.value_transferred(bin, ns);

                bin.builder.build_int_compare(
                    IntPredicate::NE,
                    value,
                    bin.value_type(ns).const_zero(),
                    "is_value_transfer",
                )
            };

            let fallback_block = bin.context.append_basic_block(function, "fallback");
            let receive_block = bin.context.append_basic_block(function, "receive");

            bin.builder
                .build_conditional_branch(got_value, receive_block, fallback_block);

            bin.builder.position_at_end(fallback_block);

            match fallback {
                Some((cfg_no, _)) => {
                    let args = if ns.target == Target::Solana {
                        vec![function.get_last_param().unwrap().into()]
                    } else {
                        vec![]
                    };

                    bin.builder.build_call(functions[&cfg_no], &args, "");

                    self.return_empty_abi(bin);
                }
                None => {
                    self.return_code(bin, bin.context.i32_type().const_int(2, false));
                }
            }

            bin.builder.position_at_end(receive_block);

            match receive {
                Some((cfg_no, _)) => {
                    let args = if ns.target == Target::Solana {
                        vec![function.get_last_param().unwrap().into()]
                    } else {
                        vec![]
                    };

                    bin.builder.build_call(functions[&cfg_no], &args, "");

                    self.return_empty_abi(bin);
                }
                None => {
                    self.return_code(bin, bin.context.i32_type().const_int(2, false));
                }
            }
        }
    }

    ///Add single case for emit_function_dispatch
    fn add_dispatch_case<F>(
        &self,
        bin: &Binary<'a>,
        f: &ControlFlowGraph,
        ns: &Namespace,
        cases: &mut Vec<(
            inkwell::values::IntValue<'a>,
            inkwell::basic_block::BasicBlock<'a>,
        )>,
        argsdata: inkwell::values::PointerValue<'a>,
        argslen: inkwell::values::IntValue<'a>,
        function: inkwell::values::FunctionValue<'a>,
        dest: inkwell::values::FunctionValue<'a>,
        nonpayable: &F,
    ) where
        F: Fn(&ControlFlowGraph) -> bool,
    {
        let bb = bin.context.append_basic_block(function, "");

        bin.builder.position_at_end(bb);

        if nonpayable(f) {
            self.abort_if_value_transfer(bin, function, ns);
        }

        let mut args = Vec::new();

        // insert abi decode
        self.abi_decode(bin, function, &mut args, argsdata, argslen, &f.params, ns);

        // add return values as pointer arguments at the end
        if !f.returns.is_empty() {
            for v in f.returns.iter() {
                args.push(if !v.ty.is_reference_type(ns) {
                    bin.build_alloca(function, bin.llvm_type(&v.ty, ns), v.name_as_str())
                        .into()
                } else {
                    bin.build_alloca(
                        function,
                        bin.llvm_type(&v.ty, ns).ptr_type(AddressSpace::Generic),
                        v.name_as_str(),
                    )
                    .into()
                });
            }
        }

        if ns.target == Target::Solana {
            let params_ty = dest
                .get_type()
                .get_param_types()
                .last()
                .unwrap()
                .into_pointer_type();

            args.push(
                bin.builder
                    .build_pointer_cast(
                        function.get_last_param().unwrap().into_pointer_value(),
                        params_ty,
                        "",
                    )
                    .into(),
            );
        }

        let meta_args: Vec<BasicMetadataValueEnum> = args.iter().map(|arg| (*arg).into()).collect();

        let ret = bin
            .builder
            .build_call(dest, &meta_args, "")
            .try_as_basic_value()
            .left()
            .unwrap();

        let success = bin.builder.build_int_compare(
            IntPredicate::EQ,
            ret.into_int_value(),
            bin.return_values[&ReturnCode::Success],
            "success",
        );

        let success_block = bin.context.append_basic_block(function, "success");
        let bail_block = bin.context.append_basic_block(function, "bail");

        bin.builder
            .build_conditional_branch(success, success_block, bail_block);

        bin.builder.position_at_end(success_block);

        if f.returns.is_empty() {
            // return ABI of length 0
            self.return_empty_abi(bin);
        } else {
            let tys: Vec<Type> = f.returns.iter().map(|p| p.ty.clone()).collect();

            let (data, length) = self.abi_encode(
                bin,
                None,
                true,
                function,
                &args[f.params.len()..f.params.len() + f.returns.len()],
                &tys,
                ns,
            );

            self.return_abi(bin, data, length);
        }

        bin.builder.position_at_end(bail_block);

        self.return_code(bin, ret.into_int_value());

        cases.push((
            bin.context
                .i32_type()
                .const_int(f.selector.to_be() as u64, false),
            bb,
        ));
    }

    /// Emit the bin storage initializers
    fn emit_initializer(
        &mut self,
        bin: &mut Binary<'a>,
        contract: &Contract,
        ns: &Namespace,
    ) -> FunctionValue<'a> {
        let function_ty = bin.function_type(&[], &[], ns);

        let function = bin.module.add_function(
            &format!("sol::{}::storage_initializers", contract.name),
            function_ty,
            Some(Linkage::Internal),
        );

        let cfg = &contract.cfg[contract.initializer.unwrap()];

        self.emit_cfg(bin, contract, cfg, function, ns);

        function
    }

    /// Emit all functions, constructors, fallback and receiver
    fn emit_functions(&mut self, bin: &mut Binary<'a>, contract: &Contract, ns: &Namespace) {
        let mut defines = Vec::new();

        for (cfg_no, cfg) in contract.cfg.iter().enumerate() {
            if !cfg.is_placeholder() {
                let ftype = bin.function_type(
                    &cfg.params
                        .iter()
                        .map(|p| p.ty.clone())
                        .collect::<Vec<Type>>(),
                    &cfg.returns
                        .iter()
                        .map(|p| p.ty.clone())
                        .collect::<Vec<Type>>(),
                    ns,
                );

                assert_eq!(bin.module.get_function(&cfg.name), None);

                let func_decl = bin
                    .module
                    .add_function(&cfg.name, ftype, Some(Linkage::Internal));

                bin.functions.insert(cfg_no, func_decl);

                defines.push((func_decl, cfg));
            }
        }

        for (func_decl, cfg) in defines {
            self.emit_cfg(bin, contract, cfg, func_decl, ns);
        }
    }

    /// Implement "...{}...{}".format(a, b)
    fn format_string(
        &self,
        bin: &Binary<'a>,
        args: &[(FormatArg, Expression)],
        vartab: &HashMap<usize, Variable<'a>>,
        function: FunctionValue<'a>,
        ns: &Namespace,
    ) -> BasicValueEnum<'a> {
        // first we need to calculate the space we need
        let mut length = bin.context.i32_type().const_zero();

        let mut evaluated_arg = Vec::new();

        evaluated_arg.resize(args.len(), None);

        for (i, (spec, arg)) in args.iter().enumerate() {
            let len = if *spec == FormatArg::StringLiteral {
                if let Expression::BytesLiteral(_, _, bs) = arg {
                    bin.context.i32_type().const_int(bs.len() as u64, false)
                } else {
                    unreachable!();
                }
            } else {
                match arg.ty() {
                    // bool: "true" or "false"
                    Type::Bool => bin.context.i32_type().const_int(5, false),
                    // hex encode bytes
                    Type::Contract(_) | Type::Address(_) => bin
                        .context
                        .i32_type()
                        .const_int(ns.address_length as u64 * 2, false),
                    Type::Bytes(size) => bin.context.i32_type().const_int(size as u64 * 2, false),
                    Type::String => {
                        let val = self.expression(bin, arg, vartab, function, ns);

                        evaluated_arg[i] = Some(val);

                        bin.vector_len(val)
                    }
                    Type::DynamicBytes => {
                        let val = self.expression(bin, arg, vartab, function, ns);

                        evaluated_arg[i] = Some(val);

                        // will be hex encoded, so double
                        let len = bin.vector_len(val);

                        bin.builder.build_int_add(len, len, "hex_len")
                    }
                    Type::Uint(bits) if *spec == FormatArg::Hex => {
                        bin.context.i32_type().const_int(bits as u64 / 8 + 2, false)
                    }
                    Type::Int(bits) if *spec == FormatArg::Hex => {
                        bin.context.i32_type().const_int(bits as u64 / 8 + 3, false)
                    }
                    Type::Uint(bits) if *spec == FormatArg::Binary => {
                        bin.context.i32_type().const_int(bits as u64 + 2, false)
                    }
                    Type::Int(bits) if *spec == FormatArg::Binary => {
                        bin.context.i32_type().const_int(bits as u64 + 3, false)
                    }
                    // bits / 3 is a rough over-estimate of how many decimals we need
                    Type::Uint(bits) if *spec == FormatArg::Default => {
                        bin.context.i32_type().const_int(bits as u64 / 3, false)
                    }
                    Type::Int(bits) if *spec == FormatArg::Default => {
                        bin.context.i32_type().const_int(bits as u64 / 3 + 1, false)
                    }
                    Type::Enum(enum_no) => bin
                        .context
                        .i32_type()
                        .const_int(ns.enums[enum_no].ty.bits(ns) as u64 / 3, false),
                    _ => unimplemented!(),
                }
            };

            length = bin.builder.build_int_add(length, len, "");
        }

        // allocate the string and
        let vector = bin.vector_new(length, bin.context.i32_type().const_int(1, false), None);

        let output_start = bin.vector_bytes(vector.into());

        // now encode each of the arguments
        let mut output = output_start;

        // format it
        for (i, (spec, arg)) in args.iter().enumerate() {
            if *spec == FormatArg::StringLiteral {
                if let Expression::BytesLiteral(_, _, bs) = arg {
                    let s = bin.emit_global_string("format_arg", bs, true);
                    let len = bin.context.i32_type().const_int(bs.len() as u64, false);

                    bin.builder.build_call(
                        bin.module.get_function("__memcpy").unwrap(),
                        &[output.into(), s.into(), len.into()],
                        "",
                    );

                    output = unsafe { bin.builder.build_gep(output, &[len], "") };
                }
            } else {
                let val = evaluated_arg[i]
                    .unwrap_or_else(|| self.expression(bin, arg, vartab, function, ns));
                let arg_ty = arg.ty();

                match arg_ty {
                    Type::Bool => {
                        let len = bin
                            .builder
                            .build_select(
                                val.into_int_value(),
                                bin.context.i32_type().const_int(4, false),
                                bin.context.i32_type().const_int(5, false),
                                "bool_length",
                            )
                            .into_int_value();

                        let s = bin.builder.build_select(
                            val.into_int_value(),
                            bin.emit_global_string("bool_true", b"true", true),
                            bin.emit_global_string("bool_false", b"false", true),
                            "bool_value",
                        );

                        bin.builder.build_call(
                            bin.module.get_function("__memcpy").unwrap(),
                            &[output.into(), s.into(), len.into()],
                            "",
                        );

                        output = unsafe { bin.builder.build_gep(output, &[len], "") };
                    }
                    Type::String => {
                        let s = bin.vector_bytes(val);
                        let len = bin.vector_len(val);

                        bin.builder.build_call(
                            bin.module.get_function("__memcpy").unwrap(),
                            &[output.into(), s.into(), len.into()],
                            "",
                        );

                        output = unsafe { bin.builder.build_gep(output, &[len], "") };
                    }
                    Type::DynamicBytes => {
                        let s = bin.vector_bytes(val);
                        let len = bin.vector_len(val);

                        bin.builder.build_call(
                            bin.module.get_function("hex_encode").unwrap(),
                            &[output.into(), s.into(), len.into()],
                            "",
                        );

                        let hex_len = bin.builder.build_int_add(len, len, "hex_len");

                        output = unsafe { bin.builder.build_gep(output, &[hex_len], "") };
                    }
                    Type::Address(_) | Type::Contract(_) => {
                        // for Solana/Substrate, we should encode in base58
                        let buf = bin.build_alloca(function, bin.address_type(ns), "address");

                        bin.builder.build_store(buf, val.into_array_value());

                        let len = bin
                            .context
                            .i32_type()
                            .const_int(ns.address_length as u64, false);

                        let s = bin.builder.build_pointer_cast(
                            buf,
                            bin.context.i8_type().ptr_type(AddressSpace::Generic),
                            "address_bytes",
                        );

                        bin.builder.build_call(
                            bin.module.get_function("hex_encode").unwrap(),
                            &[output.into(), s.into(), len.into()],
                            "",
                        );

                        let hex_len = bin.builder.build_int_add(len, len, "hex_len");

                        output = unsafe { bin.builder.build_gep(output, &[hex_len], "") };
                    }
                    Type::Bytes(size) => {
                        let buf = bin.build_alloca(function, bin.llvm_type(&arg_ty, ns), "bytesN");

                        bin.builder.build_store(buf, val.into_int_value());

                        let len = bin.context.i32_type().const_int(size as u64, false);

                        let s = bin.builder.build_pointer_cast(
                            buf,
                            bin.context.i8_type().ptr_type(AddressSpace::Generic),
                            "bytes",
                        );

                        bin.builder.build_call(
                            bin.module.get_function("hex_encode_rev").unwrap(),
                            &[output.into(), s.into(), len.into()],
                            "",
                        );

                        let hex_len = bin.builder.build_int_add(len, len, "hex_len");

                        output = unsafe { bin.builder.build_gep(output, &[hex_len], "") };
                    }
                    Type::Enum(_) => {
                        let val = bin.builder.build_int_z_extend(
                            val.into_int_value(),
                            bin.context.i64_type(),
                            "val_64bits",
                        );

                        output = bin
                            .builder
                            .build_call(
                                bin.module.get_function("uint2dec").unwrap(),
                                &[output.into(), val.into()],
                                "",
                            )
                            .try_as_basic_value()
                            .left()
                            .unwrap()
                            .into_pointer_value();
                    }
                    Type::Uint(bits) => {
                        if *spec == FormatArg::Default && bits <= 64 {
                            let val = if bits == 64 {
                                val.into_int_value()
                            } else {
                                bin.builder.build_int_z_extend(
                                    val.into_int_value(),
                                    bin.context.i64_type(),
                                    "val_64bits",
                                )
                            };

                            output = bin
                                .builder
                                .build_call(
                                    bin.module.get_function("uint2dec").unwrap(),
                                    &[output.into(), val.into()],
                                    "",
                                )
                                .try_as_basic_value()
                                .left()
                                .unwrap()
                                .into_pointer_value();
                        } else if *spec == FormatArg::Default && bits <= 128 {
                            let val = if bits == 128 {
                                val.into_int_value()
                            } else {
                                bin.builder.build_int_z_extend(
                                    val.into_int_value(),
                                    bin.context.custom_width_int_type(128),
                                    "val_128bits",
                                )
                            };

                            output = bin
                                .builder
                                .build_call(
                                    bin.module.get_function("uint128dec").unwrap(),
                                    &[output.into(), val.into()],
                                    "",
                                )
                                .try_as_basic_value()
                                .left()
                                .unwrap()
                                .into_pointer_value();
                        } else if *spec == FormatArg::Default {
                            let val = if bits == 256 {
                                val.into_int_value()
                            } else {
                                bin.builder.build_int_z_extend(
                                    val.into_int_value(),
                                    bin.context.custom_width_int_type(256),
                                    "val_256bits",
                                )
                            };

                            let pval = bin.build_alloca(
                                function,
                                bin.context.custom_width_int_type(256),
                                "int",
                            );

                            bin.builder.build_store(pval, val);

                            output = bin
                                .builder
                                .build_call(
                                    bin.module.get_function("uint256dec").unwrap(),
                                    &[output.into(), pval.into()],
                                    "",
                                )
                                .try_as_basic_value()
                                .left()
                                .unwrap()
                                .into_pointer_value();
                        } else {
                            let buf =
                                bin.build_alloca(function, bin.llvm_type(&arg_ty, ns), "uint");

                            bin.builder.build_store(buf, val.into_int_value());

                            let s = bin.builder.build_pointer_cast(
                                buf,
                                bin.context.i8_type().ptr_type(AddressSpace::Generic),
                                "uint",
                            );

                            let len = bin.context.i32_type().const_int(bits as u64 / 8, false);

                            let func_name = if *spec == FormatArg::Hex {
                                "uint2hex"
                            } else {
                                "uint2bin"
                            };

                            output = bin
                                .builder
                                .build_call(
                                    bin.module.get_function(func_name).unwrap(),
                                    &[output.into(), s.into(), len.into()],
                                    "",
                                )
                                .try_as_basic_value()
                                .left()
                                .unwrap()
                                .into_pointer_value();
                        }
                    }
                    Type::Int(bits) => {
                        let val = val.into_int_value();

                        let is_negative = bin.builder.build_int_compare(
                            IntPredicate::SLT,
                            val,
                            val.get_type().const_zero(),
                            "negative",
                        );

                        let entry = bin.builder.get_insert_block().unwrap();
                        let positive = bin.context.append_basic_block(function, "int_positive");
                        let negative = bin.context.append_basic_block(function, "int_negative");

                        bin.builder
                            .build_conditional_branch(is_negative, negative, positive);

                        bin.builder.position_at_end(negative);

                        // add "-" to output and negate our val
                        bin.builder.build_store(
                            output,
                            bin.context.i8_type().const_int('-' as u64, false),
                        );

                        let minus_len = bin.context.i32_type().const_int(1, false);

                        let neg_data = unsafe { bin.builder.build_gep(output, &[minus_len], "") };
                        let neg_val = bin.builder.build_int_neg(val, "negative_int");

                        bin.builder.build_unconditional_branch(positive);

                        bin.builder.position_at_end(positive);

                        let data_phi = bin.builder.build_phi(output.get_type(), "data");
                        let val_phi = bin.builder.build_phi(val.get_type(), "val");

                        data_phi.add_incoming(&[(&neg_data, negative), (&output, entry)]);
                        val_phi.add_incoming(&[(&neg_val, negative), (&val, entry)]);

                        if *spec == FormatArg::Default && bits <= 64 {
                            let val = if bits == 64 {
                                val_phi.as_basic_value().into_int_value()
                            } else {
                                bin.builder.build_int_z_extend(
                                    val_phi.as_basic_value().into_int_value(),
                                    bin.context.i64_type(),
                                    "val_64bits",
                                )
                            };

                            let output_after_minus = data_phi.as_basic_value().into_pointer_value();

                            output = bin
                                .builder
                                .build_call(
                                    bin.module.get_function("uint2dec").unwrap(),
                                    &[output_after_minus.into(), val.into()],
                                    "",
                                )
                                .try_as_basic_value()
                                .left()
                                .unwrap()
                                .into_pointer_value();
                        } else if *spec == FormatArg::Default && bits <= 128 {
                            let val = if bits == 128 {
                                val_phi.as_basic_value().into_int_value()
                            } else {
                                bin.builder.build_int_z_extend(
                                    val_phi.as_basic_value().into_int_value(),
                                    bin.context.custom_width_int_type(128),
                                    "val_128bits",
                                )
                            };

                            let output_after_minus = data_phi.as_basic_value().into_pointer_value();

                            output = bin
                                .builder
                                .build_call(
                                    bin.module.get_function("uint128dec").unwrap(),
                                    &[output_after_minus.into(), val.into()],
                                    "",
                                )
                                .try_as_basic_value()
                                .left()
                                .unwrap()
                                .into_pointer_value();
                        } else if *spec == FormatArg::Default {
                            let val = if bits == 256 {
                                val_phi.as_basic_value().into_int_value()
                            } else {
                                bin.builder.build_int_z_extend(
                                    val_phi.as_basic_value().into_int_value(),
                                    bin.context.custom_width_int_type(256),
                                    "val_256bits",
                                )
                            };

                            let pval = bin.build_alloca(
                                function,
                                bin.context.custom_width_int_type(256),
                                "int",
                            );

                            bin.builder.build_store(pval, val);

                            let output_after_minus = data_phi.as_basic_value().into_pointer_value();

                            output = bin
                                .builder
                                .build_call(
                                    bin.module.get_function("uint256dec").unwrap(),
                                    &[output_after_minus.into(), pval.into()],
                                    "",
                                )
                                .try_as_basic_value()
                                .left()
                                .unwrap()
                                .into_pointer_value();
                        } else {
                            let buf = bin.build_alloca(function, bin.llvm_type(&arg_ty, ns), "int");

                            bin.builder
                                .build_store(buf, val_phi.as_basic_value().into_int_value());

                            let s = bin.builder.build_pointer_cast(
                                buf,
                                bin.context.i8_type().ptr_type(AddressSpace::Generic),
                                "int",
                            );

                            let len = bin.context.i32_type().const_int(bits as u64 / 8, false);

                            let func_name = if *spec == FormatArg::Hex {
                                "uint2hex"
                            } else {
                                "uint2bin"
                            };

                            let output_after_minus = data_phi.as_basic_value().into_pointer_value();

                            output = bin
                                .builder
                                .build_call(
                                    bin.module.get_function(func_name).unwrap(),
                                    &[output_after_minus.into(), s.into(), len.into()],
                                    "",
                                )
                                .try_as_basic_value()
                                .left()
                                .unwrap()
                                .into_pointer_value();
                        }
                    }
                    _ => unimplemented!(),
                }
            }
        }

        // write the final length into the vector
        let length = bin.builder.build_int_sub(
            bin.builder
                .build_ptr_to_int(output, bin.context.i32_type(), "end"),
            bin.builder
                .build_ptr_to_int(output_start, bin.context.i32_type(), "begin"),
            "datalength",
        );

        let data_len = unsafe {
            bin.builder.build_gep(
                vector,
                &[
                    bin.context.i32_type().const_zero(),
                    bin.context.i32_type().const_zero(),
                ],
                "data_len",
            )
        };

        bin.builder.build_store(data_len, length);

        vector.into()
    }

    // emit a multiply for any width with or without overflow checking
    fn mul(
        &self,
        bin: &Binary<'a>,
        function: FunctionValue<'a>,
        unchecked: bool,
        left: IntValue<'a>,
        right: IntValue<'a>,
        signed: bool,
    ) -> IntValue<'a> {
        let bits = left.get_type().get_bit_width();

        if bits > 64 {
            // round up the number of bits to the next 32
            let mul_bits = (bits + 31) & !31;
            let mul_ty = bin.context.custom_width_int_type(mul_bits);

            // round up bits
            let l = bin.build_alloca(function, mul_ty, "");
            let r = bin.build_alloca(function, mul_ty, "");
            let o = bin.build_alloca(function, mul_ty, "");

            if mul_bits == bits {
                bin.builder.build_store(l, left);
                bin.builder.build_store(r, right);
            } else if signed {
                bin.builder
                    .build_store(l, bin.builder.build_int_s_extend(left, mul_ty, ""));
                bin.builder
                    .build_store(r, bin.builder.build_int_s_extend(right, mul_ty, ""));
            } else {
                bin.builder
                    .build_store(l, bin.builder.build_int_z_extend(left, mul_ty, ""));
                bin.builder
                    .build_store(r, bin.builder.build_int_z_extend(right, mul_ty, ""));
            }

            bin.builder.build_call(
                bin.module.get_function("__mul32").unwrap(),
                &[
                    bin.builder
                        .build_pointer_cast(
                            l,
                            bin.context.i32_type().ptr_type(AddressSpace::Generic),
                            "left",
                        )
                        .into(),
                    bin.builder
                        .build_pointer_cast(
                            r,
                            bin.context.i32_type().ptr_type(AddressSpace::Generic),
                            "right",
                        )
                        .into(),
                    bin.builder
                        .build_pointer_cast(
                            o,
                            bin.context.i32_type().ptr_type(AddressSpace::Generic),
                            "output",
                        )
                        .into(),
                    bin.context
                        .i32_type()
                        .const_int(mul_bits as u64 / 32, false)
                        .into(),
                ],
                "",
            );

            let res = bin.builder.build_load(o, "mul");

            if mul_bits == bits {
                res.into_int_value()
            } else {
                bin.builder
                    .build_int_truncate(res.into_int_value(), left.get_type(), "")
            }
        } else if bin.math_overflow_check && !unchecked {
            self.build_binary_op_with_overflow_check(
                bin,
                function,
                left,
                right,
                BinaryOp::Multiply,
                signed,
            )
        } else {
            bin.builder.build_int_mul(left, right, "")
        }
    }

    fn power(
        &self,
        bin: &Binary<'a>,
        unchecked: bool,
        bits: u32,
        signed: bool,
    ) -> FunctionValue<'a> {
        /*
            int ipow(int base, int exp)
            {
                int result = 1;
                for (;;)
                {
                    if (exp & 1)
                        result *= base;
                    exp >>= 1;
                    if (!exp)
                        break;
                    base *= base;
                }

                return result;
            }
        */
        let name = format!(
            "__{}power{}{}",
            if signed { 's' } else { 'u' },
            bits,
            if unchecked { "unchecked" } else { "" }
        );
        let ty = bin.context.custom_width_int_type(bits);

        if let Some(f) = bin.module.get_function(&name) {
            return f;
        }

        let pos = bin.builder.get_insert_block().unwrap();

        // __upower(base, exp)
        let function =
            bin.module
                .add_function(&name, ty.fn_type(&[ty.into(), ty.into()], false), None);

        let entry = bin.context.append_basic_block(function, "entry");
        let loop_block = bin.context.append_basic_block(function, "loop");
        let multiply = bin.context.append_basic_block(function, "multiply");
        let nomultiply = bin.context.append_basic_block(function, "nomultiply");
        let done = bin.context.append_basic_block(function, "done");
        let notdone = bin.context.append_basic_block(function, "notdone");

        bin.builder.position_at_end(entry);

        bin.builder.build_unconditional_branch(loop_block);

        bin.builder.position_at_end(loop_block);
        let base = bin.builder.build_phi(ty, "base");
        base.add_incoming(&[(&function.get_nth_param(0).unwrap(), entry)]);

        let exp = bin.builder.build_phi(ty, "exp");
        exp.add_incoming(&[(&function.get_nth_param(1).unwrap(), entry)]);

        let result = bin.builder.build_phi(ty, "result");
        result.add_incoming(&[(&ty.const_int(1, false), entry)]);

        let lowbit = bin.builder.build_int_truncate(
            exp.as_basic_value().into_int_value(),
            bin.context.bool_type(),
            "bit",
        );

        bin.builder
            .build_conditional_branch(lowbit, multiply, nomultiply);

        bin.builder.position_at_end(multiply);

        let result2 = self.mul(
            bin,
            function,
            unchecked,
            result.as_basic_value().into_int_value(),
            base.as_basic_value().into_int_value(),
            signed,
        );

        bin.builder.build_unconditional_branch(nomultiply);
        bin.builder.position_at_end(nomultiply);

        let result3 = bin.builder.build_phi(ty, "result");
        result3.add_incoming(&[(&result.as_basic_value(), loop_block), (&result2, multiply)]);

        let exp2 = bin.builder.build_right_shift(
            exp.as_basic_value().into_int_value(),
            ty.const_int(1, false),
            false,
            "exp",
        );
        let zero = bin
            .builder
            .build_int_compare(IntPredicate::EQ, exp2, ty.const_zero(), "zero");

        bin.builder.build_conditional_branch(zero, done, notdone);
        bin.builder.position_at_end(done);

        bin.builder.build_return(Some(&result3.as_basic_value()));

        bin.builder.position_at_end(notdone);

        let base2 = self.mul(
            bin,
            function,
            unchecked,
            base.as_basic_value().into_int_value(),
            base.as_basic_value().into_int_value(),
            signed,
        );

        base.add_incoming(&[(&base2, notdone)]);
        result.add_incoming(&[(&result3.as_basic_value(), notdone)]);
        exp.add_incoming(&[(&exp2, notdone)]);

        bin.builder.build_unconditional_branch(loop_block);

        bin.builder.position_at_end(pos);

        function
    }

    /// Convenience function for generating binary operations with overflow checking.
    fn build_binary_op_with_overflow_check(
        &self,
        bin: &Binary<'a>,
        function: FunctionValue,
        left: IntValue<'a>,
        right: IntValue<'a>,
        op: BinaryOp,
        signed: bool,
    ) -> IntValue<'a> {
        let ret_ty = bin.context.struct_type(
            &[
                left.get_type().into(),
                bin.context.custom_width_int_type(1).into(),
            ],
            false,
        );
        let binop = bin.llvm_overflow(ret_ty.into(), left.get_type(), signed, op);

        let op_res = bin
            .builder
            .build_call(binop, &[left.into(), right.into()], "res")
            .try_as_basic_value()
            .left()
            .unwrap()
            .into_struct_value();

        let overflow = bin
            .builder
            .build_extract_value(op_res, 1, "overflow")
            .unwrap()
            .into_int_value();

        let success_block = bin.context.append_basic_block(function, "success");
        let error_block = bin.context.append_basic_block(function, "error");

        bin.builder
            .build_conditional_branch(overflow, error_block, success_block);

        bin.builder.position_at_end(error_block);

        self.assert_failure(
            bin,
            bin.context
                .i8_type()
                .ptr_type(AddressSpace::Generic)
                .const_null(),
            bin.context.i32_type().const_zero(),
        );

        bin.builder.position_at_end(success_block);

        bin.builder
            .build_extract_value(op_res, 0, "res")
            .unwrap()
            .into_int_value()
    }
}

#[derive(PartialEq, Eq, Hash)]
pub(crate) enum ReturnCode {
    Success,
    FunctionSelectorInvalid,
    AbiEncodingInvalid,
}

#[derive(PartialEq)]
pub enum Generate {
    Object,
    Assembly,
    Linked,
}

impl Target {
    /// LLVM Target name
    fn llvm_target_name(&self) -> &'static str {
        if *self == Target::Solana {
            "bpfel"
        } else {
            "wasm32"
        }
    }

    /// LLVM Target triple
    fn llvm_target_triple(&self) -> TargetTriple {
        TargetTriple::create(if *self == Target::Solana {
            "bpfel-unknown-unknown"
        } else {
            "wasm32-unknown-unknown-wasm"
        })
    }

    /// LLVM Target triple
    fn llvm_features(&self) -> &'static str {
        if *self == Target::Solana {
            "+solana"
        } else {
            ""
        }
    }
}<|MERGE_RESOLUTION|>--- conflicted
+++ resolved
@@ -2897,77 +2897,6 @@
                     .build_int_truncate(quotient, res_ty, "quotient")
                     .into()
             }
-<<<<<<< HEAD
-            Expression::ExternalFunction {
-                ty,
-                address,
-                function_no,
-                ..
-            } => {
-                let address = self
-                    .expression(bin, address, vartab, function, ns)
-                    .into_array_value();
-
-                let selector = ns.functions[*function_no].selector();
-
-                assert!(matches!(ty, Type::ExternalFunction { .. }));
-
-                let ty = bin.llvm_type(ty, ns);
-
-                let ef = bin
-                    .builder
-                    .build_call(
-                        bin.module.get_function("__malloc").unwrap(),
-                        &[ty.into_pointer_type()
-                            .get_element_type()
-                            .size_of()
-                            .unwrap()
-                            .const_cast(bin.context.i32_type(), false)
-                            .into()],
-                        "",
-                    )
-                    .try_as_basic_value()
-                    .left()
-                    .unwrap()
-                    .into_pointer_value();
-
-                let ef =
-                    bin.builder
-                        .build_pointer_cast(ef, ty.into_pointer_type(), "function_type");
-
-                let address_member = unsafe {
-                    bin.builder.build_gep(
-                        ef,
-                        &[
-                            bin.context.i32_type().const_zero(),
-                            bin.context.i32_type().const_zero(),
-                        ],
-                        "address",
-                    )
-                };
-
-                bin.builder.build_store(address_member, address);
-
-                let selector_member = unsafe {
-                    bin.builder.build_gep(
-                        ef,
-                        &[
-                            bin.context.i32_type().const_zero(),
-                            bin.context.i32_type().const_int(1, false),
-                        ],
-                        "selector",
-                    )
-                };
-
-                bin.builder.build_store(
-                    selector_member,
-                    bin.context.i32_type().const_int(selector as u64, false),
-                );
-
-                ef.into()
-            }
-=======
->>>>>>> e1244ce4
             Expression::Builtin(_, _, hash @ Builtin::Ripemd160, args)
             | Expression::Builtin(_, _, hash @ Builtin::Keccak256, args)
             | Expression::Builtin(_, _, hash @ Builtin::Blake2_128, args)
