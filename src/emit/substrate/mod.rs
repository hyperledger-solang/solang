// SPDX-License-Identifier: Apache-2.0

use crate::sema::ast;
use inkwell::context::Context;
use inkwell::module::{Linkage, Module};
use inkwell::types::BasicType;
use inkwell::values::{BasicValueEnum, FunctionValue, IntValue, PointerValue};
use inkwell::AddressSpace;
use inkwell::IntPredicate;
use inkwell::OptimizationLevel;
use num_traits::ToPrimitive;
use solang_parser::pt;
use std::collections::HashMap;

use crate::emit::dispatch::emit_function_dispatch;
use crate::emit::functions::{abort_if_value_transfer, emit_functions, emit_initializer};
use crate::emit::{Binary, TargetRuntime};

mod storage;
pub(super) mod target;

// When using the seal api, we use our own scratch buffer.
const SCRATCH_SIZE: u32 = 32 * 1024;

pub struct SubstrateTarget {
    unique_strings: HashMap<usize, usize>,
}

impl SubstrateTarget {
    pub fn build<'a>(
        context: &'a Context,
        std_lib: &Module<'a>,
        contract: &'a ast::Contract,
        ns: &'a ast::Namespace,
        filename: &'a str,
        opt: OptimizationLevel,
        math_overflow_check: bool,
        generate_debug_info: bool,
    ) -> Binary<'a> {
        let mut binary = Binary::new(
            context,
            ns.target,
            &contract.name,
            filename,
            opt,
            math_overflow_check,
            std_lib,
            None,
            generate_debug_info,
        );

        binary.set_early_value_aborts(contract, ns);

        let scratch_len = binary.module.add_global(
            context.i32_type(),
            Some(AddressSpace::Generic),
            "scratch_len",
        );
        scratch_len.set_linkage(Linkage::Internal);
        scratch_len.set_initializer(&context.i32_type().get_undef());

        binary.scratch_len = Some(scratch_len);

        let scratch = binary.module.add_global(
            context.i8_type().array_type(SCRATCH_SIZE),
            Some(AddressSpace::Generic),
            "scratch",
        );
        scratch.set_linkage(Linkage::Internal);
        scratch.set_initializer(&context.i8_type().array_type(SCRATCH_SIZE).get_undef());
        binary.scratch = Some(scratch);

        let mut target = SubstrateTarget {
            unique_strings: HashMap::new(),
        };

        target.declare_externals(&binary);

        emit_functions(&mut target, &mut binary, contract, ns);

        target.emit_deploy(&mut binary, contract, ns);
        target.emit_call(&binary, contract, ns);

        binary.internalize(&[
            "deploy",
            "call",
            "seal_input",
            "seal_set_storage",
            "seal_get_storage",
            "seal_clear_storage",
            "seal_hash_keccak_256",
            "seal_hash_sha2_256",
            "seal_hash_blake2_128",
            "seal_hash_blake2_256",
            "seal_return",
            "seal_debug_message",
            "seal_instantiate",
            "seal_call",
            "seal_value_transferred",
            "seal_minimum_balance",
            "seal_weight_to_fee",
            "seal_random",
            "seal_address",
            "seal_balance",
            "seal_block_number",
            "seal_now",
            "seal_gas_price",
            "seal_gas_left",
            "seal_caller",
            "seal_terminate",
            "seal_deposit_event",
            "seal_transfer",
        ]);

        binary
    }

    fn public_function_prelude<'a>(
        &self,
        binary: &Binary<'a>,
        function: FunctionValue,
        abort_value_transfers: bool,
        ns: &ast::Namespace,
    ) -> (PointerValue<'a>, IntValue<'a>) {
        let entry = binary.context.append_basic_block(function, "entry");

        binary.builder.position_at_end(entry);

        // after copying stratch, first thing to do is abort value transfers if constructors not payable
        if abort_value_transfers {
            abort_if_value_transfer(self, binary, function, ns);
        }

        // init our heap
        binary
            .builder
            .build_call(binary.module.get_function("__init_heap").unwrap(), &[], "");

        let scratch_buf = binary.builder.build_pointer_cast(
            binary.scratch.unwrap().as_pointer_value(),
            binary.context.i8_type().ptr_type(AddressSpace::Generic),
            "scratch_buf",
        );
        let scratch_len = binary.scratch_len.unwrap().as_pointer_value();

        // copy arguments from input buffer
        binary.builder.build_store(
            scratch_len,
            binary
                .context
                .i32_type()
                .const_int(SCRATCH_SIZE as u64, false),
        );

        binary.builder.build_call(
            binary.module.get_function("seal_input").unwrap(),
            &[scratch_buf.into(), scratch_len.into()],
            "",
        );

        let args = binary.builder.build_pointer_cast(
            scratch_buf,
            binary.context.i32_type().ptr_type(AddressSpace::Generic),
            "",
        );
        let args_length = binary.builder.build_load(scratch_len, "input_len");

        // store the length in case someone wants it via msg.data
        binary.builder.build_store(
            binary.calldata_len.as_pointer_value(),
            args_length.into_int_value(),
        );

        (args, args_length.into_int_value())
    }

    fn declare_externals(&self, binary: &Binary) {
        let ctx = binary.context;
        let u8_ptr = ctx.i8_type().ptr_type(AddressSpace::Generic).into();
        let u32_val = ctx.i32_type().into();
        let u32_ptr = ctx.i32_type().ptr_type(AddressSpace::Generic).into();
        let u64_val = ctx.i64_type().into();

        macro_rules! external {
            ($name:literal, $fn_type:ident, $( $args:expr ),*) => {
                binary.module.add_function(
                    $name,
                    ctx.$fn_type().fn_type(&[$($args),*], false),
                    Some(Linkage::External),
                );
            };
        }

        external!("seal_input", void_type, u8_ptr, u32_ptr);
        external!("seal_hash_keccak_256", void_type, u8_ptr, u32_val, u8_ptr);
        external!("seal_hash_sha2_256", void_type, u8_ptr, u32_val, u8_ptr);
        external!("seal_hash_blake2_128", void_type, u8_ptr, u32_val, u8_ptr);
        external!("seal_hash_blake2_256", void_type, u8_ptr, u32_val, u8_ptr);
        external!("seal_random", void_type, u8_ptr, u32_val, u8_ptr, u32_ptr);
        external!(
            "seal_set_storage",
            i32_type,
            u8_ptr,
            u32_val,
            u8_ptr,
            u32_val
        );
        external!("seal_debug_message", i32_type, u8_ptr, u32_val);
        external!("seal_clear_storage", i32_type, u8_ptr, u32_val);
        external!(
            "seal_get_storage",
            i32_type,
            u8_ptr,
            u32_val,
            u8_ptr,
            u32_ptr
        );
        external!("seal_return", void_type, u32_val, u8_ptr, u32_val);
        external!(
            "seal_instantiate",
            i32_type,
            u8_ptr,
            u64_val,
            u8_ptr,
            u8_ptr,
            u32_val,
            u8_ptr,
            u32_ptr,
            u8_ptr,
            u32_ptr,
            u8_ptr,
            u32_val
        );
        external!(
            "seal_call",
            i32_type,
            u32_val,
            u8_ptr,
            u64_val,
            u8_ptr,
            u8_ptr,
            u32_val,
            u8_ptr,
            u32_ptr
        );
        external!("seal_transfer", i32_type, u8_ptr, u32_val, u8_ptr, u32_val);
        external!("seal_value_transferred", void_type, u8_ptr, u32_ptr);
        external!("seal_address", void_type, u8_ptr, u32_ptr);
        external!("seal_balance", void_type, u8_ptr, u32_ptr);
        external!("seal_minimum_balance", void_type, u8_ptr, u32_ptr);
        external!("seal_block_number", void_type, u8_ptr, u32_ptr);
        external!("seal_now", void_type, u8_ptr, u32_ptr);
        binary.module.add_function(
<<<<<<< HEAD
            "seal_tombstone_deposit",
=======
            "seal_weight_to_fee",
            binary
                .context
                .void_type()
                .fn_type(&[u64_val, u8_ptr, u32_ptr], false),
            Some(Linkage::External),
        );

        binary.module.add_function(
            "seal_gas_left",
>>>>>>> 6083938d
            binary
                .context
                .void_type()
                .fn_type(&[u8_ptr, u32_ptr], false),
            Some(Linkage::External),
        );
<<<<<<< HEAD
        external!("seal_weight_to_fee", void_type, u64_val, u8_ptr, u32_ptr);
        external!("seal_gas_left", void_type, u8_ptr, u32_ptr);
        external!("seal_caller", void_type, u8_ptr, u32_ptr);
        external!("seal_terminate", void_type, u8_ptr);
        external!(
=======

        binary.module.add_function(
            "seal_caller",
            binary
                .context
                .void_type()
                .fn_type(&[u8_ptr, u32_ptr], false),
            Some(Linkage::External),
        );

        binary.module.add_function(
            "seal_terminate",
            binary.context.void_type().fn_type(
                &[
                    u8_ptr, u32_val, // address ptr and len
                ],
                false,
            ),
            Some(Linkage::External),
        );

        binary.module.add_function(
>>>>>>> 6083938d
            "seal_deposit_event",
            void_type,
            u8_ptr,
            u32_val,
            u8_ptr,
            u32_val
        );
    }

    fn emit_deploy(&mut self, binary: &mut Binary, contract: &ast::Contract, ns: &ast::Namespace) {
        let initializer = emit_initializer(self, binary, contract, ns);

        // create deploy function
        let function = binary.module.add_function(
            "deploy",
            binary.context.void_type().fn_type(&[], false),
            None,
        );

        // deploy always receives an endowment so no value check here
        let (deploy_args, deploy_args_length) =
            self.public_function_prelude(binary, function, false, ns);

        // init our storage vars
        binary.builder.build_call(initializer, &[], "");

        let fallback_block = binary.context.append_basic_block(function, "fallback");

        emit_function_dispatch(
            self,
            binary,
            contract,
            ns,
            pt::FunctionTy::Constructor,
            deploy_args,
            deploy_args_length,
            function,
            &binary.functions,
            Some(fallback_block),
            |_| false,
        );

        // emit fallback code
        binary.builder.position_at_end(fallback_block);

        self.assert_failure(
            binary,
            binary
                .context
                .i8_type()
                .ptr_type(AddressSpace::Generic)
                .const_null(),
            binary.context.i32_type().const_zero(),
        );
    }

    fn emit_call(&mut self, binary: &Binary, contract: &ast::Contract, ns: &ast::Namespace) {
        // create call function
        let function = binary.module.add_function(
            "call",
            binary.context.void_type().fn_type(&[], false),
            None,
        );

        let (call_args, call_args_length) = self.public_function_prelude(
            binary,
            function,
            binary.function_abort_value_transfers,
            ns,
        );

        emit_function_dispatch(
            self,
            binary,
            contract,
            ns,
            pt::FunctionTy::Function,
            call_args,
            call_args_length,
            function,
            &binary.functions,
            None,
            |func| !binary.function_abort_value_transfers && func.nonpayable,
        );
    }

    /// ABI decode a single primitive
    fn decode_primitive<'b>(
        &self,
        binary: &Binary<'b>,
        ty: &ast::Type,
        src: PointerValue<'b>,
        ns: &ast::Namespace,
    ) -> (BasicValueEnum<'b>, u64) {
        match ty {
            ast::Type::Bool => {
                let val = binary.builder.build_int_compare(
                    IntPredicate::EQ,
                    binary.builder.build_load(src, "abi_bool").into_int_value(),
                    binary.context.i8_type().const_int(1, false),
                    "bool",
                );
                (val.into(), 1)
            }
            ast::Type::Uint(bits) | ast::Type::Int(bits) => {
                let int_type = binary.context.custom_width_int_type(*bits as u32);

                let val = binary.builder.build_load(
                    binary.builder.build_pointer_cast(
                        src,
                        int_type.ptr_type(AddressSpace::Generic),
                        "",
                    ),
                    "",
                );

                // substrate only supports power-of-two types; step over the
                // the remainer

                // FIXME: we should do some type-checking here and ensure that the
                // encoded value fits into our smaller type
                let len = bits.next_power_of_two() as u64 / 8;

                (val, len)
            }
            ast::Type::Contract(_) | ast::Type::Address(_) => {
                let val = binary.builder.build_load(
                    binary.builder.build_pointer_cast(
                        src,
                        binary.address_type(ns).ptr_type(AddressSpace::Generic),
                        "",
                    ),
                    "",
                );

                let len = ns.address_length as u64;

                (val, len)
            }
            ast::Type::Bytes(len) => {
                let int_type = binary.context.custom_width_int_type(*len as u32 * 8);

                let buf = binary.builder.build_alloca(int_type, "buf");

                // byte order needs to be reversed. e.g. hex"11223344" should be 0x10 0x11 0x22 0x33 0x44
                binary.builder.build_call(
                    binary.module.get_function("__beNtoleN").unwrap(),
                    &[
                        src.into(),
                        binary
                            .builder
                            .build_pointer_cast(
                                buf,
                                binary.context.i8_type().ptr_type(AddressSpace::Generic),
                                "",
                            )
                            .into(),
                        binary
                            .context
                            .i32_type()
                            .const_int(*len as u64, false)
                            .into(),
                    ],
                    "",
                );

                (
                    binary.builder.build_load(buf, &format!("bytes{}", len)),
                    *len as u64,
                )
            }
            _ => unreachable!(),
        }
    }

    /// Check that data has not overrun end, and whether end == data to check we do not have
    /// trailing data
    fn check_overrun(
        &self,
        binary: &Binary,
        function: FunctionValue,
        data: PointerValue,
        end: PointerValue,
        end_is_data: bool,
    ) {
        let in_bounds = binary.builder.build_int_compare(
            if end_is_data {
                IntPredicate::EQ
            } else {
                IntPredicate::ULE
            },
            binary
                .builder
                .build_ptr_to_int(data, binary.context.i32_type(), "args"),
            binary
                .builder
                .build_ptr_to_int(end, binary.context.i32_type(), "end"),
            "is_done",
        );

        let success_block = binary.context.append_basic_block(function, "success");
        let bail_block = binary.context.append_basic_block(function, "bail");
        binary
            .builder
            .build_conditional_branch(in_bounds, success_block, bail_block);

        binary.builder.position_at_end(bail_block);

        self.assert_failure(
            binary,
            binary
                .context
                .i8_type()
                .ptr_type(AddressSpace::Generic)
                .const_null(),
            binary.context.i32_type().const_zero(),
        );

        binary.builder.position_at_end(success_block);
    }

    /// recursively encode a single ty
    fn decode_ty<'b>(
        &self,
        binary: &Binary<'b>,
        function: FunctionValue,
        ty: &ast::Type,
        data: &mut PointerValue<'b>,
        end: PointerValue<'b>,
        ns: &ast::Namespace,
    ) -> BasicValueEnum<'b> {
        match &ty {
            ast::Type::Bool
            | ast::Type::Address(_)
            | ast::Type::Contract(_)
            | ast::Type::Int(_)
            | ast::Type::Uint(_)
            | ast::Type::Bytes(_) => {
                let (arg, arglen) = self.decode_primitive(binary, ty, *data, ns);

                *data = unsafe {
                    binary.builder.build_gep(
                        *data,
                        &[binary.context.i32_type().const_int(arglen, false)],
                        "abi_ptr",
                    )
                };

                self.check_overrun(binary, function, *data, end, false);

                arg
            }
            ast::Type::Enum(n) => self.decode_ty(binary, function, &ns.enums[*n].ty, data, end, ns),
            ast::Type::UserType(n) => {
                self.decode_ty(binary, function, &ns.user_types[*n].ty, data, end, ns)
            }
            ast::Type::Struct(str_ty) => {
                let llvm_ty = binary.llvm_type(ty.deref_any(), ns);

                let size = llvm_ty
                    .size_of()
                    .unwrap()
                    .const_cast(binary.context.i32_type(), false);

                let new = binary
                    .builder
                    .build_call(
                        binary.module.get_function("__malloc").unwrap(),
                        &[size.into()],
                        "",
                    )
                    .try_as_basic_value()
                    .left()
                    .unwrap()
                    .into_pointer_value();

                let dest = binary.builder.build_pointer_cast(
                    new,
                    llvm_ty.ptr_type(AddressSpace::Generic),
                    "dest",
                );

                for (i, field) in str_ty.definition(ns).fields.iter().enumerate() {
                    let elem = unsafe {
                        binary.builder.build_gep(
                            dest,
                            &[
                                binary.context.i32_type().const_zero(),
                                binary.context.i32_type().const_int(i as u64, false),
                            ],
                            field.name_as_str(),
                        )
                    };

                    let val = self.decode_ty(binary, function, &field.ty, data, end, ns);

                    let val = if field.ty.deref_memory().is_fixed_reference_type() {
                        binary
                            .builder
                            .build_load(val.into_pointer_value(), field.name_as_str())
                    } else {
                        val
                    };

                    binary.builder.build_store(elem, val);
                }

                dest.into()
            }
            ast::Type::Array(_, dim) => {
                if let Some(ast::ArrayLength::Fixed(d)) = dim.last() {
                    let llvm_ty = binary.llvm_type(ty.deref_any(), ns);

                    let size = llvm_ty
                        .size_of()
                        .unwrap()
                        .const_cast(binary.context.i32_type(), false);

                    let ty = ty.array_deref();

                    let new = binary
                        .builder
                        .build_call(
                            binary.module.get_function("__malloc").unwrap(),
                            &[size.into()],
                            "",
                        )
                        .try_as_basic_value()
                        .left()
                        .unwrap()
                        .into_pointer_value();

                    let dest = binary.builder.build_pointer_cast(
                        new,
                        llvm_ty.ptr_type(AddressSpace::Generic),
                        "dest",
                    );

                    binary.emit_static_loop_with_pointer(
                        function,
                        binary.context.i64_type().const_zero(),
                        binary
                            .context
                            .i64_type()
                            .const_int(d.to_u64().unwrap(), false),
                        data,
                        |index: IntValue<'b>, data: &mut PointerValue<'b>| {
                            let elem = unsafe {
                                binary.builder.build_gep(
                                    dest,
                                    &[binary.context.i32_type().const_zero(), index],
                                    "index_access",
                                )
                            };

                            let val = self.decode_ty(binary, function, &ty, data, end, ns);

                            let val = if ty.deref_memory().is_fixed_reference_type() {
                                binary.builder.build_load(val.into_pointer_value(), "elem")
                            } else {
                                val
                            };

                            binary.builder.build_store(elem, val);
                        },
                    );

                    dest.into()
                } else {
                    let len = binary
                        .builder
                        .build_alloca(binary.context.i32_type(), "length");

                    *data = binary
                        .builder
                        .build_call(
                            binary.module.get_function("compact_decode_u32").unwrap(),
                            &[(*data).into(), len.into()],
                            "",
                        )
                        .try_as_basic_value()
                        .left()
                        .unwrap()
                        .into_pointer_value();

                    let len = binary.builder.build_load(len, "array.len").into_int_value();

                    // details about our array elements
                    let elem_ty = binary.llvm_field_ty(&ty.array_elem(), ns);
                    let elem_size = elem_ty
                        .size_of()
                        .unwrap()
                        .const_cast(binary.context.i32_type(), false);

                    let init = binary.builder.build_int_to_ptr(
                        binary.context.i32_type().const_all_ones(),
                        binary.context.i8_type().ptr_type(AddressSpace::Generic),
                        "invalid",
                    );

                    let v = binary
                        .builder
                        .build_call(
                            binary.module.get_function("vector_new").unwrap(),
                            &[len.into(), elem_size.into(), init.into()],
                            "",
                        )
                        .try_as_basic_value()
                        .left()
                        .unwrap()
                        .into_pointer_value();

                    binary.emit_loop_cond_first_with_pointer(
                        function,
                        binary.context.i32_type().const_zero(),
                        len,
                        data,
                        |elem_no: IntValue<'b>, data: &mut PointerValue<'b>| {
                            let index = binary.builder.build_int_mul(elem_no, elem_size, "");

                            let element_start = unsafe {
                                binary.builder.build_gep(
                                    v,
                                    &[
                                        binary.context.i32_type().const_zero(),
                                        binary.context.i32_type().const_int(2, false),
                                        index,
                                    ],
                                    "data",
                                )
                            };

                            let elem = binary.builder.build_pointer_cast(
                                element_start,
                                elem_ty.ptr_type(AddressSpace::Generic),
                                "entry",
                            );

                            let ty = ty.array_deref();

                            let val = self.decode_ty(binary, function, &ty, data, end, ns);

                            let val = if ty.deref_memory().is_fixed_reference_type() {
                                binary.builder.build_load(val.into_pointer_value(), "elem")
                            } else {
                                val
                            };

                            binary.builder.build_store(elem, val);
                        },
                    );
                    v.into()
                }
            }
            ast::Type::String | ast::Type::DynamicBytes => {
                let from = binary.builder.build_alloca(
                    binary.context.i8_type().ptr_type(AddressSpace::Generic),
                    "from",
                );

                binary.builder.build_store(from, *data);

                let v = binary
                    .builder
                    .build_call(
                        binary.module.get_function("scale_decode_string").unwrap(),
                        &[from.into()],
                        "",
                    )
                    .try_as_basic_value()
                    .left()
                    .unwrap();

                *data = binary.builder.build_load(from, "data").into_pointer_value();

                self.check_overrun(binary, function, *data, end, false);

                v
            }
            ast::Type::Ref(ty) => self.decode_ty(binary, function, ty, data, end, ns),
            ast::Type::ExternalFunction { .. } => {
                let address =
                    self.decode_ty(binary, function, &ast::Type::Address(false), data, end, ns);
                let selector =
                    self.decode_ty(binary, function, &ast::Type::Uint(32), data, end, ns);

                let ty = binary.llvm_type(ty, ns);

                let ef = binary
                    .builder
                    .build_call(
                        binary.module.get_function("__malloc").unwrap(),
                        &[ty.into_pointer_type()
                            .get_element_type()
                            .size_of()
                            .unwrap()
                            .const_cast(binary.context.i32_type(), false)
                            .into()],
                        "",
                    )
                    .try_as_basic_value()
                    .left()
                    .unwrap()
                    .into_pointer_value();

                let ef =
                    binary
                        .builder
                        .build_pointer_cast(ef, ty.into_pointer_type(), "function_type");

                let address_member = unsafe {
                    binary.builder.build_gep(
                        ef,
                        &[
                            binary.context.i32_type().const_zero(),
                            binary.context.i32_type().const_int(1, false),
                        ],
                        "address",
                    )
                };

                binary.builder.build_store(address_member, address);

                let selector_member = unsafe {
                    binary.builder.build_gep(
                        ef,
                        &[
                            binary.context.i32_type().const_zero(),
                            binary.context.i32_type().const_zero(),
                        ],
                        "selector",
                    )
                };

                binary.builder.build_store(selector_member, selector);

                ef.into()
            }
            _ => unreachable!(),
        }
    }

    /// ABI encode a single primitive
    fn encode_primitive(
        &self,
        binary: &Binary,
        load: bool,
        ty: &ast::Type,
        dest: PointerValue,
        arg: BasicValueEnum,
        ns: &ast::Namespace,
    ) -> u64 {
        match ty {
            ast::Type::Bool => {
                let arg = if load {
                    binary.builder.build_load(arg.into_pointer_value(), "")
                } else {
                    arg
                };

                binary.builder.build_store(
                    dest,
                    binary.builder.build_int_z_extend(
                        arg.into_int_value(),
                        binary.context.i8_type(),
                        "bool",
                    ),
                );

                1
            }
            ast::Type::Uint(_) | ast::Type::Int(_) => {
                let len = match ty {
                    ast::Type::Uint(n) | ast::Type::Int(n) => *n as u64 / 8,
                    _ => ns.address_length as u64,
                };

                let arg = if load {
                    binary.builder.build_load(arg.into_pointer_value(), "")
                } else {
                    arg
                };

                // substrate only supports power-of-two types; upcast to correct type
                let power_of_two_len = len.next_power_of_two();

                let arg = if len == power_of_two_len {
                    arg.into_int_value()
                } else if ty.is_signed_int() {
                    binary.builder.build_int_s_extend(
                        arg.into_int_value(),
                        binary
                            .context
                            .custom_width_int_type(power_of_two_len as u32 * 8),
                        "",
                    )
                } else {
                    binary.builder.build_int_z_extend(
                        arg.into_int_value(),
                        binary
                            .context
                            .custom_width_int_type(power_of_two_len as u32 * 8),
                        "",
                    )
                };

                binary.builder.build_store(
                    binary.builder.build_pointer_cast(
                        dest,
                        arg.get_type().ptr_type(AddressSpace::Generic),
                        "",
                    ),
                    arg,
                );

                power_of_two_len
            }
            ast::Type::Contract(_) | ast::Type::Address(_) => {
                let arg = if load {
                    binary.builder.build_load(arg.into_pointer_value(), "")
                } else {
                    arg
                };

                binary.builder.build_store(
                    binary.builder.build_pointer_cast(
                        dest,
                        binary.address_type(ns).ptr_type(AddressSpace::Generic),
                        "",
                    ),
                    arg.into_array_value(),
                );

                ns.address_length as u64
            }
            ast::Type::Bytes(n) => {
                let val = if load {
                    arg.into_pointer_value()
                } else {
                    let temp = binary
                        .builder
                        .build_alloca(arg.into_int_value().get_type(), &format!("bytes{}", n));

                    binary.builder.build_store(temp, arg.into_int_value());

                    temp
                };

                // byte order needs to be reversed. e.g. hex"11223344" should be 0x10 0x11 0x22 0x33 0x44
                binary.builder.build_call(
                    binary.module.get_function("__leNtobeN").unwrap(),
                    &[
                        binary
                            .builder
                            .build_pointer_cast(
                                val,
                                binary.context.i8_type().ptr_type(AddressSpace::Generic),
                                "",
                            )
                            .into(),
                        dest.into(),
                        binary.context.i32_type().const_int(*n as u64, false).into(),
                    ],
                    "",
                );

                *n as u64
            }
            _ => unimplemented!(),
        }
    }

    /// recursively encode argument. The encoded data is written to the data pointer,
    /// and the pointer is updated point after the encoded data.
    ///
    /// FIXME: this function takes a "load" arguments, which tells the encoded whether the data should be
    /// dereferenced. However, this is already encoded by the fact it is a Type::Ref(..) type. So, the load
    /// argument should be removed from this function.
    pub fn encode_ty<'x>(
        &self,
        binary: &Binary<'x>,
        ns: &ast::Namespace,
        load: bool,
        packed: bool,
        function: FunctionValue,
        ty: &ast::Type,
        arg: BasicValueEnum<'x>,
        data: &mut PointerValue<'x>,
    ) {
        match &ty {
            ast::Type::Bool
            | ast::Type::Address(_)
            | ast::Type::Contract(_)
            | ast::Type::Int(_)
            | ast::Type::Uint(_)
            | ast::Type::Bytes(_) => {
                let arglen = self.encode_primitive(binary, load, ty, *data, arg, ns);

                *data = unsafe {
                    binary.builder.build_gep(
                        *data,
                        &[binary.context.i32_type().const_int(arglen, false)],
                        "",
                    )
                };
            }
            ast::Type::UserType(no) => self.encode_ty(
                binary,
                ns,
                load,
                packed,
                function,
                &ns.user_types[*no].ty,
                arg,
                data,
            ),
            ast::Type::Enum(no) => self.encode_ty(
                binary,
                ns,
                load,
                packed,
                function,
                &ns.enums[*no].ty,
                arg,
                data,
            ),
            ast::Type::Array(_, dim) if matches!(dim.last(), Some(ast::ArrayLength::Fixed(_))) => {
                let arg = if load {
                    binary
                        .builder
                        .build_load(arg.into_pointer_value(), "")
                        .into_pointer_value()
                } else {
                    arg.into_pointer_value()
                };

                let null_array = binary.context.append_basic_block(function, "null_array");
                let normal_array = binary.context.append_basic_block(function, "normal_array");
                let done_array = binary.context.append_basic_block(function, "done_array");

                let dim = ty.array_length().unwrap().to_u64().unwrap();

                let elem_ty = ty.array_deref();

                let is_null = binary.builder.build_is_null(arg, "is_null");

                binary
                    .builder
                    .build_conditional_branch(is_null, null_array, normal_array);

                binary.builder.position_at_end(normal_array);

                let mut normal_data = *data;

                binary.emit_static_loop_with_pointer(
                    function,
                    binary.context.i64_type().const_zero(),
                    binary.context.i64_type().const_int(dim, false),
                    &mut normal_data,
                    |index, elem_data| {
                        let elem = unsafe {
                            binary.builder.build_gep(
                                arg,
                                &[binary.context.i32_type().const_zero(), index],
                                "index_access",
                            )
                        };

                        self.encode_ty(
                            binary,
                            ns,
                            !elem_ty.is_fixed_reference_type(),
                            packed,
                            function,
                            &elem_ty,
                            elem.into(),
                            elem_data,
                        );
                    },
                );

                binary.builder.build_unconditional_branch(done_array);

                let normal_array = binary.builder.get_insert_block().unwrap();

                binary.builder.position_at_end(null_array);

                let mut null_data = *data;

                let elem = binary.default_value(elem_ty.deref_any(), ns);

                binary.emit_static_loop_with_pointer(
                    function,
                    binary.context.i64_type().const_zero(),
                    binary.context.i64_type().const_int(dim, false),
                    &mut null_data,
                    |_, elem_data| {
                        self.encode_ty(
                            binary,
                            ns,
                            false,
                            packed,
                            function,
                            elem_ty.deref_any(),
                            elem,
                            elem_data,
                        );
                    },
                );

                binary.builder.build_unconditional_branch(done_array);

                let null_array = binary.builder.get_insert_block().unwrap();

                binary.builder.position_at_end(done_array);

                let either_data = binary.builder.build_phi(
                    binary.context.i8_type().ptr_type(AddressSpace::Generic),
                    "either_data",
                );

                either_data.add_incoming(&[(&normal_data, normal_array), (&null_data, null_array)]);

                *data = either_data.as_basic_value().into_pointer_value()
            }
            ast::Type::Array(..) => {
                let arg = if load {
                    binary.builder.build_load(arg.into_pointer_value(), "")
                } else {
                    arg
                };

                let len = binary.vector_len(arg);

                if !packed {
                    *data = binary
                        .builder
                        .build_call(
                            binary.module.get_function("compact_encode_u32").unwrap(),
                            &[(*data).into(), len.into()],
                            "",
                        )
                        .try_as_basic_value()
                        .left()
                        .unwrap()
                        .into_pointer_value();
                }

                let elem_ty = ty.array_deref();

                binary.emit_loop_cond_first_with_pointer(
                    function,
                    binary.context.i32_type().const_zero(),
                    len,
                    data,
                    |elem_no, data| {
                        let elem =
                            binary.array_subscript(ty, arg.into_pointer_value(), elem_no, ns);

                        self.encode_ty(
                            binary,
                            ns,
                            !elem_ty.deref_any().is_fixed_reference_type(),
                            packed,
                            function,
                            elem_ty.deref_any(),
                            elem.into(),
                            data,
                        );
                    },
                );
            }
            ast::Type::Struct(str_ty) => {
                let arg = if load {
                    binary
                        .builder
                        .build_load(
                            arg.into_pointer_value(),
                            &format!("encode_{}", str_ty.definition(ns).name),
                        )
                        .into_pointer_value()
                } else {
                    arg.into_pointer_value()
                };

                let null_struct = binary.context.append_basic_block(function, "null_struct");
                let normal_struct = binary.context.append_basic_block(function, "normal_struct");
                let done_struct = binary.context.append_basic_block(function, "done_struct");

                let is_null = binary.builder.build_is_null(arg, "is_null");

                binary
                    .builder
                    .build_conditional_branch(is_null, null_struct, normal_struct);

                binary.builder.position_at_end(normal_struct);

                let mut normal_data = *data;
                for (i, field) in str_ty.definition(ns).fields.iter().enumerate() {
                    let elem = unsafe {
                        binary.builder.build_gep(
                            arg,
                            &[
                                binary.context.i32_type().const_zero(),
                                binary.context.i32_type().const_int(i as u64, false),
                            ],
                            field.name_as_str(),
                        )
                    };

                    self.encode_ty(
                        binary,
                        ns,
                        !field.ty.is_fixed_reference_type(),
                        packed,
                        function,
                        &field.ty,
                        elem.into(),
                        &mut normal_data,
                    );
                }

                binary.builder.build_unconditional_branch(done_struct);

                let normal_struct = binary.builder.get_insert_block().unwrap();

                binary.builder.position_at_end(null_struct);

                let mut null_data = *data;

                for field in &str_ty.definition(ns).fields {
                    let elem = binary.default_value(&field.ty, ns);

                    self.encode_ty(
                        binary,
                        ns,
                        false,
                        packed,
                        function,
                        &field.ty,
                        elem,
                        &mut null_data,
                    );
                }

                binary.builder.build_unconditional_branch(done_struct);

                let null_struct = binary.builder.get_insert_block().unwrap();

                binary.builder.position_at_end(done_struct);

                let either_data = binary.builder.build_phi(
                    binary.context.i8_type().ptr_type(AddressSpace::Generic),
                    "either_data",
                );

                either_data
                    .add_incoming(&[(&normal_data, normal_struct), (&null_data, null_struct)]);

                *data = either_data.as_basic_value().into_pointer_value()
            }
            ast::Type::Ref(ty) => {
                self.encode_ty(
                    binary,
                    ns,
                    !ty.is_fixed_reference_type(),
                    packed,
                    function,
                    ty,
                    arg,
                    data,
                );
            }
            ast::Type::String | ast::Type::DynamicBytes => {
                let arg = if load {
                    binary.builder.build_load(arg.into_pointer_value(), "")
                } else {
                    arg
                };

                let string_len = binary.vector_len(arg);

                let string_data = binary.vector_bytes(arg);

                if !packed {
                    let function = binary.module.get_function("scale_encode_string").unwrap();

                    *data = binary
                        .builder
                        .build_call(
                            function,
                            &[(*data).into(), string_data.into(), string_len.into()],
                            "",
                        )
                        .try_as_basic_value()
                        .left()
                        .unwrap()
                        .into_pointer_value();
                } else {
                    binary.builder.build_call(
                        binary.module.get_function("__memcpy").unwrap(),
                        &[
                            (*data).into(),
                            binary
                                .builder
                                .build_pointer_cast(
                                    string_data,
                                    binary.context.i8_type().ptr_type(AddressSpace::Generic),
                                    "",
                                )
                                .into(),
                            string_len.into(),
                        ],
                        "",
                    );

                    *data = unsafe { binary.builder.build_gep(*data, &[string_len], "") };
                }
            }
            ast::Type::ExternalFunction { .. } => {
                let arg = if load {
                    binary.builder.build_load(arg.into_pointer_value(), "")
                } else {
                    arg
                };

                let address_member = unsafe {
                    binary.builder.build_gep(
                        arg.into_pointer_value(),
                        &[
                            binary.context.i32_type().const_zero(),
                            binary.context.i32_type().const_int(1, false),
                        ],
                        "address",
                    )
                };

                let address = binary.builder.build_load(address_member, "address");

                self.encode_ty(
                    binary,
                    ns,
                    false,
                    false,
                    function,
                    &ast::Type::Address(false),
                    address,
                    data,
                );

                let selector_member = unsafe {
                    binary.builder.build_gep(
                        arg.into_pointer_value(),
                        &[
                            binary.context.i32_type().const_zero(),
                            binary.context.i32_type().const_zero(),
                        ],
                        "selector",
                    )
                };

                let selector = binary.builder.build_load(selector_member, "selector");

                self.encode_ty(
                    binary,
                    ns,
                    false,
                    false,
                    function,
                    &ast::Type::Uint(32),
                    selector,
                    data,
                );
            }
            _ => unreachable!(),
        };
    }

    /// Calculate the maximum space a type will need when encoded. This is used for
    /// allocating enough space to do abi encoding. The length for vectors is always
    /// assumed to be five, even when it can be encoded in less bytes. The overhead
    /// of calculating the exact size is not worth reducing the malloc by a few bytes.
    ///
    /// FIXME: this function takes a "load" arguments, which tells the encoded whether the data should be
    /// dereferenced. However, this is already encoded by the fact it is a Type::Ref(..) type. So, the load
    /// argument should be removed from this function.
    pub fn encoded_length<'x>(
        &self,
        arg: BasicValueEnum<'x>,
        load: bool,
        packed: bool,
        ty: &ast::Type,
        function: FunctionValue,
        binary: &Binary<'x>,
        ns: &ast::Namespace,
    ) -> IntValue<'x> {
        match ty {
            ast::Type::Bool => binary.context.i32_type().const_int(1, false),
            ast::Type::Uint(n) | ast::Type::Int(n) => {
                binary.context.i32_type().const_int(*n as u64 / 8, false)
            }
            ast::Type::Bytes(n) => binary.context.i32_type().const_int(*n as u64, false),
            ast::Type::Address(_) | ast::Type::Contract(_) => binary
                .context
                .i32_type()
                .const_int(ns.address_length as u64, false),
            ast::Type::Enum(n) => {
                self.encoded_length(arg, load, packed, &ns.enums[*n].ty, function, binary, ns)
            }
            ast::Type::Struct(str_ty) => {
                let arg = if load {
                    binary
                        .builder
                        .build_load(
                            arg.into_pointer_value(),
                            &format!("encoded_length_struct_{}", str_ty.definition(ns).name),
                        )
                        .into_pointer_value()
                } else {
                    arg.into_pointer_value()
                };

                let normal_struct = binary.context.append_basic_block(function, "normal_struct");
                let null_struct = binary.context.append_basic_block(function, "null_struct");
                let done_struct = binary.context.append_basic_block(function, "done_struct");

                let is_null = binary.builder.build_is_null(arg, "is_null");

                binary
                    .builder
                    .build_conditional_branch(is_null, null_struct, normal_struct);

                binary.builder.position_at_end(normal_struct);

                let mut normal_sum = binary.context.i32_type().const_zero();

                // avoid generating load instructions for structs with only fixed fields
                for (i, field) in str_ty.definition(ns).fields.iter().enumerate() {
                    let elem = unsafe {
                        binary.builder.build_gep(
                            arg,
                            &[
                                binary.context.i32_type().const_zero(),
                                binary.context.i32_type().const_int(i as u64, false),
                            ],
                            field.name_as_str(),
                        )
                    };

                    normal_sum = binary.builder.build_int_add(
                        normal_sum,
                        self.encoded_length(
                            elem.into(),
                            !field.ty.is_fixed_reference_type(),
                            packed,
                            &field.ty,
                            function,
                            binary,
                            ns,
                        ),
                        "",
                    );
                }

                binary.builder.build_unconditional_branch(done_struct);

                let normal_struct = binary.builder.get_insert_block().unwrap();

                binary.builder.position_at_end(null_struct);

                let mut null_sum = binary.context.i32_type().const_zero();

                for field in &str_ty.definition(ns).fields {
                    null_sum = binary.builder.build_int_add(
                        null_sum,
                        self.encoded_length(
                            binary.default_value(&field.ty, ns),
                            false,
                            packed,
                            &field.ty,
                            function,
                            binary,
                            ns,
                        ),
                        "",
                    );
                }

                binary.builder.build_unconditional_branch(done_struct);

                let null_struct = binary.builder.get_insert_block().unwrap();

                binary.builder.position_at_end(done_struct);

                let sum = binary.builder.build_phi(binary.context.i32_type(), "sum");

                sum.add_incoming(&[(&normal_sum, normal_struct), (&null_sum, null_struct)]);

                sum.as_basic_value().into_int_value()
            }
            ast::Type::Array(_, dims)
                if matches!(dims.last(), Some(ast::ArrayLength::Fixed(_))) =>
            {
                let array_length = binary
                    .context
                    .i32_type()
                    .const_int(ty.array_length().unwrap().to_u64().unwrap(), false);

                let elem_ty = ty.array_deref();

                if elem_ty.is_dynamic(ns) {
                    let arg = if load {
                        binary
                            .builder
                            .build_load(arg.into_pointer_value(), "")
                            .into_pointer_value()
                    } else {
                        arg.into_pointer_value()
                    };

                    let normal_array = binary.context.append_basic_block(function, "normal_array");
                    let null_array = binary.context.append_basic_block(function, "null_array");
                    let done_array = binary.context.append_basic_block(function, "done_array");

                    let is_null = binary.builder.build_is_null(arg, "is_null");

                    binary
                        .builder
                        .build_conditional_branch(is_null, null_array, normal_array);

                    binary.builder.position_at_end(normal_array);

                    let mut normal_length = binary.context.i32_type().const_zero();

                    // if the array contains dynamic elements, we have to iterate over
                    // every one and calculate its length
                    binary.emit_static_loop_with_int(
                        function,
                        binary.context.i32_type().const_zero(),
                        array_length,
                        &mut normal_length,
                        |index, sum| {
                            let elem = unsafe {
                                binary.builder.build_gep(
                                    arg,
                                    &[binary.context.i32_type().const_zero(), index],
                                    "index_access",
                                )
                            };

                            *sum = binary.builder.build_int_add(
                                self.encoded_length(
                                    elem.into(),
                                    !elem_ty.deref_memory().is_fixed_reference_type(),
                                    packed,
                                    &elem_ty,
                                    function,
                                    binary,
                                    ns,
                                ),
                                *sum,
                                "",
                            );
                        },
                    );

                    binary.builder.build_unconditional_branch(done_array);

                    let normal_array = binary.builder.get_insert_block().unwrap();

                    binary.builder.position_at_end(null_array);

                    let elem = binary.default_value(elem_ty.deref_any(), ns);

                    let null_length = binary.builder.build_int_mul(
                        self.encoded_length(
                            elem,
                            false,
                            packed,
                            elem_ty.deref_any(),
                            function,
                            binary,
                            ns,
                        ),
                        array_length,
                        "",
                    );

                    binary.builder.build_unconditional_branch(done_array);

                    let null_array = binary.builder.get_insert_block().unwrap();

                    binary.builder.position_at_end(done_array);

                    let encoded_length = binary
                        .builder
                        .build_phi(binary.context.i32_type(), "encoded_length");

                    encoded_length.add_incoming(&[
                        (&normal_length, normal_array),
                        (&null_length, null_array),
                    ]);

                    encoded_length.as_basic_value().into_int_value()
                } else {
                    // elements have static length
                    let elem = binary.default_value(elem_ty.deref_any(), ns);

                    binary.builder.build_int_mul(
                        self.encoded_length(
                            elem,
                            false,
                            packed,
                            elem_ty.deref_any(),
                            function,
                            binary,
                            ns,
                        ),
                        array_length,
                        "",
                    )
                }
            }
            ast::Type::Array(_, dims) if dims.last() == Some(&ast::ArrayLength::Dynamic) => {
                let arg = if load {
                    binary.builder.build_load(arg.into_pointer_value(), "")
                } else {
                    arg
                };

                let mut encoded_length = binary.context.i32_type().const_int(5, false);

                let array_length = binary.vector_len(arg);

                let elem_ty = ty.array_deref();
                let llvm_elem_ty = binary.llvm_field_ty(&elem_ty, ns);

                if elem_ty.is_dynamic(ns) {
                    // if the array contains elements of dynamic length, we have to iterate over all of them
                    binary.emit_loop_cond_first_with_int(
                        function,
                        binary.context.i32_type().const_zero(),
                        array_length,
                        &mut encoded_length,
                        |index, sum| {
                            let index = binary.builder.build_int_mul(
                                index,
                                llvm_elem_ty
                                    .into_pointer_type()
                                    .get_element_type()
                                    .size_of()
                                    .unwrap()
                                    .const_cast(binary.context.i32_type(), false),
                                "",
                            );

                            let p = unsafe {
                                binary.builder.build_gep(
                                    arg.into_pointer_value(),
                                    &[
                                        binary.context.i32_type().const_zero(),
                                        binary.context.i32_type().const_int(2, false),
                                        index,
                                    ],
                                    "index_access",
                                )
                            };
                            let elem = binary.builder.build_pointer_cast(
                                p,
                                llvm_elem_ty.into_pointer_type(),
                                "elem",
                            );

                            *sum = binary.builder.build_int_add(
                                self.encoded_length(
                                    elem.into(),
                                    !elem_ty.deref_memory().is_fixed_reference_type(),
                                    packed,
                                    &elem_ty,
                                    function,
                                    binary,
                                    ns,
                                ),
                                *sum,
                                "",
                            );
                        },
                    );

                    encoded_length
                } else {
                    // elements have static length
                    let elem = binary.default_value(elem_ty.deref_any(), ns);

                    binary.builder.build_int_add(
                        encoded_length,
                        binary.builder.build_int_mul(
                            self.encoded_length(
                                elem,
                                false,
                                packed,
                                elem_ty.deref_any(),
                                function,
                                binary,
                                ns,
                            ),
                            array_length,
                            "",
                        ),
                        "",
                    )
                }
            }
            ast::Type::Ref(r) => self.encoded_length(arg, load, packed, r, function, binary, ns),
            ast::Type::String | ast::Type::DynamicBytes => {
                let arg = if load {
                    binary.builder.build_load(arg.into_pointer_value(), "")
                } else {
                    arg
                };

                // A string or bytes type has to be encoded by: one compact integer for
                // the length, followed by the bytes themselves. Here we assume that the
                // length requires 5 bytes.
                let len = binary.vector_len(arg);

                if packed {
                    len
                } else {
                    binary.builder.build_int_add(
                        len,
                        binary.context.i32_type().const_int(5, false),
                        "",
                    )
                }
            }
            ast::Type::ExternalFunction { .. } => {
                // address + 4 bytes selector
                binary
                    .context
                    .i32_type()
                    .const_int(ns.address_length as u64 + 4, false)
            }
            _ => unreachable!(),
        }
    }

    /// Create a unique salt each time this function is called.
    fn contract_unique_salt<'x>(
        &mut self,
        binary: &'x Binary,
        binary_no: usize,
        ns: &ast::Namespace,
    ) -> (PointerValue<'x>, IntValue<'x>) {
        let counter = *self.unique_strings.get(&binary_no).unwrap_or(&0);

        let binary_name = &ns.contracts[binary_no].name;

        let unique = format!("{}-{}", binary_name, counter);

        let salt = binary.emit_global_string(
            &format!("salt_{}_{}", binary_name, counter),
            blake2_rfc::blake2b::blake2b(32, &[], unique.as_bytes()).as_bytes(),
            true,
        );

        self.unique_strings.insert(binary_no, counter + 1);

        (salt, binary.context.i32_type().const_int(32, false))
    }
}

/// Substrate events should be prefixed with the index of the event in the metadata
fn event_id<'b>(
    binary: &Binary<'b>,
    contract: &ast::Contract,
    event_no: usize,
) -> Option<IntValue<'b>> {
    let event_id = contract
        .sends_events
        .iter()
        .position(|e| *e == event_no)
        .unwrap();

    Some(binary.context.i8_type().const_int(event_id as u64, false))
}<|MERGE_RESOLUTION|>--- conflicted
+++ resolved
@@ -250,57 +250,11 @@
         external!("seal_minimum_balance", void_type, u8_ptr, u32_ptr);
         external!("seal_block_number", void_type, u8_ptr, u32_ptr);
         external!("seal_now", void_type, u8_ptr, u32_ptr);
-        binary.module.add_function(
-<<<<<<< HEAD
-            "seal_tombstone_deposit",
-=======
-            "seal_weight_to_fee",
-            binary
-                .context
-                .void_type()
-                .fn_type(&[u64_val, u8_ptr, u32_ptr], false),
-            Some(Linkage::External),
-        );
-
-        binary.module.add_function(
-            "seal_gas_left",
->>>>>>> 6083938d
-            binary
-                .context
-                .void_type()
-                .fn_type(&[u8_ptr, u32_ptr], false),
-            Some(Linkage::External),
-        );
-<<<<<<< HEAD
         external!("seal_weight_to_fee", void_type, u64_val, u8_ptr, u32_ptr);
         external!("seal_gas_left", void_type, u8_ptr, u32_ptr);
         external!("seal_caller", void_type, u8_ptr, u32_ptr);
         external!("seal_terminate", void_type, u8_ptr);
         external!(
-=======
-
-        binary.module.add_function(
-            "seal_caller",
-            binary
-                .context
-                .void_type()
-                .fn_type(&[u8_ptr, u32_ptr], false),
-            Some(Linkage::External),
-        );
-
-        binary.module.add_function(
-            "seal_terminate",
-            binary.context.void_type().fn_type(
-                &[
-                    u8_ptr, u32_val, // address ptr and len
-                ],
-                false,
-            ),
-            Some(Linkage::External),
-        );
-
-        binary.module.add_function(
->>>>>>> 6083938d
             "seal_deposit_event",
             void_type,
             u8_ptr,
