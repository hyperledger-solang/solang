--- conflicted
+++ resolved
@@ -979,7 +979,6 @@
             .build_store(scratch_len, i32_const!(SCRATCH_SIZE as u64));
 
         // do the actual call
-<<<<<<< HEAD
         let ret = match call_type {
             ast::CallTy::Regular => {
                 // FIXME: Using the namespace value type, this comment is no longer valid?
@@ -993,7 +992,7 @@
                 let ret = call!(
                     "seal_call",
                     &[
-                        i32_zero!().into(), // TODO implement flags (mostly used for proxy calls)
+                        contract_args.flags.unwrap_or(i32_zero!()).into(),
                         address.unwrap().into(),
                         contract_args.gas.unwrap().into(),
                         value_ptr.into(),
@@ -1055,25 +1054,6 @@
                     call_block,
                     not_found_block,
                 );
-=======
-        let ret = call!(
-            "seal_call",
-            &[
-                contract_args.flags.unwrap_or(i32_zero!()).into(),
-                address.unwrap().into(),
-                contract_args.gas.unwrap().into(),
-                value_ptr.into(),
-                payload.into(),
-                payload_len.into(),
-                scratch_buf.into(),
-                scratch_len.into(),
-            ]
-        )
-        .try_as_basic_value()
-        .left()
-        .unwrap()
-        .into_int_value();
->>>>>>> 94c32986
 
                 binary.builder.position_at_end(not_found_block);
                 self.log_runtime_error(binary, "not a contract account".to_string(), Some(loc), ns);
@@ -1083,7 +1063,7 @@
                 let delegate_call_ret = call!(
                     "delegate_call",
                     &[
-                        i32_zero!().into(), // TODO implement flags (mostly used for proxy calls)
+                        contract_args.flags.unwrap_or(i32_zero!()).into(),
                         code_hash_out_ptr.into(),
                         payload.into(),
                         payload_len.into(),
