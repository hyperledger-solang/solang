// SPDX-License-Identifier: Apache-2.0

pub mod abi;
pub mod codegen;
#[cfg(feature = "llvm")]
pub mod emit;
pub mod file_resolver;
#[cfg(feature = "llvm")]
mod linker;
pub mod standard_json;

// In Sema, we use result unit for returning early
// when code-misparses. The error will be added to the namespace diagnostics, no need to have anything but unit
// as error.
pub mod lir;
pub mod sema;

use file_resolver::FileResolver;
use sema::diagnostics;
use solang_parser::pt;
use std::{ffi::OsStr, fmt};

/// The target chain you want to compile Solidity for.
#[derive(Debug, Clone, Copy)]
pub enum Target {
    /// Solana, see <https://solana.com/>
    Solana,
    /// Parachains with the Substrate `contracts` pallet, see <https://substrate.io/>
    Polkadot {
        address_length: usize,
        value_length: usize,
    },
    /// Ethereum EVM, see <https://ethereum.org/en/developers/docs/evm/>
    EVM,
    Soroban,
}

impl fmt::Display for Target {
    fn fmt(&self, f: &mut fmt::Formatter) -> fmt::Result {
        match self {
            Target::Solana => write!(f, "Solana"),
            Target::Polkadot { .. } => write!(f, "Polkadot"),
            Target::EVM => write!(f, "EVM"),
            Target::Soroban => write!(f, "Soroban"),
        }
    }
}

impl PartialEq for Target {
    // Equality should check if it the same chain, not compare parameters. This
    // is needed for builtins for example
    fn eq(&self, other: &Self) -> bool {
        match self {
            Target::Solana => matches!(other, Target::Solana),
            Target::Polkadot { .. } => matches!(other, Target::Polkadot { .. }),
            Target::EVM => matches!(other, Target::EVM),
            Target::Soroban => matches!(other, Target::Soroban),
        }
    }
}

impl Target {
    /// Short-hand for checking for Polkadot target
    pub fn is_polkadot(&self) -> bool {
        matches!(self, Target::Polkadot { .. })
    }

    /// Create the target Polkadot with default parameters
    pub const fn default_polkadot() -> Self {
        Target::Polkadot {
            address_length: 32,
            value_length: 16,
        }
    }

    /// Creates a target from a string
    pub fn from(name: &str) -> Option<Self> {
        match name {
            "solana" => Some(Target::Solana),
            "polkadot" => Some(Target::default_polkadot()),
            "evm" => Some(Target::EVM),
            _ => None,
        }
    }

    /// File extension
    pub fn file_extension(&self) -> &'static str {
        match self {
            // Solana uses ELF dynamic shared object (BPF)
            Target::Solana => "so",
            // Everything else generates webassembly
            _ => "wasm",
        }
    }

    /// Size of a pointer in bits
    pub fn ptr_size(&self) -> u16 {
        match *self {
            // Solana is BPF, which is 64 bit
            Target::Solana => 64,
            // All others are WebAssembly in 32 bit mode
            _ => 32,
        }
    }

    /// This function returns the byte length for a selector, given the target
    pub fn selector_length(&self) -> u8 {
        match self {
            Target::Solana => 8,
            _ => 4,
        }
    }
}

/// Compile a solidity file to list of wasm files and their ABIs.
///
/// This function only produces a single contract and abi, which is compiled for the `target` specified. Any
/// compiler warnings, errors and informational messages are also provided.
///
/// The ctx is the inkwell llvm context.
#[cfg(feature = "llvm")]
pub fn compile(
    filename: &OsStr,
    resolver: &mut FileResolver,
    target: Target,
    opts: &codegen::Options,
    authors: Vec<String>,
    version: &str,
) -> (Vec<(Vec<u8>, String)>, sema::ast::Namespace) {
    let mut ns = parse_and_resolve_with_options(filename, resolver, target, Some(opts));

    if ns.diagnostics.any_errors() {
        return (Vec::new(), ns);
    }

    // codegen all the contracts
    codegen::codegen(&mut ns, opts);

    if ns.diagnostics.any_errors() {
        return (Vec::new(), ns);
    }

    // emit the contracts
    let mut results = Vec::new();

    for contract_no in 0..ns.contracts.len() {
        let contract = &ns.contracts[contract_no];

        if contract.instantiable {
            let code = contract.emit(&ns, opts, contract_no);

            let (abistr, _) = abi::generate_abi(contract_no, &ns, &code, false, &authors, version);

            results.push((code, abistr));
        };
    }

    (results, ns)
}

/// Parse and resolve the Solidity source code provided in src, for the target chain as specified in target.
/// The result is a list of resolved contracts (if successful) and a list of compiler warnings, errors and
/// informational messages like `found contact N`.
///
/// Note that multiple contracts can be specified in on solidity source file.
pub fn parse_and_resolve(
    filename: &OsStr,
    resolver: &mut FileResolver,
    target: Target,
) -> sema::ast::Namespace {
    parse_and_resolve_with_options(filename, resolver, target, None)
}

/// Parse and resolve the Solidity source code with options.
pub fn parse_and_resolve_with_options(
    filename: &OsStr,
    resolver: &mut FileResolver,
    target: Target,
    options: Option<&codegen::Options>,
) -> sema::ast::Namespace {
    let mut ns = sema::ast::Namespace::new(target);

<<<<<<< HEAD
=======
    // Propagate selected options into the namespace prior to sema
>>>>>>> c07ac96e
    if let Some(opts) = options {
        ns.strict_soroban_types = opts.strict_soroban_types;
    }

    match resolver.resolve_file(None, filename) {
        Err(message) => {
            ns.diagnostics.push(sema::ast::Diagnostic {
                ty: sema::ast::ErrorType::ParserError,
                level: sema::ast::Level::Error,
                message,
                loc: pt::Loc::CommandLine,
                notes: Vec::new(),
            });
        }
        Ok(file) => {
            sema::sema(&file, resolver, &mut ns);
        }
    }

    ns.diagnostics.sort_and_dedup();

    ns
}<|MERGE_RESOLUTION|>--- conflicted
+++ resolved
@@ -180,10 +180,7 @@
 ) -> sema::ast::Namespace {
     let mut ns = sema::ast::Namespace::new(target);
 
-<<<<<<< HEAD
-=======
     // Propagate selected options into the namespace prior to sema
->>>>>>> c07ac96e
     if let Some(opts) = options {
         ns.strict_soroban_types = opts.strict_soroban_types;
     }
