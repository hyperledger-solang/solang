// SPDX-License-Identifier: Apache-2.0

use crate::codegen;
use crate::sema::ast::{FormatArg, StringLocation};
use num_bigint::BigInt;
use solang_parser::pt::Loc;
use std::fmt;
use std::fmt::Formatter;

use super::lir_type::LIRType;

/// Operand: including variables and literals
#[derive(Clone, Debug)]
pub enum Operand {
    Id {
        loc: Loc,
        id: usize,
    },
    BoolLiteral {
        loc: Loc,
        value: bool,
    },
    NumberLiteral {
        loc: Loc,
        value: BigInt,
        ty: LIRType,
    },
}

/// Binary operators
#[derive(Debug, Clone)]
pub enum BinaryOperator {
    Add { overflowing: bool },
    Sub { overflowing: bool },
    Mul { overflowing: bool },
    Pow { overflowing: bool },

    Div,
    UDiv,

    Mod,
    UMod,

    Eq,
    Neq,

    Lt,
    ULt,

    Lte,
    ULte,

    Gt,
    UGt,

    Gte,
    UGte,

    BitAnd,
    BitOr,
    BitXor,

    Shl,
    Shr,
    UShr,
}

/// Unary operators
#[derive(Debug, Clone)]
pub enum UnaryOperator {
    Not,
    Neg { overflowing: bool },
    BitNot,
}

/// Expressions
#[derive(Debug, Clone)]
pub enum Expression {
    BinaryExpr {
        loc: Loc,
        operator: BinaryOperator,
        left: Box<Operand>,
        right: Box<Operand>,
    },
    UnaryExpr {
        loc: Loc,
        operator: UnaryOperator,
        right: Box<Operand>,
    },

    Id {
        loc: Loc,
        id: usize,
    },

    BoolLiteral {
        loc: Loc,
        value: bool,
    },
    NumberLiteral {
        loc: Loc,
        value: BigInt,
    },
    ArrayLiteral {
        loc: Loc,
        ty: LIRType,
        dimensions: Vec<u32>,
        values: Vec<Operand>,
    },
    ConstArrayLiteral {
        loc: Loc,
        ty: LIRType,
        dimensions: Vec<u32>,
        values: Vec<Operand>,
    },
    BytesLiteral {
        loc: Loc,
        ty: LIRType,
        value: Vec<u8>,
    },
    StructLiteral {
        loc: Loc,
        ty: LIRType,
        values: Vec<Operand>,
    },

    Cast {
        loc: Loc,
        operand: Box<Operand>,
        to_ty: LIRType,
    },
    BytesCast {
        loc: Loc,
        operand: Box<Operand>,
        to_ty: LIRType,
    },
    /// Sign extending the length, only for signed int
    SignExt {
        loc: Loc,
        operand: Box<Operand>,
        to_ty: LIRType,
    },
    /// Extending the length, only for unsigned int
    ZeroExt {
        loc: Loc,
        operand: Box<Operand>,
        to_ty: LIRType,
    },
    // Truncating integer into a shorter one
    Trunc {
        loc: Loc,
        operand: Box<Operand>,
        to_ty: LIRType,
    },

    AllocDynamicBytes {
        loc: Loc,
        ty: LIRType,
        size: Box<Operand>,
        initializer: Option<Vec<u8>>,
    },

    /// address-of
    GetRef {
        loc: Loc,
        operand: Box<Operand>,
    },
    /// value-of-address
    Load {
        loc: Loc,
        operand: Box<Operand>,
    },
    /// Used for accessing struct member
    StructMember {
        loc: Loc,
        operand: Box<Operand>,
        member: usize,
    },
    /// Array subscripting: <array>[<index>]
    Subscript {
        loc: Loc,
        arr: Box<Operand>,
        index: Box<Operand>,
    },
    AdvancePointer {
        loc: Loc,
        pointer: Box<Operand>,
        bytes_offset: Box<Operand>,
    },
    // Get the nth param in the current function call stack
    FunctionArg {
        loc: Loc,
        ty: LIRType,
        arg_no: usize,
    },

    FormatString {
        loc: Loc,
        args: Vec<(FormatArg, Operand)>,
    },
    InternalFunctionCfg {
        loc: Loc,
        cfg_no: usize,
    },
    /// Keccak256 hash
    Keccak256 {
        loc: Loc,
        args: Vec<Operand>,
    },
    StringCompare {
        loc: Loc,
        left: StringLocation<Operand>,
        right: StringLocation<Operand>,
    },
    StringConcat {
        loc: Loc,
        left: StringLocation<Operand>,
        right: StringLocation<Operand>,
    },
    Builtin {
        loc: Loc,
        kind: codegen::Builtin,
        args: Vec<Operand>,
    },

    StorageArrayLength {
        loc: Loc,
        array: Box<Operand>,
    },
    // This is designed for external calls: represents a hard coded mem location.
    ReturnData {
        loc: Loc,
    },

<<<<<<< HEAD
    PointerPosition {
=======
    VectorData {
>>>>>>> b15bb1b7
        pointer: Box<Operand>,
    },
}

impl fmt::Display for BinaryOperator {
    fn fmt(&self, f: &mut Formatter<'_>) -> fmt::Result {
        match self {
            BinaryOperator::Add { overflowing } => {
                write!(f, "{}", if *overflowing { "(of)+" } else { "+" })
            }
            BinaryOperator::Sub { overflowing } => {
                write!(f, "{}", if *overflowing { "(of)-" } else { "-" })
            }
            BinaryOperator::Mul { overflowing } => {
                write!(f, "{}", if *overflowing { "(of)*" } else { "*" })
            }
            BinaryOperator::Pow { overflowing } => {
                write!(f, "{}", if *overflowing { "(of)**" } else { "**" })
            }
            BinaryOperator::Div => write!(f, "/"),
            // example: uint8 a = b (u)/ c
            BinaryOperator::UDiv => write!(f, "(u)/"),
            BinaryOperator::Mod => write!(f, "%"),
            BinaryOperator::UMod => write!(f, "(u)%"),
            BinaryOperator::Eq => write!(f, "=="),
            BinaryOperator::Neq => write!(f, "!="),
            BinaryOperator::Lt => write!(f, "<"),
            BinaryOperator::ULt => write!(f, "(u)<"),
            BinaryOperator::Lte => write!(f, "<="),
            BinaryOperator::ULte => write!(f, "(u)<="),
            BinaryOperator::Gt => write!(f, ">"),
            BinaryOperator::UGt => write!(f, "(u)>"),
            BinaryOperator::Gte => write!(f, ">="),
            BinaryOperator::UGte => write!(f, "(u)>="),
            BinaryOperator::BitAnd => write!(f, "&"),
            BinaryOperator::BitOr => write!(f, "|"),
            BinaryOperator::BitXor => write!(f, "^"),
            BinaryOperator::Shl => write!(f, "<<"),
            BinaryOperator::Shr => write!(f, ">>"),
            BinaryOperator::UShr => write!(f, "(u)>>"),
        }
    }
}

impl fmt::Display for UnaryOperator {
    fn fmt(&self, f: &mut Formatter<'_>) -> fmt::Result {
        match self {
            UnaryOperator::Not => write!(f, "!"),
            UnaryOperator::Neg { overflowing } => {
                write!(f, "{}", if *overflowing { "(of)-" } else { "-" })
            }
            UnaryOperator::BitNot => write!(f, "~"),
        }
    }
}

impl Operand {
    /// Get id from operand, panic if operand is not an id
    pub fn get_id_or_error(&self) -> usize {
        match self {
            Operand::Id { id, .. } => *id,
            _ => panic!("Operand is not an id"),
        }
    }

    /// Create a new operand from an id
    pub fn new_id(id: usize, loc: Loc) -> Self {
        Operand::Id { id, loc }
    }

    /// Create a new operand from a bool literal
    pub fn new_bool_literal(value: bool, loc: Loc) -> Self {
        Operand::BoolLiteral { value, loc }
    }

    /// Create a new operand from a number literal
    pub fn new_number_literal(value: &BigInt, ty: LIRType, loc: Loc) -> Self {
        Operand::NumberLiteral {
            loc,
            value: value.clone(),
            ty,
        }
    }
}<|MERGE_RESOLUTION|>--- conflicted
+++ resolved
@@ -232,11 +232,7 @@
         loc: Loc,
     },
 
-<<<<<<< HEAD
-    PointerPosition {
-=======
     VectorData {
->>>>>>> b15bb1b7
         pointer: Box<Operand>,
     },
 }
