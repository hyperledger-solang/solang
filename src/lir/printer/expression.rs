// SPDX-License-Identifier: Apache-2.0

use crate::lir::expressions::{Expression, Operand};
use crate::lir::printer::Printer;
use crate::sema::ast::StringLocation;
use std::io::Write;

impl Printer<'_> {
    /// print left-hand-side operand
    pub fn print_lhs_operand(&self, f: &mut dyn Write, operand: &Operand) {
        match operand {
            Operand::Id { id, .. } => {
                let ty = self.get_var_type(id);
                let name = self.get_var_name(id);
                write!(f, "{} %{}", ty, name).unwrap();
            }
            _ => unreachable!("unsupported lhs operand: {:?}", operand),
        }
    }

    /// print right-hand-side operand
    pub fn print_rhs_operand(&self, f: &mut dyn Write, operand: &Operand) {
        match operand {
            Operand::Id { id, .. } => {
                let ty = self.get_var_type(id);
                let name = self.get_var_name(id);
                write!(f, "{}(%{})", ty, name).unwrap();
            }
            Operand::BoolLiteral { value, .. } => write!(f, "{}", value).unwrap(),
            Operand::NumberLiteral { value, ty, .. } => write!(f, "{}({})", ty, value).unwrap(),
        }
    }

    pub fn print_expr(&self, f: &mut dyn Write, expr: &Expression) {
        match expr {
            Expression::BinaryExpr {
                operator: op,
                left,
                right,
                ..
            } => {
                self.print_rhs_operand(f, left);
                write!(f, " {} ", op).unwrap();
                self.print_rhs_operand(f, right);
            }
            Expression::UnaryExpr {
                operator: op,
                right,
                ..
            } => {
                write!(f, "{}", op).unwrap();
                self.print_rhs_operand(f, right);
            }
            Expression::Id { id, .. } => {
                let ty = self.get_var_type(id);
                let name = self.get_var_name(id);
                write!(f, "{}(%{})", ty, name).unwrap()
            }
            Expression::ArrayLiteral { ty, values, .. } => {
                write!(f, "{}", ty).unwrap();
                write!(f, " [").unwrap();
                values.iter().enumerate().for_each(|(i, val)| {
                    if i != 0 {
                        write!(f, ", ").unwrap();
                    }
                    self.print_rhs_operand(f, val);
                });
                write!(f, "]").unwrap()
            }
            Expression::ConstArrayLiteral { ty, values, .. } => {
                write!(f, "const {}", ty).unwrap();
                write!(f, " [").unwrap();
                values.iter().enumerate().for_each(|(i, val)| {
                    if i != 0 {
                        write!(f, ", ").unwrap();
                    }
                    self.print_rhs_operand(f, val);
                });
                write!(f, "]").unwrap();
            }
            Expression::BytesLiteral { ty, value, .. } => {
                write!(f, "{} hex\"", ty).unwrap();
                value.iter().enumerate().for_each(|(i, byte)| {
                    if i != 0 {
                        write!(f, "_").unwrap();
                    }
                    write!(f, "{:02x}", byte).unwrap();
                });
                write!(f, "\"").unwrap();
            }
            Expression::StructLiteral { values, .. } => {
                write!(f, "struct {{ ").unwrap();
                values.iter().enumerate().for_each(|(i, val)| {
                    if i != 0 {
                        write!(f, ", ").unwrap();
                    }
                    self.print_rhs_operand(f, val);
                });
                write!(f, " }}").unwrap();
            }
            Expression::Cast {
                operand: op, to_ty, ..
            } => {
                write!(f, "(cast ").unwrap();
                self.print_rhs_operand(f, op);
                write!(f, " to {})", to_ty).unwrap();
            }
            Expression::BytesCast { operand, to_ty, .. } => {
                write!(f, "(cast ").unwrap();
                self.print_rhs_operand(f, operand);
                write!(f, " to {})", to_ty).unwrap();
            }
            Expression::SignExt { to_ty, operand, .. } => {
                write!(f, "(sext ").unwrap();
                self.print_rhs_operand(f, operand);
                write!(f, " to {})", to_ty).unwrap();
            }
            Expression::ZeroExt { to_ty, operand, .. } => {
                write!(f, "(zext ").unwrap();
                self.print_rhs_operand(f, operand);
                write!(f, " to {})", to_ty).unwrap();
            }
            Expression::Trunc { operand, to_ty, .. } => {
                write!(f, "(trunc ").unwrap();
                self.print_rhs_operand(f, operand);
                write!(f, " to {})", to_ty).unwrap();
            }
            Expression::AllocDynamicBytes {
                ty,
                size,
                initializer,
                ..
            } => {
                if initializer.is_none() {
                    write!(f, "alloc {}[", ty).unwrap();
                    self.print_rhs_operand(f, size);
                    return write!(f, "]").unwrap();
                }

                write!(f, "alloc {}[", ty).unwrap();
                self.print_rhs_operand(f, size);
                write!(f, "] {{").unwrap();
                initializer
                    .as_ref()
                    .unwrap()
                    .iter()
                    .enumerate()
                    .for_each(|(i, byte)| {
                        if i != 0 {
                            write!(f, ", ").unwrap();
                        }
                        write!(f, "{:02x}", byte).unwrap();
                    });
                write!(f, "}}").unwrap();
            }
            Expression::GetRef { operand, .. } => {
                write!(f, "&").unwrap();
                self.print_rhs_operand(f, operand)
            }
            Expression::Load { operand, .. } => {
                write!(f, "*").unwrap();
                self.print_rhs_operand(f, operand)
            }
            Expression::StructMember {
                operand, member, ..
            } => {
                write!(f, "access ").unwrap();
                self.print_rhs_operand(f, operand);
                write!(f, " member {}", member).unwrap();
            }
            Expression::Subscript { arr, index, .. } => {
                self.print_rhs_operand(f, arr);
                write!(f, "[").unwrap();
                self.print_rhs_operand(f, index);
                write!(f, "]").unwrap();
            }
            Expression::AdvancePointer {
                pointer,
                bytes_offset,
                ..
            } => {
                write!(f, "ptr_add(").unwrap();
                self.print_rhs_operand(f, pointer);
                write!(f, ", ").unwrap();
                self.print_rhs_operand(f, bytes_offset);
                write!(f, ")").unwrap();
            }
            Expression::FunctionArg { arg_no, ty, .. } => {
                write!(f, "{}(arg#{})", ty, arg_no).unwrap();
            }
            Expression::FormatString { args, .. } => {
                write!(f, "fmt_str(").unwrap();
                args.iter().enumerate().for_each(|(i, (spec, arg))| {
                    if i != 0 {
                        write!(f, ", ").unwrap();
                    }
                    let spec_str = spec.to_string();
                    if spec_str.is_empty() {
                        self.print_rhs_operand(f, arg);
                    } else {
                        write!(f, "{} ", spec).unwrap();
                        self.print_rhs_operand(f, arg);
                    }
                });
                write!(f, ")").unwrap();
            }
            Expression::InternalFunctionCfg { cfg_no, .. } => {
                write!(f, "function#{}", cfg_no).unwrap()
            }
            Expression::Keccak256 { args, .. } => {
                write!(f, "keccak256(").unwrap();
                args.iter().enumerate().for_each(|(i, arg)| {
                    if i != 0 {
                        write!(f, ", ").unwrap();
                    }
                    self.print_rhs_operand(f, arg);
                });
                write!(f, ")").unwrap();
            }
            Expression::StringCompare { left, right, .. } => {
                write!(f, "strcmp(").unwrap();
                match left {
                    StringLocation::CompileTime(s) => write!(f, "\"{:?}\"", s).unwrap(),
                    StringLocation::RunTime(op) => self.print_rhs_operand(f, op),
                };

                write!(f, ", ").unwrap();

                match right {
                    StringLocation::CompileTime(s) => write!(f, "\"{:?}\"", s).unwrap(),
                    StringLocation::RunTime(op) => self.print_rhs_operand(f, op),
                };
                write!(f, ")").unwrap();
            }
            Expression::StringConcat { left, right, .. } => {
                write!(f, "strcat(").unwrap();
                match left {
                    StringLocation::CompileTime(s) => write!(f, "\"{:?}\"", s).unwrap(),
                    StringLocation::RunTime(op) => self.print_rhs_operand(f, op),
                };

                write!(f, ", ").unwrap();

                match right {
                    StringLocation::CompileTime(s) => write!(f, "\"{:?}\"", s).unwrap(),
                    StringLocation::RunTime(op) => self.print_rhs_operand(f, op),
                };
                write!(f, ")").unwrap();
            }
            Expression::StorageArrayLength { array, .. } => {
                write!(f, "storage_arr_len(").unwrap();
                self.print_rhs_operand(f, array);
                write!(f, ")").unwrap();
            }
            Expression::ReturnData { .. } => write!(f, "(extern_call_ret_data)").unwrap(),
            Expression::NumberLiteral { value, .. } => {
                write!(f, "{}", value).unwrap();
            }
            Expression::BoolLiteral { value, .. } => write!(f, "{}", value).unwrap(),
            Expression::Builtin { kind, args, .. } => {
                write!(f, "builtin: {:?}(", kind).unwrap();
                args.iter().enumerate().for_each(|(i, arg)| {
                    if i != 0 {
                        write!(f, ", ").unwrap();
                    }
                    self.print_rhs_operand(f, arg);
                });
                write!(f, ")").unwrap();
            }
<<<<<<< HEAD
            Expression::PointerPosition { pointer } => {
=======
            Expression::VectorData { pointer } => {
>>>>>>> b15bb1b7
                write!(f, "ptr_pos(").unwrap();
                self.print_rhs_operand(f, pointer);
                write!(f, ")").unwrap();
            }
        }
    }
}<|MERGE_RESOLUTION|>--- conflicted
+++ resolved
@@ -267,11 +267,7 @@
                 });
                 write!(f, ")").unwrap();
             }
-<<<<<<< HEAD
-            Expression::PointerPosition { pointer } => {
-=======
             Expression::VectorData { pointer } => {
->>>>>>> b15bb1b7
                 write!(f, "ptr_pos(").unwrap();
                 self.print_rhs_operand(f, pointer);
                 write!(f, ")").unwrap();
