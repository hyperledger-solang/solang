--- conflicted
+++ resolved
@@ -402,11 +402,7 @@
 impl Function {
     pub fn new(
         loc: pt::Loc,
-<<<<<<< HEAD
-        name: pt::Identifier,
-=======
         id: pt::Identifier,
->>>>>>> 8c4111b5
         contract_no: Option<usize>,
         tags: Vec<Tag>,
         ty: pt::FunctionTy,
@@ -419,11 +415,7 @@
         let signature = match ty {
             pt::FunctionTy::Fallback => String::from("@fallback"),
             pt::FunctionTy::Receive => String::from("@receive"),
-<<<<<<< HEAD
-            _ => ns.signature(&name.name, &params),
-=======
             _ => ns.signature(&id.name, &params),
->>>>>>> 8c4111b5
         };
 
         let mutability = match mutability {
@@ -445,11 +437,7 @@
         Function {
             tags,
             loc,
-<<<<<<< HEAD
-            id: name,
-=======
             id,
->>>>>>> 8c4111b5
             contract_no,
             ty,
             signature,
@@ -858,11 +846,7 @@
         loc: pt::Loc,
         id: pt::IdentifierPath,
         ty: Type,
-<<<<<<< HEAD
-        // pt::Identifier represents the field name
-=======
         /// pt::Identifier represents the field name
->>>>>>> 8c4111b5
         values: Vec<(Option<pt::Identifier>, Expression)>,
     },
     ArrayLiteral {
