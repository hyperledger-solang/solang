--- conflicted
+++ resolved
@@ -988,7 +988,6 @@
     }
 }
 
-<<<<<<< HEAD
 impl CodeLocation for Statement {
     fn loc(&self) -> pt::Loc {
         match self {
@@ -1058,9 +1057,6 @@
 }
 
 #[derive(PartialEq, Clone, Copy, Debug)]
-=======
-#[derive(PartialEq, Eq, Clone, Copy, Debug)]
->>>>>>> 8b99579d
 pub enum FormatArg {
     StringLiteral,
     Default,
