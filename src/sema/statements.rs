--- conflicted
+++ resolved
@@ -494,25 +494,10 @@
 
             symtable.enter_scope();
             let mut body_stmts = Vec::new();
-<<<<<<< HEAD
-            loops.enter_scope();
-            statement(
-                body,
-                &mut body_stmts,
-                context,
-                symtable,
-                loops,
-                ns,
-                diagnostics,
-            )?;
-            symtable.leave_scope(*loc);
-            loops.leave_scope();
-=======
             context.loops.enter_scope();
             statement(body, &mut body_stmts, context, symtable, ns, diagnostics)?;
-            symtable.leave_scope();
+            symtable.leave_scope(*loc);
             context.loops.leave_scope();
->>>>>>> 592bd911
 
             res.push(Statement::While(*loc, true, cond, body_stmts));
             Ok(true)
@@ -531,25 +516,10 @@
 
             symtable.enter_scope();
             let mut body_stmts = Vec::new();
-<<<<<<< HEAD
-            loops.enter_scope();
-            statement(
-                body,
-                &mut body_stmts,
-                context,
-                symtable,
-                loops,
-                ns,
-                diagnostics,
-            )?;
-            symtable.leave_scope(*loc);
-            loops.leave_scope();
-=======
             context.loops.enter_scope();
             statement(body, &mut body_stmts, context, symtable, ns, diagnostics)?;
-            symtable.leave_scope();
+            symtable.leave_scope(*loc);
             context.loops.leave_scope();
->>>>>>> 592bd911
 
             res.push(Statement::DoWhile(*loc, true, body_stmts, cond));
             Ok(true)
@@ -569,22 +539,9 @@
 
             symtable.enter_scope();
             let mut then_stmts = Vec::new();
-<<<<<<< HEAD
-            let mut reachable = statement(
-                then,
-                &mut then_stmts,
-                context,
-                symtable,
-                loops,
-                ns,
-                diagnostics,
-            )?;
-            symtable.leave_scope(*loc);
-=======
             let mut reachable =
                 statement(then, &mut then_stmts, context, symtable, ns, diagnostics)?;
-            symtable.leave_scope();
->>>>>>> 592bd911
+            symtable.leave_scope(*loc);
 
             let mut else_stmts = Vec::new();
             if let Some(stmts) = else_ {
