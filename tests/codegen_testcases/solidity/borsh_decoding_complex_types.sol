// RUN: --target solana --emit cfg

contract Testing {
    struct NonConstantStruct {
        uint64 a;
        string[] b;
    }

    // BEGIN-CHECK: Testing::Testing::function::nonCteArray__bytes
    function nonCteArray(bytes memory buffer)
        public
        pure
        returns (string[] memory)
    {
        string[] memory a = abi.decode(buffer, (string[]));

        // CHECK: ty:uint32 %temp.10 = (builtin ArrayLength ((arg #0)))
<<<<<<< HEAD
        // CHECK: ty:uint32 %temp.12 = uint32 0
        // CHECK: ty:uint32 %temp.13 = (builtin ReadFromBuffer ((arg #0), uint32 0))
        // CHECK: branchcond (uint32 4 <= %temp.10), block1, block2

        // CHECK: block1: # inbounds
        // CHECK: ty:uint32 %temp.12 = uint32 4
        // CHECK: ty:string[] %temp.14 = (alloc string[] len %temp.13)
        // CHECK: ty:string[] %temp.11 = %temp.14
        // CHECK: ty:uint32 %for_i_0.temp.15 = uint32 0
        // CHECK: branch block3

        // CHECK: block2: # out_of_bounds
        // CHECK: assert-failure
=======
	    // CHECK: ty:uint32 %temp.12 = uint32 0
	    // CHECK: branchcond (unsigned uint32 4 <= %temp.10), block1, block2

        // CHECK: block1: # inbounds
	    // CHECK: ty:uint32 %temp.13 = (builtin ReadFromBuffer ((arg #0), uint32 0))
	    // CHECK: ty:uint32 %temp.12 = uint32 4
	    // CHECK: ty:string[] %temp.14 = (alloc string[] len %temp.13)
	    // CHECK: ty:string[] %temp.11 = %temp.14
	    // CHECK: ty:uint32 %for_i_0.temp.15 = uint32 0
	    // CHECK: branch block3

        // CHECK: block2: # out_of_bounds
	    // CHECK: assert-failure
>>>>>>> 52879197

        // CHECK: block3: # cond
        // CHECK: branchcond (unsigned less %for_i_0.temp.15 < (builtin ArrayLength (%temp.11))), block5, block6

        // CHECK: block4: # next
<<<<<<< HEAD
        // CHECK: ty:uint32 %for_i_0.temp.15 = (%for_i_0.temp.15 + uint32 1)
        // CHECK: branch block3

        // CHECK: block5: # body
        // CHECK: ty:uint32 %temp.16 = (builtin ReadFromBuffer ((arg #0), %temp.12))
        // CHECK: ty:uint32 %1.cse_temp = (%temp.12 + uint32 4)
        // CHECK: branchcond (%1.cse_temp <= %temp.10), block7, block8
=======
	    // CHECK: ty:uint32 %for_i_0.temp.15 = (%for_i_0.temp.15 + uint32 1)
	    // CHECK: branch block3

        // CHECK: block5: # body
	    // CHECK: ty:uint32 %1.cse_temp = (%temp.12 + uint32 4)
	    // CHECK: branchcond (unsigned %1.cse_temp <= %temp.10), block7, block8

        // CHECK: block6: # end_for
	    // CHECK: ty:uint32 %temp.12 = (%temp.12 - uint32 0)
	    // CHECK: branchcond (unsigned less (uint32 0 + %temp.12) < %temp.10), block11, block12
>>>>>>> 52879197

        // CHECK: block6: # end_for
        // CHECK: ty:uint32 %temp.12 = (%temp.12 - uint32 0)
        // CHECK: branchcond (unsigned less (uint32 0 + %temp.12) < %temp.10), block11, block12
        // CHECK: block7: # inbounds
<<<<<<< HEAD

        // CHECK: ty:uint32 %2.cse_temp = (%temp.12 + (%temp.16 + uint32 4))
        // CHECK: branchcond (%2.cse_temp <= %temp.10), block9, block10
=======
	    // CHECK: ty:uint32 %temp.16 = (builtin ReadFromBuffer ((arg #0), %temp.12))
	    // CHECK: ty:uint32 %2.cse_temp = ((%temp.16 + uint32 4) + %temp.12)
	    // CHECK: branchcond (unsigned %2.cse_temp <= %temp.10), block9, block10
>>>>>>> 52879197

        // CHECK: block8: # out_of_bounds
        // CHECK: assert-failure

        // CHECK: block9: # inbounds
<<<<<<< HEAD
        // CHECK: ty:string %temp.17 = (alloc string len %temp.16)
        // CHECK: memcpy src: (advance ptr: %buffer, by: %1.cse_temp), dest: %temp.17, bytes_len: %temp.16
        // CHECK: store (subscript string[] %temp.11[%for_i_0.temp.15]), %temp.17
        // CHECK: ty:uint32 %temp.12 = %2.cse_temp
        // CHECK: branch block4
=======
	    // CHECK: ty:string %temp.17 = (alloc string len %temp.16)
	    // CHECK: memcpy src: (advance ptr: %buffer, by: %1.cse_temp), dest: %temp.17, bytes_len: %temp.16
	    // CHECK: store (subscript string[] %temp.11[%for_i_0.temp.15]), %temp.17
	    // CHECK: ty:uint32 %temp.12 = %2.cse_temp
	    // CHECK: branch block4
>>>>>>> 52879197

        // CHECK: block10: # out_of_bounds
        // CHECK: assert-failure

        // CHECK: block11: # not_all_bytes_read
        // CHECK: assert-failure

        // CHECK: block12: # buffer_read
        // CHECK: ty:string[] %a = %temp.11

        return a;
    }

    // BEGIN-CHECK: Testing::Testing::function::complexStruct__bytes
    function complexStruct(bytes memory buffer)
        public
        pure
        returns (NonConstantStruct memory)
    {
        NonConstantStruct memory cte = abi.decode(buffer, (NonConstantStruct));

<<<<<<< HEAD
        // CHECK: block0: # entry
        // CHECK: ty:bytes %buffer = (arg #0)
        // CHECK: ty:uint32 %temp.20 = (builtin ArrayLength ((arg #0)))
        // CHECK: branchcond (uint32 8 <= %temp.20), block1, block2

        // CHECK: block1: # inbounds
        // CHECK: ty:uint64 %temp.21 = (builtin ReadFromBuffer ((arg #0), uint32 0))
        // CHECK: ty:uint32 %temp.23 = uint32 8
        // CHECK: ty:uint32 %temp.24 = (builtin ReadFromBuffer ((arg #0), uint32 8))
        // CHECK: branchcond (uint32 12 <= %temp.20), block3, block4

        // CHECK: block2: # out_of_bounds
        // CHECK: assert-failure

        // CHECK: block3: # inbounds
        // CHECK: ty:uint32 %temp.23 = uint32 12
        // CHECK: ty:string[] %temp.25 = (alloc string[] len %temp.24)
        // CHECK: ty:string[] %temp.22 = %temp.25
        // CHECK: ty:uint32 %for_i_0.temp.26 = uint32 0
        // CHECK: branch block5

        // CHECK: block4: # out_of_bounds
        // CHECK: assert-failure

        // CHECK: block5: # cond
        // CHECK: branchcond (unsigned less %for_i_0.temp.26 < (builtin ArrayLength (%temp.22))), block7, block8
=======
	    // CHECK: ty:uint32 %temp.20 = (builtin ArrayLength ((arg #0)))
	    // CHECK: branchcond (unsigned uint32 8 <= %temp.20), block1, block2

        // CHECK: block1: # inbounds
		// CHECK: ty:uint64 %temp.21 = (builtin ReadFromBuffer ((arg #0), uint32 0))
	    // CHECK: ty:uint32 %temp.23 = uint32 8
	    // CHECK: branchcond (unsigned uint32 12 <= %temp.20), block3, block4

        // CHECK: block2: # out_of_bounds
	    // CHECK: assert-failure

        // CHECK: block3: # inbounds
	    // CHECK: ty:uint32 %temp.24 = (builtin ReadFromBuffer ((arg #0), uint32 8))
	    // CHECK: ty:uint32 %temp.23 = uint32 12
	    // CHECK: ty:string[] %temp.25 = (alloc string[] len %temp.24)
	    // CHECK: ty:string[] %temp.22 = %temp.25
	    // CHECK: ty:uint32 %for_i_0.temp.26 = uint32 0
	    // CHECK: branch block5

        // CHECK: block4: # out_of_bounds
	    // CHECK: assert-failure

        // CHECK: block5: # cond
	    // CHECK: branchcond (unsigned less %for_i_0.temp.26 < (builtin ArrayLength (%temp.22))), block7, block8
>>>>>>> 52879197

        // CHECK: block6: # next
        // CHECK: # phis: temp.23,for_i_0.temp.26
        // CHECK: # reaching: buffer:[0:0],  temp.20:[0:1],  temp.21:[1:0],  temp.24:[1:2],  temp.28:[11:0],  temp.25:[3:1],  temp.22:[3:1],  for_i_0.temp.26:[3:3, 6:0],  temp.27:[7:0],  temp.23:[11:3]
        // CHECK: ty:uint32 %for_i_0.temp.26 = (%for_i_0.temp.26 + uint32 1)
        // CHECK: branch block5

        // CHECK: block7: # body
<<<<<<< HEAD
        // CHECK: ty:uint32 %temp.27 = (builtin ReadFromBuffer ((arg #0), %temp.23))
        // CHECK: ty:uint32 %1.cse_temp = (%temp.23 + uint32 4)
        // CHECK: branchcond (%1.cse_temp <= %temp.20), block9, block10
=======
	    // CHECK: ty:uint32 %1.cse_temp = (%temp.23 + uint32 4)
	    // CHECK: branchcond (unsigned %1.cse_temp <= %temp.20), block9, block10
>>>>>>> 52879197

        // CHECK: block8: # end_for
        // CHECK: ty:uint32 %temp.23 = (%temp.23 - uint32 8)
        // CHECK: ty:struct Testing.NonConstantStruct %temp.29 = struct { %temp.21, %temp.22 }
        // CHECK: branchcond (unsigned less (uint32 0 + (uint32 8 + %temp.23)) < %temp.20), block13, block14

        // CHECK: block9: # inbounds
<<<<<<< HEAD
        // CHECK: ty:uint32 %2.cse_temp = (%temp.23 + (%temp.27 + uint32 4))
        // CHECK: branchcond (%2.cse_temp <= %temp.20), block11, block12
        // CHECK: block10: # out_of_bounds
        // CHECK: assert-failure

        // CHECK: block11: # inbounds
        // CHECK: ty:string %temp.28 = (alloc string len %temp.27)
        // CHECK: memcpy src: (advance ptr: %buffer, by: %1.cse_temp), dest: %temp.28, bytes_len: %temp.27
        // CHECK: store (subscript string[] %temp.22[%for_i_0.temp.26]), %temp.28
        // CHECK: ty:uint32 %temp.23 = %2.cse_temp
        // CHECK: branch block6
=======
	    // CHECK: ty:uint32 %temp.27 = (builtin ReadFromBuffer ((arg #0), %temp.23))
	    // CHECK: ty:uint32 %2.cse_temp = ((%temp.27 + uint32 4) + %temp.23)
	    // CHECK: branchcond (unsigned %2.cse_temp <= %temp.20), block11, block12

        // CHECK: block10: # out_of_bounds
	    // CHECK: assert-failure

        // CHECK: block11: # inbounds
	    // CHECK: ty:string %temp.28 = (alloc string len %temp.27)
	    // CHECK: memcpy src: (advance ptr: %buffer, by: %1.cse_temp), dest: %temp.28, bytes_len: %temp.27
	    // CHECK: store (subscript string[] %temp.22[%for_i_0.temp.26]), %temp.28
	    // CHECK: ty:uint32 %temp.23 = %2.cse_temp
	    // CHECK: branch block6
>>>>>>> 52879197

        // CHECK: block12: # out_of_bounds
        // CHECK: assert-failure

        // CHECK: block13: # not_all_bytes_read
        // CHECK: assert-failure

        // CHECK: block14: # buffer_read
        // CHECK: ty:struct Testing.NonConstantStruct %cte = %temp.29
        return cte;
    }

    NonConstantStruct[] storage_vec;

    // BEGIN-CHECK: Testing::Testing::function::complexArray__bytes
    function complexArray(bytes memory buffer) public {
        NonConstantStruct[] memory arr = abi.decode(
            buffer,
            (NonConstantStruct[])
        );

        // CHECK: ty:bytes %buffer = (arg #0)
        // CHECK: ty:uint32 %temp.32 = (builtin ArrayLength ((arg #0)))
        // CHECK: ty:uint32 %temp.34 = uint32 0
        // CHECK: ty:uint32 %temp.35 = (builtin ReadFromBuffer ((arg #0), uint32 0))
        // CHECK: branchcond (uint32 4 <= %temp.32), block1, block2

<<<<<<< HEAD
        // CHECK: block1: # inbounds
        // CHECK: ty:uint32 %temp.34 = uint32 4
        // CHECK: ty:struct Testing.NonConstantStruct[] %temp.36 = (alloc struct Testing.NonConstantStruct[] len %temp.35)
        // CHECK: ty:struct Testing.NonConstantStruct[] %temp.33 = %temp.36
        // CHECK: ty:uint32 %for_i_0.temp.37 = uint32 0
        // CHECK: branch block3

        // CHECK: block2: # out_of_bounds
        // CHECK: assert-failure

        // CHECK: block3: # cond
        // CHECK: branchcond (unsigned less %for_i_0.temp.37 < (builtin ArrayLength (%temp.33))), block5, block6
=======
	    // CHECK: ty:uint32 %temp.32 = (builtin ArrayLength ((arg #0)))
	    // CHECK: ty:uint32 %temp.34 = uint32 0
	    // CHECK: branchcond (unsigned uint32 4 <= %temp.32), block1, block2

        // CHECK: block1: # inbounds
    	// CHECK: ty:uint32 %temp.35 = (builtin ReadFromBuffer ((arg #0), uint32 0))
	    // CHECK: ty:uint32 %temp.34 = uint32 4
	    // CHECK: ty:struct Testing.NonConstantStruct[] %temp.36 = (alloc struct Testing.NonConstantStruct[] len %temp.35)
	    // CHECK: ty:struct Testing.NonConstantStruct[] %temp.33 = %temp.36
	    // CHECK: ty:uint32 %for_i_0.temp.37 = uint32 0
	    // CHECK: branch block3

        // CHECK: block2: # out_of_bounds
	    // CHECK: assert-failure

        // CHECK: block3: # cond
	    // CHECK: branchcond (unsigned less %for_i_0.temp.37 < (builtin ArrayLength (%temp.33))), block5, block6
>>>>>>> 52879197

        // CHECK: block4: # next
        // CHECK: ty:uint32 %for_i_0.temp.37 = (%for_i_0.temp.37 + uint32 1)
        // CHECK: branch block3

        // CHECK: block5: # body
<<<<<<< HEAD
        // CHECK: ty:uint32 %1.cse_temp = (%temp.34 + uint32 8)
        // CHECK: branchcond (%1.cse_temp <= %temp.32), block7, block8
=======
	    // CHECK: ty:uint32 %1.cse_temp = (%temp.34 + uint32 8)
	    // CHECK: branchcond (unsigned %1.cse_temp <= %temp.32), block7, block8
>>>>>>> 52879197

        // CHECK: block6: # end_for
        // CHECK: ty:uint32 %temp.34 = (%temp.34 - uint32 0)
        // CHECK: branchcond (unsigned less (uint32 0 + %temp.34) < %temp.32), block19, block20

        // CHECK: block7: # inbounds
<<<<<<< HEAD
        // CHECK: ty:uint64 %temp.38 = (builtin ReadFromBuffer ((arg #0), %temp.34))
        // CHECK: ty:uint32 %temp.40 = %1.cse_temp
        // CHECK: ty:uint32 %temp.41 = (builtin ReadFromBuffer ((arg #0), %temp.40))
        // CHECK: ty:uint32 %2.cse_temp = (%temp.40 + uint32 4)
        // CHECK: branchcond (%2.cse_temp <= %temp.32), block9, block10
=======
		// CHECK: ty:uint64 %temp.38 = (builtin ReadFromBuffer ((arg #0), %temp.34))
	    // CHECK: ty:uint32 %temp.40 = %1.cse_temp
	    // CHECK: ty:uint32 %2.cse_temp = (%temp.40 + uint32 4)
	    // CHECK: branchcond (unsigned %2.cse_temp <= %temp.32), block9, block10
>>>>>>> 52879197

        // CHECK: block8: # out_of_bounds
        // CHECK: assert-failure

        // CHECK: block9: # inbounds
        // CHECK: ty:uint32 %temp.40 = %2.cse_temp
        // CHECK: ty:string[] %temp.42 = (alloc string[] len %temp.41)
        // CHECK: ty:string[] %temp.39 = %temp.42
        // CHECK: ty:uint32 %for_i_0.temp.43 = uint32 0
        // CHECK: branch block11

        // CHECK: block10: # out_of_bounds
<<<<<<< HEAD
        // CHECK: assert-failure
=======
	    // CHECK: assert-failure
>>>>>>> 52879197

        // CHECK: block11: # cond
        // CHECK: branchcond (unsigned less %for_i_0.temp.43 < (builtin ArrayLength (%temp.39))), block13, block14

        // CHECK: block12: # next
        // CHECK: ty:uint32 %for_i_0.temp.43 = (%for_i_0.temp.43 + uint32 1)
        // CHECK: branch block11

        // CHECK: block13: # body
<<<<<<< HEAD
        // CHECK: ty:uint32 %temp.44 = (builtin ReadFromBuffer ((arg #0), %temp.40))
        // CHECK: ty:uint32 %3.cse_temp = (%temp.40 + uint32 4)
        // CHECK: branchcond (%3.cse_temp <= %temp.32), block15, block16
=======
	    // CHECK: ty:uint32 %3.cse_temp = (%temp.40 + uint32 4)
	    // CHECK: branchcond (unsigned %3.cse_temp <= %temp.32), block15, block16
>>>>>>> 52879197

        // CHECK: block14: # end_for
        // CHECK: ty:uint32 %temp.40 = (%temp.40 - (%temp.34 + uint32 8))
        // CHECK: ty:struct Testing.NonConstantStruct %temp.46 = struct { %temp.38, %temp.39 }
        // CHECK: store (subscript struct Testing.NonConstantStruct[] %temp.33[%for_i_0.temp.37]), (load %temp.46)
        // CHECK: ty:uint32 %temp.34 = ((uint32 8 + %temp.40) + %temp.34)
        // CHECK: branch block4

        // CHECK: block15: # inbounds
<<<<<<< HEAD
        // CHECK: ty:uint32 %4.cse_temp = (%temp.40 + (%temp.44 + uint32 4))
        // CHECK: branchcond (%4.cse_temp <= %temp.32), block17, block18
=======
	    // CHECK: ty:uint32 %temp.44 = (builtin ReadFromBuffer ((arg #0), %temp.40))
	    // CHECK: ty:uint32 %4.cse_temp = ((%temp.44 + uint32 4) + %temp.40)
	    // CHECK: branchcond (unsigned %4.cse_temp <= %temp.32), block17, block18
>>>>>>> 52879197

        // CHECK: block16: # out_of_bounds
        // CHECK: # reaching: buffer:[0:0],  temp.32:[0:1],  temp.35:[0:3],  temp.34:[1:0, 14:3],  temp.36:[1:1],  temp.33:[1:1],  for_i_0.temp.37:[1:3, 4:0],  temp.38:[7:0],  temp.41:[7:2],  temp.40:[9:0, 17:3],  temp.42:[9:1],  temp.39:[9:1],  for_i_0.temp.43:[9:3, 12:0],  temp.44:[13:0],  temp.45:[17:0],  temp.46:[14:1]
        // CHECK: assert-failure

        // CHECK: block17: # inbounds
<<<<<<< HEAD
        // CHECK: ty:string %temp.45 = (alloc string len %temp.44)
        // CHECK: memcpy src: (advance ptr: %buffer, by: %3.cse_temp), dest: %temp.45, bytes_len: %temp.44
        // CHECK: store (subscript string[] %temp.39[%for_i_0.temp.43]), %temp.45
        // CHECK: ty:uint32 %temp.40 = %4.cse_temp
        // CHECK: branch block12
=======
	    // CHECK: ty:string %temp.45 = (alloc string len %temp.44)
	    // CHECK: memcpy src: (advance ptr: %buffer, by: %3.cse_temp), dest: %temp.45, bytes_len: %temp.44
	    // CHECK: store (subscript string[] %temp.39[%for_i_0.temp.43]), %temp.45
	    // CHECK: ty:uint32 %temp.40 = %4.cse_temp
	    // CHECK: branch block12
>>>>>>> 52879197

        // CHECK: block18: # out_of_bounds
        // CHECK: assert-failure

        // CHECK: block19: # not_all_bytes_read
        // CHECK: assert-failure

        // CHECK: block20: # buffer_read
        // CHECK: ty:struct Testing.NonConstantStruct[] %arr = %temp.33
        // CHECK: ty:struct Testing.NonConstantStruct[] storage %temp.47 = %arr
        // CHECK: store storage slot(uint32 16) ty:struct Testing.NonConstantStruct[] = %temp.47

        storage_vec = arr;
    }

    function getItem(uint32 idx)
        public
        view
        returns (NonConstantStruct memory)
    {
        return storage_vec[idx];
    }
}<|MERGE_RESOLUTION|>--- conflicted
+++ resolved
@@ -15,10 +15,9 @@
         string[] memory a = abi.decode(buffer, (string[]));
 
         // CHECK: ty:uint32 %temp.10 = (builtin ArrayLength ((arg #0)))
-<<<<<<< HEAD
         // CHECK: ty:uint32 %temp.12 = uint32 0
         // CHECK: ty:uint32 %temp.13 = (builtin ReadFromBuffer ((arg #0), uint32 0))
-        // CHECK: branchcond (uint32 4 <= %temp.10), block1, block2
+        // CHECK: branchcond (unsigned uint32 4 <= %temp.10), block1, block2
 
         // CHECK: block1: # inbounds
         // CHECK: ty:uint32 %temp.12 = uint32 4
@@ -29,78 +28,36 @@
 
         // CHECK: block2: # out_of_bounds
         // CHECK: assert-failure
-=======
-	    // CHECK: ty:uint32 %temp.12 = uint32 0
-	    // CHECK: branchcond (unsigned uint32 4 <= %temp.10), block1, block2
-
-        // CHECK: block1: # inbounds
-	    // CHECK: ty:uint32 %temp.13 = (builtin ReadFromBuffer ((arg #0), uint32 0))
-	    // CHECK: ty:uint32 %temp.12 = uint32 4
-	    // CHECK: ty:string[] %temp.14 = (alloc string[] len %temp.13)
-	    // CHECK: ty:string[] %temp.11 = %temp.14
-	    // CHECK: ty:uint32 %for_i_0.temp.15 = uint32 0
-	    // CHECK: branch block3
-
-        // CHECK: block2: # out_of_bounds
-	    // CHECK: assert-failure
->>>>>>> 52879197
 
         // CHECK: block3: # cond
         // CHECK: branchcond (unsigned less %for_i_0.temp.15 < (builtin ArrayLength (%temp.11))), block5, block6
 
         // CHECK: block4: # next
-<<<<<<< HEAD
         // CHECK: ty:uint32 %for_i_0.temp.15 = (%for_i_0.temp.15 + uint32 1)
         // CHECK: branch block3
 
         // CHECK: block5: # body
         // CHECK: ty:uint32 %temp.16 = (builtin ReadFromBuffer ((arg #0), %temp.12))
         // CHECK: ty:uint32 %1.cse_temp = (%temp.12 + uint32 4)
-        // CHECK: branchcond (%1.cse_temp <= %temp.10), block7, block8
-=======
-	    // CHECK: ty:uint32 %for_i_0.temp.15 = (%for_i_0.temp.15 + uint32 1)
-	    // CHECK: branch block3
-
-        // CHECK: block5: # body
-	    // CHECK: ty:uint32 %1.cse_temp = (%temp.12 + uint32 4)
-	    // CHECK: branchcond (unsigned %1.cse_temp <= %temp.10), block7, block8
-
-        // CHECK: block6: # end_for
-	    // CHECK: ty:uint32 %temp.12 = (%temp.12 - uint32 0)
-	    // CHECK: branchcond (unsigned less (uint32 0 + %temp.12) < %temp.10), block11, block12
->>>>>>> 52879197
+        // CHECK: branchcond (unsigned %1.cse_temp <= %temp.10), block7, block8
 
         // CHECK: block6: # end_for
         // CHECK: ty:uint32 %temp.12 = (%temp.12 - uint32 0)
         // CHECK: branchcond (unsigned less (uint32 0 + %temp.12) < %temp.10), block11, block12
         // CHECK: block7: # inbounds
-<<<<<<< HEAD
 
         // CHECK: ty:uint32 %2.cse_temp = (%temp.12 + (%temp.16 + uint32 4))
-        // CHECK: branchcond (%2.cse_temp <= %temp.10), block9, block10
-=======
-	    // CHECK: ty:uint32 %temp.16 = (builtin ReadFromBuffer ((arg #0), %temp.12))
-	    // CHECK: ty:uint32 %2.cse_temp = ((%temp.16 + uint32 4) + %temp.12)
-	    // CHECK: branchcond (unsigned %2.cse_temp <= %temp.10), block9, block10
->>>>>>> 52879197
+        // CHECK: branchcond (unsigned %2.cse_temp <= %temp.10), block9, block10
 
         // CHECK: block8: # out_of_bounds
         // CHECK: assert-failure
 
         // CHECK: block9: # inbounds
-<<<<<<< HEAD
         // CHECK: ty:string %temp.17 = (alloc string len %temp.16)
         // CHECK: memcpy src: (advance ptr: %buffer, by: %1.cse_temp), dest: %temp.17, bytes_len: %temp.16
         // CHECK: store (subscript string[] %temp.11[%for_i_0.temp.15]), %temp.17
         // CHECK: ty:uint32 %temp.12 = %2.cse_temp
         // CHECK: branch block4
-=======
-	    // CHECK: ty:string %temp.17 = (alloc string len %temp.16)
-	    // CHECK: memcpy src: (advance ptr: %buffer, by: %1.cse_temp), dest: %temp.17, bytes_len: %temp.16
-	    // CHECK: store (subscript string[] %temp.11[%for_i_0.temp.15]), %temp.17
-	    // CHECK: ty:uint32 %temp.12 = %2.cse_temp
-	    // CHECK: branch block4
->>>>>>> 52879197
 
         // CHECK: block10: # out_of_bounds
         // CHECK: assert-failure
@@ -122,17 +79,16 @@
     {
         NonConstantStruct memory cte = abi.decode(buffer, (NonConstantStruct));
 
-<<<<<<< HEAD
         // CHECK: block0: # entry
         // CHECK: ty:bytes %buffer = (arg #0)
         // CHECK: ty:uint32 %temp.20 = (builtin ArrayLength ((arg #0)))
-        // CHECK: branchcond (uint32 8 <= %temp.20), block1, block2
+        // CHECK: branchcond (unsigned uint32 8 <= %temp.20), block1, block2
 
         // CHECK: block1: # inbounds
         // CHECK: ty:uint64 %temp.21 = (builtin ReadFromBuffer ((arg #0), uint32 0))
         // CHECK: ty:uint32 %temp.23 = uint32 8
         // CHECK: ty:uint32 %temp.24 = (builtin ReadFromBuffer ((arg #0), uint32 8))
-        // CHECK: branchcond (uint32 12 <= %temp.20), block3, block4
+        // CHECK: branchcond (unsigned uint32 12 <= %temp.20), block3, block4
 
         // CHECK: block2: # out_of_bounds
         // CHECK: assert-failure
@@ -149,32 +105,6 @@
 
         // CHECK: block5: # cond
         // CHECK: branchcond (unsigned less %for_i_0.temp.26 < (builtin ArrayLength (%temp.22))), block7, block8
-=======
-	    // CHECK: ty:uint32 %temp.20 = (builtin ArrayLength ((arg #0)))
-	    // CHECK: branchcond (unsigned uint32 8 <= %temp.20), block1, block2
-
-        // CHECK: block1: # inbounds
-		// CHECK: ty:uint64 %temp.21 = (builtin ReadFromBuffer ((arg #0), uint32 0))
-	    // CHECK: ty:uint32 %temp.23 = uint32 8
-	    // CHECK: branchcond (unsigned uint32 12 <= %temp.20), block3, block4
-
-        // CHECK: block2: # out_of_bounds
-	    // CHECK: assert-failure
-
-        // CHECK: block3: # inbounds
-	    // CHECK: ty:uint32 %temp.24 = (builtin ReadFromBuffer ((arg #0), uint32 8))
-	    // CHECK: ty:uint32 %temp.23 = uint32 12
-	    // CHECK: ty:string[] %temp.25 = (alloc string[] len %temp.24)
-	    // CHECK: ty:string[] %temp.22 = %temp.25
-	    // CHECK: ty:uint32 %for_i_0.temp.26 = uint32 0
-	    // CHECK: branch block5
-
-        // CHECK: block4: # out_of_bounds
-	    // CHECK: assert-failure
-
-        // CHECK: block5: # cond
-	    // CHECK: branchcond (unsigned less %for_i_0.temp.26 < (builtin ArrayLength (%temp.22))), block7, block8
->>>>>>> 52879197
 
         // CHECK: block6: # next
         // CHECK: # phis: temp.23,for_i_0.temp.26
@@ -183,14 +113,9 @@
         // CHECK: branch block5
 
         // CHECK: block7: # body
-<<<<<<< HEAD
         // CHECK: ty:uint32 %temp.27 = (builtin ReadFromBuffer ((arg #0), %temp.23))
         // CHECK: ty:uint32 %1.cse_temp = (%temp.23 + uint32 4)
-        // CHECK: branchcond (%1.cse_temp <= %temp.20), block9, block10
-=======
-	    // CHECK: ty:uint32 %1.cse_temp = (%temp.23 + uint32 4)
-	    // CHECK: branchcond (unsigned %1.cse_temp <= %temp.20), block9, block10
->>>>>>> 52879197
+        // CHECK: branchcond (unsigned %1.cse_temp <= %temp.20), block9, block10
 
         // CHECK: block8: # end_for
         // CHECK: ty:uint32 %temp.23 = (%temp.23 - uint32 8)
@@ -198,9 +123,8 @@
         // CHECK: branchcond (unsigned less (uint32 0 + (uint32 8 + %temp.23)) < %temp.20), block13, block14
 
         // CHECK: block9: # inbounds
-<<<<<<< HEAD
         // CHECK: ty:uint32 %2.cse_temp = (%temp.23 + (%temp.27 + uint32 4))
-        // CHECK: branchcond (%2.cse_temp <= %temp.20), block11, block12
+        // CHECK: branchcond (unsigned %2.cse_temp <= %temp.20), block11, block12
         // CHECK: block10: # out_of_bounds
         // CHECK: assert-failure
 
@@ -210,21 +134,6 @@
         // CHECK: store (subscript string[] %temp.22[%for_i_0.temp.26]), %temp.28
         // CHECK: ty:uint32 %temp.23 = %2.cse_temp
         // CHECK: branch block6
-=======
-	    // CHECK: ty:uint32 %temp.27 = (builtin ReadFromBuffer ((arg #0), %temp.23))
-	    // CHECK: ty:uint32 %2.cse_temp = ((%temp.27 + uint32 4) + %temp.23)
-	    // CHECK: branchcond (unsigned %2.cse_temp <= %temp.20), block11, block12
-
-        // CHECK: block10: # out_of_bounds
-	    // CHECK: assert-failure
-
-        // CHECK: block11: # inbounds
-	    // CHECK: ty:string %temp.28 = (alloc string len %temp.27)
-	    // CHECK: memcpy src: (advance ptr: %buffer, by: %1.cse_temp), dest: %temp.28, bytes_len: %temp.27
-	    // CHECK: store (subscript string[] %temp.22[%for_i_0.temp.26]), %temp.28
-	    // CHECK: ty:uint32 %temp.23 = %2.cse_temp
-	    // CHECK: branch block6
->>>>>>> 52879197
 
         // CHECK: block12: # out_of_bounds
         // CHECK: assert-failure
@@ -250,9 +159,8 @@
         // CHECK: ty:uint32 %temp.32 = (builtin ArrayLength ((arg #0)))
         // CHECK: ty:uint32 %temp.34 = uint32 0
         // CHECK: ty:uint32 %temp.35 = (builtin ReadFromBuffer ((arg #0), uint32 0))
-        // CHECK: branchcond (uint32 4 <= %temp.32), block1, block2
-
-<<<<<<< HEAD
+        // CHECK: branchcond (unsigned uint32 4 <= %temp.32), block1, block2
+
         // CHECK: block1: # inbounds
         // CHECK: ty:uint32 %temp.34 = uint32 4
         // CHECK: ty:struct Testing.NonConstantStruct[] %temp.36 = (alloc struct Testing.NonConstantStruct[] len %temp.35)
@@ -265,56 +173,25 @@
 
         // CHECK: block3: # cond
         // CHECK: branchcond (unsigned less %for_i_0.temp.37 < (builtin ArrayLength (%temp.33))), block5, block6
-=======
-	    // CHECK: ty:uint32 %temp.32 = (builtin ArrayLength ((arg #0)))
-	    // CHECK: ty:uint32 %temp.34 = uint32 0
-	    // CHECK: branchcond (unsigned uint32 4 <= %temp.32), block1, block2
-
-        // CHECK: block1: # inbounds
-    	// CHECK: ty:uint32 %temp.35 = (builtin ReadFromBuffer ((arg #0), uint32 0))
-	    // CHECK: ty:uint32 %temp.34 = uint32 4
-	    // CHECK: ty:struct Testing.NonConstantStruct[] %temp.36 = (alloc struct Testing.NonConstantStruct[] len %temp.35)
-	    // CHECK: ty:struct Testing.NonConstantStruct[] %temp.33 = %temp.36
-	    // CHECK: ty:uint32 %for_i_0.temp.37 = uint32 0
-	    // CHECK: branch block3
-
-        // CHECK: block2: # out_of_bounds
-	    // CHECK: assert-failure
-
-        // CHECK: block3: # cond
-	    // CHECK: branchcond (unsigned less %for_i_0.temp.37 < (builtin ArrayLength (%temp.33))), block5, block6
->>>>>>> 52879197
 
         // CHECK: block4: # next
         // CHECK: ty:uint32 %for_i_0.temp.37 = (%for_i_0.temp.37 + uint32 1)
         // CHECK: branch block3
 
         // CHECK: block5: # body
-<<<<<<< HEAD
         // CHECK: ty:uint32 %1.cse_temp = (%temp.34 + uint32 8)
-        // CHECK: branchcond (%1.cse_temp <= %temp.32), block7, block8
-=======
-	    // CHECK: ty:uint32 %1.cse_temp = (%temp.34 + uint32 8)
-	    // CHECK: branchcond (unsigned %1.cse_temp <= %temp.32), block7, block8
->>>>>>> 52879197
+        // CHECK: branchcond (unsigned %1.cse_temp <= %temp.32), block7, block8
 
         // CHECK: block6: # end_for
         // CHECK: ty:uint32 %temp.34 = (%temp.34 - uint32 0)
         // CHECK: branchcond (unsigned less (uint32 0 + %temp.34) < %temp.32), block19, block20
 
         // CHECK: block7: # inbounds
-<<<<<<< HEAD
         // CHECK: ty:uint64 %temp.38 = (builtin ReadFromBuffer ((arg #0), %temp.34))
         // CHECK: ty:uint32 %temp.40 = %1.cse_temp
         // CHECK: ty:uint32 %temp.41 = (builtin ReadFromBuffer ((arg #0), %temp.40))
         // CHECK: ty:uint32 %2.cse_temp = (%temp.40 + uint32 4)
-        // CHECK: branchcond (%2.cse_temp <= %temp.32), block9, block10
-=======
-		// CHECK: ty:uint64 %temp.38 = (builtin ReadFromBuffer ((arg #0), %temp.34))
-	    // CHECK: ty:uint32 %temp.40 = %1.cse_temp
-	    // CHECK: ty:uint32 %2.cse_temp = (%temp.40 + uint32 4)
-	    // CHECK: branchcond (unsigned %2.cse_temp <= %temp.32), block9, block10
->>>>>>> 52879197
+        // CHECK: branchcond (unsigned %2.cse_temp <= %temp.32), block9, block10
 
         // CHECK: block8: # out_of_bounds
         // CHECK: assert-failure
@@ -327,11 +204,7 @@
         // CHECK: branch block11
 
         // CHECK: block10: # out_of_bounds
-<<<<<<< HEAD
-        // CHECK: assert-failure
-=======
-	    // CHECK: assert-failure
->>>>>>> 52879197
+        // CHECK: assert-failure
 
         // CHECK: block11: # cond
         // CHECK: branchcond (unsigned less %for_i_0.temp.43 < (builtin ArrayLength (%temp.39))), block13, block14
@@ -341,14 +214,9 @@
         // CHECK: branch block11
 
         // CHECK: block13: # body
-<<<<<<< HEAD
         // CHECK: ty:uint32 %temp.44 = (builtin ReadFromBuffer ((arg #0), %temp.40))
         // CHECK: ty:uint32 %3.cse_temp = (%temp.40 + uint32 4)
-        // CHECK: branchcond (%3.cse_temp <= %temp.32), block15, block16
-=======
-	    // CHECK: ty:uint32 %3.cse_temp = (%temp.40 + uint32 4)
-	    // CHECK: branchcond (unsigned %3.cse_temp <= %temp.32), block15, block16
->>>>>>> 52879197
+        // CHECK: branchcond (unsigned %3.cse_temp <= %temp.32), block15, block16
 
         // CHECK: block14: # end_for
         // CHECK: ty:uint32 %temp.40 = (%temp.40 - (%temp.34 + uint32 8))
@@ -358,33 +226,18 @@
         // CHECK: branch block4
 
         // CHECK: block15: # inbounds
-<<<<<<< HEAD
         // CHECK: ty:uint32 %4.cse_temp = (%temp.40 + (%temp.44 + uint32 4))
-        // CHECK: branchcond (%4.cse_temp <= %temp.32), block17, block18
-=======
-	    // CHECK: ty:uint32 %temp.44 = (builtin ReadFromBuffer ((arg #0), %temp.40))
-	    // CHECK: ty:uint32 %4.cse_temp = ((%temp.44 + uint32 4) + %temp.40)
-	    // CHECK: branchcond (unsigned %4.cse_temp <= %temp.32), block17, block18
->>>>>>> 52879197
+        // CHECK: branchcond (unsigned %4.cse_temp <= %temp.32), block17, block18
 
         // CHECK: block16: # out_of_bounds
-        // CHECK: # reaching: buffer:[0:0],  temp.32:[0:1],  temp.35:[0:3],  temp.34:[1:0, 14:3],  temp.36:[1:1],  temp.33:[1:1],  for_i_0.temp.37:[1:3, 4:0],  temp.38:[7:0],  temp.41:[7:2],  temp.40:[9:0, 17:3],  temp.42:[9:1],  temp.39:[9:1],  for_i_0.temp.43:[9:3, 12:0],  temp.44:[13:0],  temp.45:[17:0],  temp.46:[14:1]
         // CHECK: assert-failure
 
         // CHECK: block17: # inbounds
-<<<<<<< HEAD
         // CHECK: ty:string %temp.45 = (alloc string len %temp.44)
         // CHECK: memcpy src: (advance ptr: %buffer, by: %3.cse_temp), dest: %temp.45, bytes_len: %temp.44
         // CHECK: store (subscript string[] %temp.39[%for_i_0.temp.43]), %temp.45
         // CHECK: ty:uint32 %temp.40 = %4.cse_temp
         // CHECK: branch block12
-=======
-	    // CHECK: ty:string %temp.45 = (alloc string len %temp.44)
-	    // CHECK: memcpy src: (advance ptr: %buffer, by: %3.cse_temp), dest: %temp.45, bytes_len: %temp.44
-	    // CHECK: store (subscript string[] %temp.39[%for_i_0.temp.43]), %temp.45
-	    // CHECK: ty:uint32 %temp.40 = %4.cse_temp
-	    // CHECK: branch block12
->>>>>>> 52879197
 
         // CHECK: block18: # out_of_bounds
         // CHECK: assert-failure
