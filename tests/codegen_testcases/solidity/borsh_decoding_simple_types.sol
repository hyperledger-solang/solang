// RUN: --target solana --emit cfg
contract Other {

}

contract Testing {
    // BEGIN-CHECK: Testing::Testing::function::addressContract__bytes
    function addressContract(bytes memory buffer) public pure returns (address, Other) {
        (address a, Other b) = abi.decode(buffer, (address, Other));
	    // CHECK: ty:bytes %buffer = (arg #0)
	    // CHECK: ty:uint32 %temp.64 = (builtin ArrayLength ((arg #0)))
	    // CHECK: branchcond (unsigned uint32 64 <= %temp.64), block1, block2
        // CHECK: block1: # inbounds
        // CHECK: ty:address %temp.65 = (builtin ReadFromBuffer ((arg #0), uint32 0))
        // CHECK: ty:contract Other %temp.66 = (builtin ReadFromBuffer ((arg #0), uint32 32))
        // CHECK: branchcond (unsigned less uint32 64 < %temp.64), block3, block4
        // CHECK: block2: # out_of_bounds
        // CHECK: assert-failure

        // CHECK: block3: # not_all_bytes_read
	    // CHECK: assert-failure

        // CHECK: block4: # buffer_read
	    // CHECK: ty:address %a = %temp.65
	    // CHECK: ty:contract Other %b = %temp.66
        return (a, b);
    }

    // BEGIN-CHECK: Testing::Testing::function::unsignedInteger__bytes
    function unsignedInteger(bytes memory buffer) public pure returns (uint8, uint16,
     uint32, uint64, uint128, uint256) {
        (uint8 a, uint16 b, uint32 c, uint64 d, uint128 e, uint256 f) =
        abi.decode(buffer, (uint8, uint16, uint32, uint64, uint128, uint256));

	    // CHECK: ty:bytes %buffer = (arg #0)
	    // CHECK: ty:uint32 %temp.67 = (builtin ArrayLength ((arg #0)))
	    // CHECK: branchcond (unsigned uint32 63 <= %temp.67), block1, block2

        // CHECK: block1: # inbounds
	    // CHECK: ty:uint8 %temp.68 = (builtin ReadFromBuffer ((arg #0), uint32 0))
	    // CHECK: ty:uint16 %temp.69 = (builtin ReadFromBuffer ((arg #0), uint32 1))
	    // CHECK: ty:uint32 %temp.70 = (builtin ReadFromBuffer ((arg #0), uint32 3))
	    // CHECK: ty:uint64 %temp.71 = (builtin ReadFromBuffer ((arg #0), uint32 7))
	    // CHECK: ty:uint128 %temp.72 = (builtin ReadFromBuffer ((arg #0), uint32 15))
	    // CHECK: ty:uint256 %temp.73 = (builtin ReadFromBuffer ((arg #0), uint32 31))
	    // CHECK: branchcond (unsigned less uint32 63 < %temp.67), block3, block4

        // CHECK: block2: # out_of_bounds
        // CHECK: assert-failure

        // CHECK: block3: # not_all_bytes_read
	    // CHECK: assert-failure

        // CHECK: block4: # buffer_read
	    // CHECK: ty:uint8 %a = %temp.68
	    // CHECK: ty:uint16 %b = %temp.69
	    // CHECK: ty:uint32 %c = %temp.70
	    // CHECK: ty:uint64 %d = %temp.71
	    // CHECK: ty:uint128 %e = %temp.72
	    // CHECK: ty:uint256 %f = %temp.73

        return (a, b, c, d, e, f);
    }

    // BEGIN-CHECK: Testing::Testing::function::signedInteger__bytes
    function signedInteger(bytes memory buffer) public pure returns (int8, int16, int32,
     int64, int128, int256) {
        (int8 a, int16 b, int32 c, int64 d, int128 e, int256 f) =
        abi.decode(buffer, (int8, int16, int32, int64, int128, int256));

        // CHECK: ty:uint32 %temp.74 = (builtin ArrayLength ((arg #0)))
	    // CHECK: branchcond (unsigned uint32 63 <= %temp.74), block1, block2

        // CHECK: block1: # inbounds
	    // CHECK: ty:int8 %temp.75 = (builtin ReadFromBuffer ((arg #0), uint32 0))
	    // CHECK: ty:int16 %temp.76 = (builtin ReadFromBuffer ((arg #0), uint32 1))
	    // CHECK: ty:int32 %temp.77 = (builtin ReadFromBuffer ((arg #0), uint32 3))
	    // CHECK: ty:int64 %temp.78 = (builtin ReadFromBuffer ((arg #0), uint32 7))
	    // CHECK: ty:int128 %temp.79 = (builtin ReadFromBuffer ((arg #0), uint32 15))
	    // CHECK: ty:int256 %temp.80 = (builtin ReadFromBuffer ((arg #0), uint32 31))
	    // CHECK: branchcond (unsigned less uint32 63 < %temp.74), block3, block4

        // CHECK: block2: # out_of_bounds
	    // CHECK: assert-failure

        // CHECK: block3: # not_all_bytes_read
	    // CHECK: assert-failure

        // CHECK: block4: # buffer_read
		// CHECK: ty:int8 %a = %temp.75
	    // CHECK: ty:int16 %b = %temp.76
	    // CHECK: ty:int32 %c = %temp.77
	    // CHECK: ty:int64 %d = %temp.78
	    // CHECK: ty:int128 %e = %temp.79
	    // CHECK: ty:int256 %f = %temp.80

        return (a, b, c, d, e, f);
     }

    // BEGIN-CHECK: Testing::Testing::function::fixedBytes__bytes
    function fixedBytes(bytes memory buffer) public pure returns (bytes1, bytes5, bytes20, bytes32) {
        (bytes1 a, bytes5 b, bytes20 c, bytes32 d) = abi.decode(buffer, (bytes1, bytes5, bytes20, bytes32));

        // CHECK: ty:uint32 %temp.81 = (builtin ArrayLength ((arg #0)))
	    // CHECK: branchcond (unsigned uint32 58 <= %temp.81), block1, block2

        // CHECK: block1: # inbounds
	    // CHECK: ty:bytes1 %temp.82 = (builtin ReadFromBuffer ((arg #0), uint32 0))
	    // CHECK: ty:bytes5 %temp.83 = (builtin ReadFromBuffer ((arg #0), uint32 1))
	    // CHECK: ty:bytes20 %temp.84 = (builtin ReadFromBuffer ((arg #0), uint32 6))
	    // CHECK: ty:bytes32 %temp.85 = (builtin ReadFromBuffer ((arg #0), uint32 26))
	    // CHECK: branchcond (unsigned less uint32 58 < %temp.81), block3, block4

        // CHECK: block2: # out_of_bounds
	    // CHECK: assert-failure

        // CHECK: block3: # not_all_bytes_read
	    // CHECK: assert-failure

        // CHECK: block4: # buffer_read
		// CHECK: ty:bytes1 %a = %temp.82
	    // CHECK: ty:bytes5 %b = %temp.83
	    // CHECK: ty:bytes20 %c = %temp.84
	    // CHECK: ty:bytes32 %d = %temp.85

        return (a, b, c, d);
    }

    // BEGIN-CHECK: Testing::Testing::function::stringAndBytes__bytes
    function stringAndBytes(bytes memory buffer) public pure returns (bytes memory, string memory) {
        (bytes memory a, string memory b) = abi.decode(buffer, (bytes, string));

<<<<<<< HEAD
		// CHECK: ty:bytes %buffer = (arg #0)
		// CHECK: ty:uint32 %temp.86 = (builtin ArrayLength ((arg #0)))
		// CHECK: ty:uint32 %temp.87 = (builtin ReadFromBuffer ((arg #0), uint32 0))
		// CHECK: branchcond (uint32 4 <= %temp.86), block1, block2

        // CHECK: block1: # inbounds
        // CHECK: ty:uint32 %1.cse_temp = (uint32 0 + (%temp.87 + uint32 4))
        // CHECK: branchcond (%1.cse_temp <= %temp.86), block3, block4
=======
        // CHECK: ty:bytes %buffer = (arg #0)
	    // CHECK: ty:uint32 %temp.86 = (builtin ArrayLength ((arg #0)))
	    // CHECK: branchcond (unsigned uint32 4 <= %temp.86), block1, block2

        // CHECK: block1: # inbounds
	    // CHECK: ty:uint32 %temp.87 = (builtin ReadFromBuffer ((arg #0), uint32 0))
	    // CHECK: ty:uint32 %1.cse_temp = ((%temp.87 + uint32 4) + uint32 0)
	    // CHECK: branchcond (unsigned %1.cse_temp <= %temp.86), block3, block4
>>>>>>> 52879197

        // CHECK: block2: # out_of_bounds
        // CHECK: assert-failure

        // CHECK: block3: # inbounds
<<<<<<< HEAD
        // CHECK: ty:bytes %temp.88 = (alloc bytes len %temp.87)
        // CHECK: memcpy src: (advance ptr: %buffer, by: uint32 4), dest: %temp.88, bytes_len: %temp.87
        // CHECK: ty:uint32 %temp.89 = (builtin ReadFromBuffer ((arg #0), (uint32 0 + (%temp.87 + uint32 4))))
        // CHECK: ty:uint32 %2.cse_temp = (%1.cse_temp + uint32 4)
        // CHECK: branchcond (%2.cse_temp <= %temp.86), block5, block6
=======
	    // CHECK: ty:bytes %temp.88 = (alloc bytes len %temp.87)
	    // CHECK: memcpy src: (advance ptr: %buffer, by: uint32 4), dest: %temp.88, bytes_len: %temp.87
	    // CHECK: ty:uint32 %2.cse_temp = (%1.cse_temp + uint32 4)
	    // CHECK: branchcond (unsigned %2.cse_temp <= %temp.86), block5, block6
>>>>>>> 52879197

        // CHECK: block4: # out_of_bounds
        // CHECK: assert-failure

        // CHECK: block5: # inbounds
<<<<<<< HEAD
        // CHECK: ty:uint32 %3.cse_temp = (%1.cse_temp + (%temp.89 + uint32 4))
        // CHECK: branchcond (%3.cse_temp <= %temp.86), block7, block8
=======
	    // CHECK: ty:uint32 %temp.89 = (builtin ReadFromBuffer ((arg #0), (uint32 0 + (%temp.87 + uint32 4))))
	    // CHECK: ty:uint32 %3.cse_temp = ((%temp.89 + uint32 4) + %1.cse_temp)
	    // CHECK: branchcond (unsigned %3.cse_temp <= %temp.86), block7, block8
>>>>>>> 52879197

        // CHECK: block6: # out_of_bounds
        // CHECK: assert-failure

        // CHECK: block7: # inbounds
        // CHECK: ty:string %temp.90 = (alloc string len %temp.89)
        // CHECK: memcpy src: (advance ptr: %buffer, by: %2.cse_temp), dest: %temp.90, bytes_len: %temp.89
        // CHECK: branchcond (unsigned less %3.cse_temp < %temp.86), block9, block10

        // CHECK: block8: # out_of_bounds
        // CHECK: assert-failure

        // CHECK: block9: # not_all_bytes_read
        // CHECK: assert-failure

        // CHECK: block10: # buffer_read
        // CHECK: ty:bytes %a = %temp.88
        // CHECK: ty:string %b = %temp.90

        return (a, b);
    }

    enum WeekDays {
        sunday, monday, tuesday, wednesday, thursday, friday, saturday
    }

    // BEGIN-CHECK: Testing::Testing::function::decodeEnum__bytes
    function decodeEnum(bytes memory buffer) public pure returns (WeekDays) {
        WeekDays a = abi.decode(buffer, (WeekDays));
<<<<<<< HEAD
=======
	    // CHECK: ty:uint32 %temp.94 = (builtin ArrayLength ((arg #0)))
	    // CHECK: branchcond (unsigned uint32 1 <= %temp.94), block1, block2
>>>>>>> 52879197

		// CHECK: ty:bytes %buffer = (arg #0)
		// CHECK: ty:uint32 %temp.94 = (builtin ArrayLength ((arg #0)))
		// CHECK: branchcond (uint32 1 <= %temp.94), block1, block2

		// CHECK: block1: # inbounds
		// CHECK: ty:enum Testing.WeekDays %temp.95 = (builtin ReadFromBuffer ((arg #0), uint32 0))
		// CHECK: branchcond (unsigned less uint32 1 < %temp.94), block3, block4

		// CHECK: block2: # out_of_bounds
		// CHECK: assert-failure

		// CHECK: block3: # not_all_bytes_read
		// CHECK: assert-failure

		// CHECK: block4: # buffer_read
		// CHECK: ty:enum Testing.WeekDays %a = %temp.95

        return a;
    }

    struct noPadStruct {
        uint32 a;
        uint32 b;
    }

    struct PaddedStruct {
        uint128 a;
        uint8 b;
        bytes32 c;
    }

    // BEGIN-CHECK:Testing::Testing::function::decodeStruct__bytes
    function decodeStruct(bytes memory buffer) public pure returns (noPadStruct memory, PaddedStruct memory) {
        (noPadStruct memory a, PaddedStruct memory b) = abi.decode(buffer, (noPadStruct, PaddedStruct));

<<<<<<< HEAD
		// CHECK: ty:uint32 %temp.96 = (builtin ArrayLength ((arg #0)))
		// CHECK: branchcond (uint32 57 <= %temp.96), block1, block2
=======
        // CHECK: ty:uint32 %temp.96 = (builtin ArrayLength ((arg #0)))
	    // CHECK: branchcond (unsigned uint32 57 <= %temp.96), block1, block2
>>>>>>> 52879197

		// CHECK: block1: # inbounds
		// CHECK: ty:struct Testing.noPadStruct %temp.97 = struct {  }
		// CHECK: memcpy src: %buffer, dest: %temp.97, bytes_len: uint32 8
        // CHECK: ty:uint128 %temp.98 = (builtin ReadFromBuffer ((arg #0), uint32 8))
        // CHECK: ty:uint8 %temp.99 = (builtin ReadFromBuffer ((arg #0), uint32 24))
        // CHECK: ty:bytes32 %temp.100 = (builtin ReadFromBuffer ((arg #0), uint32 25))
        // CHECK: ty:struct Testing.PaddedStruct %temp.101 = struct { %temp.98, %temp.99, %temp.100 }
        // CHECK: branchcond (unsigned less uint32 57 < %temp.96), block3, block4
		
		// CHECK: block2: # out_of_bounds
		// CHECK: assert-failure

		// CHECK: block3: # not_all_bytes_read
		// CHECK: assert-failure

		// CHECK: block4: # buffer_read
		// CHECK: ty:struct Testing.noPadStruct %a = %temp.97
		// CHECK: ty:struct Testing.PaddedStruct %b = %temp.101

        return (a, b);
    }

    // BEGIN-CHECK: Testing::Testing::function::primitiveStruct__bytes
    function primitiveStruct(bytes memory buffer) public pure returns (uint32[4] memory, noPadStruct[2] memory, noPadStruct[] memory) {
        (uint32[4] memory a, noPadStruct[2] memory b, noPadStruct[] memory c) =
        abi.decode(buffer, (uint32[4], noPadStruct[2], noPadStruct[]));

<<<<<<< HEAD
		// CHECK: ty:uint32 %temp.102 = (builtin ArrayLength ((arg #0)))
        // CHECK: branchcond (uint32 32 <= %temp.102), block1, block2

		// CHECK: block1: # inbounds
        // CHECK: ty:uint32[4] %temp.103 =  [  ]
        // CHECK: memcpy src: %buffer, dest: %temp.103, bytes_len: uint32 16
        // CHECK: ty:struct Testing.noPadStruct[2] %temp.104 =  [  ]
        // CHECK: memcpy src: (advance ptr: %buffer, by: uint32 16), dest: %temp.104, bytes_len: uint32 16
        // CHECK: ty:uint32 %temp.105 = (builtin ReadFromBuffer ((arg #0), uint32 32))
        // CHECK: branchcond (uint32 36 <= %temp.102), block3, block4
		
		// CHECK: block2: # out_of_bounds
        // CHECK: assert-failure

		// CHECK: block3: # inbounds
        // CHECK: ty:struct Testing.noPadStruct[] %temp.106 = (alloc struct Testing.noPadStruct[] len %temp.105)
        // CHECK: ty:uint32 %1.cse_temp = (%temp.105 * uint32 8)
        // CHECK: branchcond ((uint32 36 + %1.cse_temp) <= %temp.102), block5, block6
=======
        // CHECK: ty:uint32 %temp.102 = (builtin ArrayLength ((arg #0)))
	    // CHECK: branchcond (unsigned uint32 32 <= %temp.102), block1, block2

        // CHECK: block1: # inbounds
	    // CHECK: ty:uint32[4] %temp.103 =  [  ]
	    // CHECK: memcpy src: %buffer, dest: %temp.103, bytes_len: uint32 16
	    // CHECK: ty:struct Testing.noPadStruct[2] %temp.104 =  [  ]
	    // CHECK: memcpy src: (advance ptr: %buffer, by: uint32 16), dest: %temp.104, bytes_len: uint32 16
	    // CHECK: branchcond (unsigned uint32 36 <= %temp.102), block3, block4

        // CHECK: block2: # out_of_bounds
	    // CHECK: assert-failure

        // CHECK: block3: # inbounds
	    // CHECK: ty:uint32 %temp.105 = (builtin ReadFromBuffer ((arg #0), uint32 32))
	    // CHECK: ty:struct Testing.noPadStruct[] %temp.106 = (alloc struct Testing.noPadStruct[] len %temp.105)
	    // CHECK: ty:uint32 %1.cse_temp = (%temp.105 * uint32 8)
	    // CHECK: branchcond (unsigned (uint32 36 + %1.cse_temp) <= %temp.102), block5, block6
>>>>>>> 52879197

		// CHECK: block4: # out_of_bounds
        // CHECK: assert-failure

		// CHECK: block5: # inbounds
        // CHECK: memcpy src: (advance ptr: %buffer, by: uint32 36), dest: %temp.106, bytes_len: %1.cse_temp
        // CHECK: branchcond (unsigned less (uint32 32 + (%1.cse_temp + uint32 4)) < %temp.102), block7, block8

		// CHECK: block6: # out_of_bounds
        // CHECK: assert-failure

		// CHECK: block7: # not_all_bytes_read
        // CHECK: assert-failure

		// CHECK: block8: # buffer_read
        // CHECK: ty:uint32[4] %a = %temp.103
        // CHECK: ty:struct Testing.noPadStruct[2] %b = %temp.104
        // CHECK: ty:struct Testing.noPadStruct[] %c = %temp.106

        return (a, b, c);
    }
}<|MERGE_RESOLUTION|>--- conflicted
+++ resolved
@@ -130,55 +130,31 @@
     function stringAndBytes(bytes memory buffer) public pure returns (bytes memory, string memory) {
         (bytes memory a, string memory b) = abi.decode(buffer, (bytes, string));
 
-<<<<<<< HEAD
 		// CHECK: ty:bytes %buffer = (arg #0)
 		// CHECK: ty:uint32 %temp.86 = (builtin ArrayLength ((arg #0)))
 		// CHECK: ty:uint32 %temp.87 = (builtin ReadFromBuffer ((arg #0), uint32 0))
-		// CHECK: branchcond (uint32 4 <= %temp.86), block1, block2
+		// CHECK: branchcond (unsigned uint32 4 <= %temp.86), block1, block2
 
         // CHECK: block1: # inbounds
         // CHECK: ty:uint32 %1.cse_temp = (uint32 0 + (%temp.87 + uint32 4))
-        // CHECK: branchcond (%1.cse_temp <= %temp.86), block3, block4
-=======
-        // CHECK: ty:bytes %buffer = (arg #0)
-	    // CHECK: ty:uint32 %temp.86 = (builtin ArrayLength ((arg #0)))
-	    // CHECK: branchcond (unsigned uint32 4 <= %temp.86), block1, block2
-
-        // CHECK: block1: # inbounds
-	    // CHECK: ty:uint32 %temp.87 = (builtin ReadFromBuffer ((arg #0), uint32 0))
-	    // CHECK: ty:uint32 %1.cse_temp = ((%temp.87 + uint32 4) + uint32 0)
-	    // CHECK: branchcond (unsigned %1.cse_temp <= %temp.86), block3, block4
->>>>>>> 52879197
+        // CHECK: branchcond (unsigned %1.cse_temp <= %temp.86), block3, block4
 
         // CHECK: block2: # out_of_bounds
         // CHECK: assert-failure
 
         // CHECK: block3: # inbounds
-<<<<<<< HEAD
         // CHECK: ty:bytes %temp.88 = (alloc bytes len %temp.87)
         // CHECK: memcpy src: (advance ptr: %buffer, by: uint32 4), dest: %temp.88, bytes_len: %temp.87
         // CHECK: ty:uint32 %temp.89 = (builtin ReadFromBuffer ((arg #0), (uint32 0 + (%temp.87 + uint32 4))))
         // CHECK: ty:uint32 %2.cse_temp = (%1.cse_temp + uint32 4)
-        // CHECK: branchcond (%2.cse_temp <= %temp.86), block5, block6
-=======
-	    // CHECK: ty:bytes %temp.88 = (alloc bytes len %temp.87)
-	    // CHECK: memcpy src: (advance ptr: %buffer, by: uint32 4), dest: %temp.88, bytes_len: %temp.87
-	    // CHECK: ty:uint32 %2.cse_temp = (%1.cse_temp + uint32 4)
-	    // CHECK: branchcond (unsigned %2.cse_temp <= %temp.86), block5, block6
->>>>>>> 52879197
+        // CHECK: branchcond (unsigned %2.cse_temp <= %temp.86), block5, block6
 
         // CHECK: block4: # out_of_bounds
         // CHECK: assert-failure
 
         // CHECK: block5: # inbounds
-<<<<<<< HEAD
         // CHECK: ty:uint32 %3.cse_temp = (%1.cse_temp + (%temp.89 + uint32 4))
-        // CHECK: branchcond (%3.cse_temp <= %temp.86), block7, block8
-=======
-	    // CHECK: ty:uint32 %temp.89 = (builtin ReadFromBuffer ((arg #0), (uint32 0 + (%temp.87 + uint32 4))))
-	    // CHECK: ty:uint32 %3.cse_temp = ((%temp.89 + uint32 4) + %1.cse_temp)
-	    // CHECK: branchcond (unsigned %3.cse_temp <= %temp.86), block7, block8
->>>>>>> 52879197
+        // CHECK: branchcond (unsigned %3.cse_temp <= %temp.86), block7, block8
 
         // CHECK: block6: # out_of_bounds
         // CHECK: assert-failure
@@ -208,15 +184,10 @@
     // BEGIN-CHECK: Testing::Testing::function::decodeEnum__bytes
     function decodeEnum(bytes memory buffer) public pure returns (WeekDays) {
         WeekDays a = abi.decode(buffer, (WeekDays));
-<<<<<<< HEAD
-=======
-	    // CHECK: ty:uint32 %temp.94 = (builtin ArrayLength ((arg #0)))
-	    // CHECK: branchcond (unsigned uint32 1 <= %temp.94), block1, block2
->>>>>>> 52879197
 
 		// CHECK: ty:bytes %buffer = (arg #0)
 		// CHECK: ty:uint32 %temp.94 = (builtin ArrayLength ((arg #0)))
-		// CHECK: branchcond (uint32 1 <= %temp.94), block1, block2
+		// CHECK: branchcond (unsigned uint32 1 <= %temp.94), block1, block2
 
 		// CHECK: block1: # inbounds
 		// CHECK: ty:enum Testing.WeekDays %temp.95 = (builtin ReadFromBuffer ((arg #0), uint32 0))
@@ -249,13 +220,8 @@
     function decodeStruct(bytes memory buffer) public pure returns (noPadStruct memory, PaddedStruct memory) {
         (noPadStruct memory a, PaddedStruct memory b) = abi.decode(buffer, (noPadStruct, PaddedStruct));
 
-<<<<<<< HEAD
 		// CHECK: ty:uint32 %temp.96 = (builtin ArrayLength ((arg #0)))
-		// CHECK: branchcond (uint32 57 <= %temp.96), block1, block2
-=======
-        // CHECK: ty:uint32 %temp.96 = (builtin ArrayLength ((arg #0)))
-	    // CHECK: branchcond (unsigned uint32 57 <= %temp.96), block1, block2
->>>>>>> 52879197
+		// CHECK: branchcond (unsigned uint32 57 <= %temp.96), block1, block2
 
 		// CHECK: block1: # inbounds
 		// CHECK: ty:struct Testing.noPadStruct %temp.97 = struct {  }
@@ -284,9 +250,8 @@
         (uint32[4] memory a, noPadStruct[2] memory b, noPadStruct[] memory c) =
         abi.decode(buffer, (uint32[4], noPadStruct[2], noPadStruct[]));
 
-<<<<<<< HEAD
 		// CHECK: ty:uint32 %temp.102 = (builtin ArrayLength ((arg #0)))
-        // CHECK: branchcond (uint32 32 <= %temp.102), block1, block2
+        // CHECK: branchcond (unsigned uint32 32 <= %temp.102), block1, block2
 
 		// CHECK: block1: # inbounds
         // CHECK: ty:uint32[4] %temp.103 =  [  ]
@@ -294,7 +259,7 @@
         // CHECK: ty:struct Testing.noPadStruct[2] %temp.104 =  [  ]
         // CHECK: memcpy src: (advance ptr: %buffer, by: uint32 16), dest: %temp.104, bytes_len: uint32 16
         // CHECK: ty:uint32 %temp.105 = (builtin ReadFromBuffer ((arg #0), uint32 32))
-        // CHECK: branchcond (uint32 36 <= %temp.102), block3, block4
+        // CHECK: branchcond (unsigned uint32 36 <= %temp.102), block3, block4
 		
 		// CHECK: block2: # out_of_bounds
         // CHECK: assert-failure
@@ -302,27 +267,7 @@
 		// CHECK: block3: # inbounds
         // CHECK: ty:struct Testing.noPadStruct[] %temp.106 = (alloc struct Testing.noPadStruct[] len %temp.105)
         // CHECK: ty:uint32 %1.cse_temp = (%temp.105 * uint32 8)
-        // CHECK: branchcond ((uint32 36 + %1.cse_temp) <= %temp.102), block5, block6
-=======
-        // CHECK: ty:uint32 %temp.102 = (builtin ArrayLength ((arg #0)))
-	    // CHECK: branchcond (unsigned uint32 32 <= %temp.102), block1, block2
-
-        // CHECK: block1: # inbounds
-	    // CHECK: ty:uint32[4] %temp.103 =  [  ]
-	    // CHECK: memcpy src: %buffer, dest: %temp.103, bytes_len: uint32 16
-	    // CHECK: ty:struct Testing.noPadStruct[2] %temp.104 =  [  ]
-	    // CHECK: memcpy src: (advance ptr: %buffer, by: uint32 16), dest: %temp.104, bytes_len: uint32 16
-	    // CHECK: branchcond (unsigned uint32 36 <= %temp.102), block3, block4
-
-        // CHECK: block2: # out_of_bounds
-	    // CHECK: assert-failure
-
-        // CHECK: block3: # inbounds
-	    // CHECK: ty:uint32 %temp.105 = (builtin ReadFromBuffer ((arg #0), uint32 32))
-	    // CHECK: ty:struct Testing.noPadStruct[] %temp.106 = (alloc struct Testing.noPadStruct[] len %temp.105)
-	    // CHECK: ty:uint32 %1.cse_temp = (%temp.105 * uint32 8)
-	    // CHECK: branchcond (unsigned (uint32 36 + %1.cse_temp) <= %temp.102), block5, block6
->>>>>>> 52879197
+        // CHECK: branchcond (unsigned (uint32 36 + %1.cse_temp) <= %temp.102), block5, block6
 
 		// CHECK: block4: # out_of_bounds
         // CHECK: assert-failure
