--- conflicted
+++ resolved
@@ -144,17 +144,10 @@
             // CHECK: ty:uint256 %p = (zext uint256 (builtin ArrayLength ((arg #0))))
             let p := vl.length
 
-<<<<<<< HEAD
-            // CHECK: ty:uint256 %q = uint256((load (struct %fPtr field 0)))
-            let q := fPtr.address
-
-            // CHECK: ty:uint256 %r = (zext uint256 (load (struct %fPtr field 1)))
-=======
             // CHECK: ty:uint256 %q = uint256((load (struct %fPtr field 1)))
             let q := fPtr.address
 
             // CHECK: ty:uint256 %r = (zext uint256 (load (struct %fPtr field 0)))
->>>>>>> e1244ce4
             let r := fPtr.selector
 
             // CHECK: ty:uint256 %s = (arg #1)
