--- conflicted
+++ resolved
@@ -249,11 +249,7 @@
         })
         .sum();
 
-<<<<<<< HEAD
-    assert_eq!(errors, 1016);
-=======
-    assert_eq!(errors, 1012);
->>>>>>> 41eab115
+    assert_eq!(errors, 1010);
 }
 
 fn set_file_contents(source: &str, path: &Path) -> (FileResolver, Vec<String>) {
