--- conflicted
+++ resolved
@@ -384,22 +384,12 @@
     }"#,
     );
 
-<<<<<<< HEAD
-    runtime.debug_buffer().clear();
-    runtime.function_expect_failure("transfer_abort", Vec::new());
-
-    assert_eq!(
-        runtime.debug_buffer(),
-        "runtime_error: value transfer failure in test.sol:48:13-36,\n"
-    );
-=======
     runtime.function_expect_failure("read_integer_failure", 2u32.encode());
     assert!(runtime
         .debug_buffer()
         .contains("runtime_error: read integer out of bounds in test.sol"));
     assert_eq!(runtime.output(), PanicData::from(ArrayIndexOob).encode());
 }
->>>>>>> bac5707b
 
 #[test]
 fn external_call() {
