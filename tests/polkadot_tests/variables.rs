// SPDX-License-Identifier: Apache-2.0

use crate::build_solidity;
use parity_scale_codec::Encode;

#[test]
fn global_constants() {
    // test that error is allowed as a variable name/contract name
    let mut runtime = build_solidity(
        r##"
        int32 constant error = 102 + 104;
        contract a {
            function test() public payable {
                assert(error == 206);
            }
        }"##,
    );

    runtime.constructor(0, Vec::new());

    runtime.function("test", Vec::new());

    let mut runtime = build_solidity(
        r#"
        string constant foo = "FOO";
        contract error {
            function test() public payable {
                assert(foo == "FOO");
            }
        }"#,
    );

    runtime.constructor(0, Vec::new());

    runtime.function("test", Vec::new());

    let mut runtime = build_solidity(
        r#"
        string constant foo = "FOO";
        contract a {
            function test(uint64 error) public payable {
                assert(error == 0);
                assert(foo == "FOO");
            }
        }"#,
    );

    runtime.constructor(0, Vec::new());

    runtime.function("test", 0u64.encode());
}

#[test]
<<<<<<< HEAD
fn ensure_unread_storage_vars_write() {
    let mut runtime = build_solidity(
        r##"import "polkadot";
        contract C {
            uint8 foo;
            function c(uint8[32] code) public payable {
                foo = 123;
                require(set_code_hash(code) == 0);
            }
        }
        contract A { uint8 public foo; }"##,
    );

    runtime.function("c", runtime.contracts()[1].code.hash.encode());
    assert_eq!(runtime.storage().values().next().unwrap(), &123u8.encode());

    runtime.raw_function(runtime.blobs()[1].messages["foo"].to_vec());
    assert_eq!(runtime.output(), 123u8.encode());
=======
fn ext_fn_call_is_reading_variable() {
    let mut runtime = build_solidity(
        r##"contract C {
            function ext_func_call(uint32 arg) public payable returns (uint32) {
                A a = new A();
                function(uint32) external returns (uint32) func = a.a;
                return func(arg);
            }
        }
        
        contract A {
            function a(uint32 arg) public pure returns (uint32) {
                return arg;
            }
        }"##,
    );

    runtime.set_transferred_value(1000);
    runtime.function("ext_func_call", 0xdeadbeefu32.encode());
    assert_eq!(runtime.output(), 0xdeadbeefu32.encode())
>>>>>>> 1693d29e
}<|MERGE_RESOLUTION|>--- conflicted
+++ resolved
@@ -51,7 +51,6 @@
 }
 
 #[test]
-<<<<<<< HEAD
 fn ensure_unread_storage_vars_write() {
     let mut runtime = build_solidity(
         r##"import "polkadot";
@@ -70,7 +69,9 @@
 
     runtime.raw_function(runtime.blobs()[1].messages["foo"].to_vec());
     assert_eq!(runtime.output(), 123u8.encode());
-=======
+}
+
+#[test]
 fn ext_fn_call_is_reading_variable() {
     let mut runtime = build_solidity(
         r##"contract C {
@@ -91,5 +92,4 @@
     runtime.set_transferred_value(1000);
     runtime.function("ext_func_call", 0xdeadbeefu32.encode());
     assert_eq!(runtime.output(), 0xdeadbeefu32.encode())
->>>>>>> 1693d29e
 }