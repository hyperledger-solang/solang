// SPDX-License-Identifier: Apache-2.0

#[cfg(feature = "soroban")]
pub mod soroban_testcases;

use solang::codegen::Options;
use solang::file_resolver::FileResolver;
use solang::sema::ast::Namespace;
use solang::sema::diagnostics::Diagnostics;
use solang::{compile, Target};
use soroban_sdk::testutils::Logs;
use soroban_sdk::{vec, Address, Env, Symbol, Val};
use std::ffi::OsStr;

// TODO: register accounts, related balances, events, etc.
pub struct SorobanEnv {
    env: Env,
    contracts: Vec<Address>,
    compiler_diagnostics: Diagnostics,
}

<<<<<<< HEAD
pub fn build_solidity(src: &str) -> SorobanEnv {
    let (wasm_blob, ns) = build_wasm(src);
    SorobanEnv::new_with_contract(wasm_blob).insert_diagnostics(ns.diagnostics)
=======
pub fn build_solidity<F>(src: &str, configure_env: F) -> SorobanEnv
where
    F: FnOnce(&mut SorobanEnv),
{
    let (wasm_blob, ns) = build_wasm(src);

    SorobanEnv::new_with_contract(wasm_blob, configure_env).insert_diagnostics(ns.diagnostics)
>>>>>>> b15bb1b7
}

fn build_wasm(src: &str) -> (Vec<u8>, Namespace) {
    let tmp_file = OsStr::new("test.sol");
    let mut cache = FileResolver::default();
    cache.set_file_contents(tmp_file.to_str().unwrap(), src.to_string());
    let opt = inkwell::OptimizationLevel::Default;
    let target = Target::Soroban;
    let (wasm, ns) = compile(
        tmp_file,
        &mut cache,
        target,
        &Options {
            opt_level: opt.into(),
            log_runtime_errors: true,
            log_prints: true,
            #[cfg(feature = "wasm_opt")]
            wasm_opt: Some(contract_build::OptimizationPasses::Z),
            soroban_version: None,
            ..Default::default()
        },
        std::vec!["unknown".to_string()],
        "0.0.1",
    );
    assert!(!wasm.is_empty());
    (wasm[0].0.clone(), ns)
}

impl SorobanEnv {
    pub fn new() -> Self {
        Self {
            env: Env::default(),
            contracts: Vec::new(),
            compiler_diagnostics: Diagnostics::default(),
        }
    }

    pub fn insert_diagnostics(mut self, diagnostics: Diagnostics) -> Self {
        self.compiler_diagnostics = diagnostics;
        self
    }

    pub fn new_with_contract<F>(contract_wasm: Vec<u8>, configure_env: F) -> Self
    where
        F: FnOnce(&mut SorobanEnv),
    {
        let mut env = Self::new();
        configure_env(&mut env);

        env.register_contract(contract_wasm);

        env
    }

    pub fn register_contract(&mut self, contract_wasm: Vec<u8>) -> Address {
        // For now, we keep using `register_contract_wasm`. To use `register`, we have to figure
        // out first what to pass for `constructor_args`
        #[allow(deprecated)]
        let addr = self
            .env
            .register_contract_wasm(None, contract_wasm.as_slice());
        self.contracts.push(addr.clone());
        addr
    }

    pub fn invoke_contract(&self, addr: &Address, function_name: &str, args: Vec<Val>) -> Val {
        let func = Symbol::new(&self.env, function_name);
        let mut args_soroban = vec![&self.env];
        for arg in args {
            args_soroban.push_back(arg)
        }
        println!("args_soroban: {:?}", args_soroban);
        // To avoid running out of fuel
        self.env.cost_estimate().budget().reset_unlimited();
        self.env.invoke_contract(addr, &func, args_soroban)
    }

    /// Invoke a contract and expect an error. Returns the logs.
    pub fn invoke_contract_expect_error(
        &self,
        addr: &Address,
        function_name: &str,
        args: Vec<Val>,
    ) -> Vec<String> {
        let func = Symbol::new(&self.env, function_name);
        let mut args_soroban = vec![&self.env];
        for arg in args {
            args_soroban.push_back(arg)
        }

        let _ = self
            .env
            .try_invoke_contract::<Val, Val>(addr, &func, args_soroban);

        self.env.logs().all()
    }

    pub fn deploy_contract(&mut self, src: &str) -> Address {
        let wasm = build_wasm(src).0;

        let addr = self.register_contract(wasm);

        self.contracts.push(addr.clone());

        addr
    }
}

impl Default for SorobanEnv {
    fn default() -> Self {
        Self::new()
    }
}<|MERGE_RESOLUTION|>--- conflicted
+++ resolved
@@ -19,11 +19,6 @@
     compiler_diagnostics: Diagnostics,
 }
 
-<<<<<<< HEAD
-pub fn build_solidity(src: &str) -> SorobanEnv {
-    let (wasm_blob, ns) = build_wasm(src);
-    SorobanEnv::new_with_contract(wasm_blob).insert_diagnostics(ns.diagnostics)
-=======
 pub fn build_solidity<F>(src: &str, configure_env: F) -> SorobanEnv
 where
     F: FnOnce(&mut SorobanEnv),
@@ -31,7 +26,6 @@
     let (wasm_blob, ns) = build_wasm(src);
 
     SorobanEnv::new_with_contract(wasm_blob, configure_env).insert_diagnostics(ns.diagnostics)
->>>>>>> b15bb1b7
 }
 
 fn build_wasm(src: &str) -> (Vec<u8>, Namespace) {
