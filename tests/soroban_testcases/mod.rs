--- conflicted
+++ resolved
@@ -1,8 +1,5 @@
 // SPDX-License-Identifier: Apache-2.0
-<<<<<<< HEAD
-=======
 mod auth;
->>>>>>> b15bb1b7
 mod cross_contract_calls;
 mod math;
 mod print;
