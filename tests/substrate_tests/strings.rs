// SPDX-License-Identifier: Apache-2.0

use parity_scale_codec::{Decode, Encode};
use rand::Rng;

use crate::build_solidity;

#[test]
fn more_tests() {
    let mut runtime = build_solidity(
        r##"
        contract foo {
            function test() public {
                string s = new string(10);

                assert(s.length == 10);
            }
        }"##,
    );

    runtime.function("test", Vec::new());

    let mut runtime = build_solidity(
        r##"
        contract foo {
            function test() public {
                bytes s = new bytes(2);

                s[0] = 0x41;
                s[1] = 0x42;

                assert(s.length == 2);

                assert(s[0] == 0x41);
                assert(s[1] == 0x42);
            }
        }"##,
    );

    runtime.function("test", Vec::new());

    let mut runtime = build_solidity(
        r##"
        contract foo {
            function ref_test(bytes n) private {
                n[1] = 102;

                n = new bytes(10);
                // new reference
                n[1] = 104;
            }

            function test() public {
                bytes s = new bytes(2);

                s[0] = 0x41;
                s[1] = 0x42;

                assert(s.length == 2);

                ref_test(s);

                assert(s[0] == 0x41);
                assert(s[1] == 102);
            }
        }"##,
    );

    runtime.function("test", Vec::new());

    let mut runtime = build_solidity(
        r##"
        contract foo {
            function test() public {
                bytes s = "ABCD";

                assert(s.length == 4);

                s[0] = 0x41;
                s[1] = 0x42;
                s[2] = 0x43;
                s[3] = 0x44;
            }
        }"##,
    );

    runtime.function("test", Vec::new());
}

#[test]
fn string_compare() {
    // compare literal to literal. This should be compile-time thing
    let mut runtime = build_solidity(
        r##"
        contract foo {
            function test() public {
                assert(hex"414243" == 'ABC');

                assert(hex'414243' != "ABD");
            }
        }"##,
    );

    runtime.function("test", Vec::new());

    let mut runtime = build_solidity(
        r##"
        contract foo {
            function lets_compare1(string s) private returns (bool) {
                return s == unicode'the quick brown fox jumps over the lazy dog';
            }

            function lets_compare2(string s) private returns (bool) {
                return unicode"the quick brown fox jumps over the lazy dog" == s;
            }

            function test() public {
                string s1 = "the quick brown fox jumps over the lazy dog";

                assert(lets_compare1(s1));
                assert(lets_compare2(s1));

                string s2 = "the quick brown dog jumps over the lazy fox";

                assert(!lets_compare1(s2));
                assert(!lets_compare2(s2));

                assert(s1 != s2);

                s1 = "the quick brown dog jumps over the lazy fox";

                assert(s1 == s2);
            }
        }"##,
    );

    runtime.function("test", Vec::new());
}

#[test]
fn string_concat() {
    // concat literal and literal. This should be compile-time thing
    let mut runtime = build_solidity(
        r##"
        contract foo {
            function test() public {
                assert(hex"41424344" == "AB" + "CD");
            }
        }"##,
    );

    runtime.function("test", Vec::new());

    let mut runtime = build_solidity(
        r##"
        contract foo {
            function test() public {
                string s1 = "x";
                string s2 = "asdfasdf";

                assert(s1 + " foo" == "x foo");
                assert("bar " + s1 == "bar x");

                assert(s1 + s2 == "xasdfasdf");
            }
        }"##,
    );

    runtime.function("test", Vec::new());
}

#[test]
fn string_abi_encode() {
    #[derive(Debug, PartialEq, Eq, Encode, Decode)]
    struct Val(String);

    #[derive(Debug, PartialEq, Eq, Encode, Decode)]
    struct Ret3([i8; 4], String, bool);

    #[derive(Debug, PartialEq, Eq, Encode, Decode)]
    struct RetStringArray(Vec<String>);

    let mut runtime = build_solidity(
        r##"
        contract foo {
            function test() public returns (string) {
                return "foobar";
            }
        }"##,
    );

    runtime.function("test", Vec::new());

    assert_eq!(runtime.vm.output, Val("foobar".to_string()).encode());

    let mut runtime = build_solidity(
        r##"
        contract foo {
            function test() public returns (int8[4], string, bool) {
                return ([ int8(120), 3, -127, 64], "Call me Ishmael. Some years ago—never mind how long precisely—having little or no money in my purse, and nothing particular to interest me on shore, I thought I would sail about a little and see the watery part of the world. It is a way I have of driving off the spleen and regulating the circulation. Whenever I find myself growing grim about the mouth; whenever it is a damp, drizzly November in my soul; whenever I find myself involuntarily pausing before coffin warehouses, and bringing up the rear of every funeral I meet; and especially whenever my hypos get such an upper hand of me, that it requires a strong moral principle to prevent me from deliberately stepping into the street, and methodically knocking people’s hats off—then, I account it high time to get to sea as soon as I can. This is my substitute for pistol and ball. With a philosophical flourish Cato throws himself upon his sword; I quietly take to the ship. There is nothing surprising in this. If they but knew it, almost all men in their degree, some time or other, cherish very nearly the same feelings towards the ocean with me.",
                true);
            }
        }"##,
    );

    runtime.function("test", Vec::new());

    assert_eq!(runtime.vm.output, Ret3([ 120, 3, -127, 64], "Call me Ishmael. Some years ago—never mind how long precisely—having little or no money in my purse, and nothing particular to interest me on shore, I thought I would sail about a little and see the watery part of the world. It is a way I have of driving off the spleen and regulating the circulation. Whenever I find myself growing grim about the mouth; whenever it is a damp, drizzly November in my soul; whenever I find myself involuntarily pausing before coffin warehouses, and bringing up the rear of every funeral I meet; and especially whenever my hypos get such an upper hand of me, that it requires a strong moral principle to prevent me from deliberately stepping into the street, and methodically knocking people’s hats off—then, I account it high time to get to sea as soon as I can. This is my substitute for pistol and ball. With a philosophical flourish Cato throws himself upon his sword; I quietly take to the ship. There is nothing surprising in this. If they but knew it, almost all men in their degree, some time or other, cherish very nearly the same feelings towards the ocean with me.".to_string(), true).encode());

    let mut runtime = build_solidity(
        r##"
        struct s {
            int8[4] f1;
            string f2;
            bool f3;
        }

        contract foo {
            function test() public returns (s) {
                return s({ f1: [ int8(120), 3, -127, 64], f2: "Call me Ishmael. Some years ago—never mind how long precisely—having little or no money in my purse, and nothing particular to interest me on shore, I thought I would sail about a little and see the watery part of the world. It is a way I have of driving off the spleen and regulating the circulation. Whenever I find myself growing grim about the mouth; whenever it is a damp, drizzly November in my soul; whenever I find myself involuntarily pausing before coffin warehouses, and bringing up the rear of every funeral I meet; and especially whenever my hypos get such an upper hand of me, that it requires a strong moral principle to prevent me from deliberately stepping into the street, and methodically knocking people’s hats off—then, I account it high time to get to sea as soon as I can. This is my substitute for pistol and ball. With a philosophical flourish Cato throws himself upon his sword; I quietly take to the ship. There is nothing surprising in this. If they but knew it, almost all men in their degree, some time or other, cherish very nearly the same feelings towards the ocean with me.",
                f3: true});
            }
        }"##,
    );

    runtime.function("test", Vec::new());

    assert_eq!(runtime.vm.output, Ret3([ 120, 3, -127, 64], "Call me Ishmael. Some years ago—never mind how long precisely—having little or no money in my purse, and nothing particular to interest me on shore, I thought I would sail about a little and see the watery part of the world. It is a way I have of driving off the spleen and regulating the circulation. Whenever I find myself growing grim about the mouth; whenever it is a damp, drizzly November in my soul; whenever I find myself involuntarily pausing before coffin warehouses, and bringing up the rear of every funeral I meet; and especially whenever my hypos get such an upper hand of me, that it requires a strong moral principle to prevent me from deliberately stepping into the street, and methodically knocking people’s hats off—then, I account it high time to get to sea as soon as I can. This is my substitute for pistol and ball. With a philosophical flourish Cato throws himself upon his sword; I quietly take to the ship. There is nothing surprising in this. If they but knew it, almost all men in their degree, some time or other, cherish very nearly the same feelings towards the ocean with me.".to_string(), true).encode());

    let mut runtime = build_solidity(
        r##"
        contract foo {
            function test() public returns (string[]) {
                string[] x = new string[](3);

                x[0] = "abc";
                x[1] = "dl";
                x[2] = "asdf";

                return x;
            }
        }"##,
    );

    runtime.function("test", Vec::new());

    assert_eq!(
        runtime.vm.output,
        RetStringArray(vec!(
            "abc".to_string(),
            "dl".to_string(),
            "asdf".to_string()
        ))
        .encode()
    );
}

#[test]
fn string_abi_decode() {
    #[derive(Debug, PartialEq, Eq, Encode, Decode)]
    struct Val(String);

    #[derive(Debug, PartialEq, Eq, Encode, Decode)]
    struct ValB(Vec<u8>);

    let mut runtime = build_solidity(
        r##"contract foo {
            function test() public {
                string dec = abi.decode(hex"0c414141", (string));
                //assert(dec == "AAA");
            }
        }"##,
    );
    runtime.function("test", vec![]);

    // we should try lengths: 0 to 63, 64 to 0x800
    let mut runtime = build_solidity(
        r##"
        contract foo {
            function test(string s) public returns (string){
                return " " + s + " ";
            }
        }"##,
    );

    let moby_dick_first_para = "Call me Ishmael. Some years ago—never mind how long precisely—having little or no money in my purse, and nothing particular to interest me on shore, I thought I would sail about a little and see the watery part of the world. It is a way I have of driving off the spleen and regulating the circulation. Whenever I find myself growing grim about the mouth; whenever it is a damp, drizzly November in my soul; whenever I find myself involuntarily pausing before coffin warehouses, and bringing up the rear of every funeral I meet; and especially whenever my hypos get such an upper hand of me, that it requires a strong moral principle to prevent me from deliberately stepping into the street, and methodically knocking people’s hats off—then, I account it high time to get to sea as soon as I can. This is my substitute for pistol and ball. With a philosophical flourish Cato throws himself upon his sword; I quietly take to the ship. There is nothing surprising in this. If they but knew it, almost all men in their degree, some time or other, cherish very nearly the same feelings towards the ocean with me.";

    runtime.function("test", Val("foobar".to_string()).encode());
    assert_eq!(runtime.vm.output, Val(" foobar ".to_string()).encode());

    runtime.function("test", Val(moby_dick_first_para.to_string()).encode());

    assert_eq!(
        runtime.vm.output,
        Val(format!(" {moby_dick_first_para} ")).encode()
    );

    let mut rng = rand::thread_rng();

    for len in 0x4000 - 10..0x4000 + 10 {
        let mut s = Vec::new();

        s.resize(len, 0);

        rng.fill(&mut s[..]);

        let mut runtime = build_solidity(
            r##"
            contract foo {
                function test(bytes s) public returns (bytes){
                    return hex"fe" + s;
                }
            }"##,
        );

        let arg = ValB(s.clone()).encode();

        runtime.function("test", arg.clone());

        s.insert(0, 0xfeu8);

        let ret = ValB(s).encode();

        assert_eq!(runtime.vm.output, ret);
    }
}

#[test]
fn string_storage() {
    #[derive(Debug, PartialEq, Eq, Encode, Decode)]
    struct Val(String);

    let mut runtime = build_solidity(
        r##"
        contract foo {
            string bar;

            function set_bar() public {
                bar = "foobar";
            }

            function get_bar() public returns (string) {
                return bar;
            }

        }"##,
    );

    runtime.function("set_bar", Vec::new());

    assert_eq!(
        runtime.store.get(&(runtime.vm.account, [0u8; 32])).unwrap(),
        b"foobar"
    );

    runtime.function("get_bar", Vec::new());

    assert_eq!(runtime.vm.output, Val("foobar".to_string()).encode());
}

#[test]
fn bytes_storage() {
    #[derive(Debug, PartialEq, Eq, Encode, Decode)]
    struct Val(Vec<u8>);

    #[derive(Debug, PartialEq, Eq, Encode, Decode)]
    struct Ret(u8);

    #[derive(Debug, PartialEq, Eq, Encode, Decode)]
    struct Arg(u32);

    #[derive(Debug, PartialEq, Eq, Encode, Decode)]
    struct Arg64(u64);

    let mut runtime = build_solidity(
        r##"
        contract foo {
            bytes bar = hex"aabbccddeeff";

            function get_index(uint32 index) public returns (bytes1) {
                return bar[index];
            }

            function get_index64(uint64 index) public returns (bytes1) {
                return bar[index];
            }
        }"##,
    );

    runtime.constructor(0, Vec::new());

    runtime.function("get_index", Arg(1).encode());

    assert_eq!(runtime.vm.output, Ret(0xbb).encode());

    for i in 0..6 {
        runtime.function("get_index64", Arg64(i).encode());

        let vals = [0xaa, 0xbb, 0xcc, 0xdd, 0xee, 0xff];

        assert_eq!(runtime.vm.output, [Ret(vals[i as usize])].encode());
    }

    let mut runtime = build_solidity(
        r##"
        contract foo {
            bytes bar;

            function push_test() public {
                bytes1 x = bar.push();
                assert(bar.length == 1);
            }

            function push(byte x) public {
                bar.push(x);
            }

            function pop() public returns (byte) {
                return bar.pop();
            }

            function get_bar() public returns (bytes) {
                return bar;
            }
        }"##,
    );

    runtime.function("push_test", Vec::new());

    runtime.function("get_bar", Vec::new());

    assert_eq!(runtime.vm.output, vec!(0u8).encode());

    runtime.function("push", 0xe8u8.encode());

    runtime.function("get_bar", Vec::new());

    assert_eq!(runtime.vm.output, vec!(0u8, 0xe8u8).encode());

    runtime.function("pop", Vec::new());

    assert_eq!(runtime.vm.output, 0xe8u8.encode());

    runtime.function("get_bar", Vec::new());

    assert_eq!(runtime.vm.output, vec!(0u8).encode());
}

#[test]
fn bytes_storage_subscript() {
    #[derive(Debug, PartialEq, Eq, Encode, Decode)]
    struct Arg(u32, u8);

    let mut runtime = build_solidity(
        r##"
        contract foo {
            bytes bar = hex"aabbccddeeff";

            function set_index(uint32 index, bytes1 val) public {
                bar[index] = val;
            }

            function get_bar() public returns (bytes) {
                return bar;
            }
        }"##,
    );

    runtime.constructor(0, Vec::new());

    runtime.function("set_index", Arg(1, 0x33).encode());

    assert_eq!(
        runtime.store.get(&(runtime.vm.account, [0u8; 32])).unwrap(),
        &vec!(0xaa, 0x33, 0xcc, 0xdd, 0xee, 0xff)
    );

    let mut runtime = build_solidity(
        r##"
        contract foo {
            bytes bar = hex"deadcafe";

            function or(uint32 index, bytes1 val) public {
                bar[index] |= val;
            }

            function xor(uint32 index, bytes1 val) public {
                bar[index] ^= val;
            }

            function and(uint32 index, bytes1 val) public {
                bar[index] &= val;
            }

            function get() public returns (bytes) {
                return bar;
            }
        }"##,
    );

    runtime.constructor(0, Vec::new());

    runtime.function("or", Arg(1, 0x50).encode());

    assert_eq!(
        runtime.store.get(&(runtime.vm.account, [0u8; 32])).unwrap(),
        &vec!(0xde, 0xfd, 0xca, 0xfe)
    );

    runtime.function("and", Arg(3, 0x7f).encode());

    assert_eq!(
        runtime.store.get(&(runtime.vm.account, [0u8; 32])).unwrap(),
        &vec!(0xde, 0xfd, 0xca, 0x7e)
    );

    runtime.function("xor", Arg(2, 0xff).encode());

    assert_eq!(
        runtime.store.get(&(runtime.vm.account, [0u8; 32])).unwrap(),
        &vec!(0xde, 0xfd, 0x35, 0x7e)
    );
}

#[test]
fn bytes_memory_subscript() {
    #[derive(Debug, PartialEq, Eq, Encode, Decode)]
    struct Arg(u32, u8);

    #[derive(Debug, PartialEq, Eq, Encode, Decode)]
    struct Ret(Vec<u8>);

    let mut runtime = build_solidity(
        r##"
        contract foo {
            function set_index(uint32 index, bytes1 val) public returns (bytes) {
                bytes bar = hex"aabbccddeeff";

                bar[index] = val;

                return bar;
            }
        }"##,
    );

    runtime.constructor(0, Vec::new());

    runtime.function("set_index", Arg(1, 0x33).encode());

    assert_eq!(
        runtime.vm.output,
        Ret(vec!(0xaa, 0x33, 0xcc, 0xdd, 0xee, 0xff)).encode()
    );

    let mut runtime = build_solidity(
        r##"
        contract foo {
            function or(uint32 index, bytes1 val) public returns (bytes) {
                bytes bar = hex"deadcafe";

                bar[index] |= val;

                return bar;
            }

            function xor(uint32 index, bytes1 val) public returns (bytes) {
                bytes bar = hex"deadcafe";

                bar[index] ^= val;

                return bar;
            }

            function and(uint32 index, bytes1 val) public returns (bytes) {
                bytes bar = hex"deadcafe";

                bar[index] &= val;

                return bar;
            }
        }"##,
    );

    runtime.constructor(0, Vec::new());

    runtime.function("or", Arg(1, 0x50).encode());

    assert_eq!(
        runtime.vm.output,
        Ret(vec!(0xde, 0xfd, 0xca, 0xfe)).encode()
    );

    runtime.function("and", Arg(3, 0x7f).encode());

    assert_eq!(
        runtime.vm.output,
        Ret(vec!(0xde, 0xad, 0xca, 0x7e)).encode()
    );

    runtime.function("xor", Arg(2, 0xff).encode());

    assert_eq!(
        runtime.vm.output,
        Ret(vec!(0xde, 0xad, 0x35, 0xfe)).encode()
    );
}

#[test]
fn string_escape() {
    let mut runtime = build_solidity(
        r##"
        contract カラス {
            function カラス$() public {
                print(" \u20ac \x41 \f\b\r\n\v\\\'\"\t");
            }
        }"##,
    );

    runtime.constructor(0, Vec::new());

    runtime.function("カラス$", Vec::new());

    assert_eq!(runtime.printbuf, " € A \u{c}\u{8}\r\n\u{b}\\'\"\t");
}

#[test]
<<<<<<< HEAD
fn long_string() {
    // String used here (containing some UTF-8 chars, which is why bytes length != string length):
    // "Call me Ishmael. Some years ago—never mind how long precisely—having little or no money in my purse, and nothing particular to interest me on shore, I thought I would sail about a little and see the watery part of the world. It is a way I have of driving off the spleen and regulating the circulation. Whenever I find myself growing grim about the mouth; whenever it is a damp, drizzly November in my soul; whenever I find myself involuntarily pausing before coffin warehouses, and bringing up the rear of every funeral I meet; and especially whenever my hypos get such an upper hand of me, that it requires a strong moral principle to prevent me from deliberately stepping into the street, and methodically knocking people’s hats off—then, I account it high time to get to sea as soon as I can. This is my substitute for pistol and ball. With a philosophical flourish Cato throws himself upon his sword; I quietly take to the ship. There is nothing surprising in this. If they but knew it, almost all men in their degree, some time or other, cherish very nearly the same feelings towards the ocean with me."
    let mut runtime = build_solidity(
        r##"
        contract LongString {
            function decode() pure public {
                bytes enc = hex"6d1143616c6c206d65204973686d61656c2e20536f6d652079656172732061676fe280946e65766572206d696e6420686f77206c6f6e6720707265636973656c79e28094686176696e67206c6974746c65206f72206e6f206d6f6e657920696e206d792070757273652c20616e64206e6f7468696e6720706172746963756c617220746f20696e746572657374206d65206f6e2073686f72652c20492074686f75676874204920776f756c64207361696c2061626f75742061206c6974746c6520616e642073656520746865207761746572792070617274206f662074686520776f726c642e20497420697320612077617920492068617665206f662064726976696e67206f6666207468652073706c65656e20616e6420726567756c6174696e67207468652063697263756c6174696f6e2e205768656e6576657220492066696e64206d7973656c662067726f77696e67206772696d2061626f757420746865206d6f7574683b207768656e6576657220697420697320612064616d702c206472697a7a6c79204e6f76656d62657220696e206d7920736f756c3b207768656e6576657220492066696e64206d7973656c6620696e766f6c756e746172696c792070617573696e67206265666f726520636f6666696e2077617265686f757365732c20616e64206272696e67696e67207570207468652072656172206f662065766572792066756e6572616c2049206d6565743b20616e6420657370656369616c6c79207768656e65766572206d79206879706f7320676574207375636820616e2075707065722068616e64206f66206d652c20746861742069742072657175697265732061207374726f6e67206d6f72616c207072696e6369706c6520746f2070726576656e74206d652066726f6d2064656c696265726174656c79207374657070696e6720696e746f20746865207374726565742c20616e64206d6574686f646963616c6c79206b6e6f636b696e672070656f706c65e28099732068617473206f6666e280947468656e2c2049206163636f756e7420697420686967682074696d6520746f2067657420746f2073656120617320736f6f6e20617320492063616e2e2054686973206973206d79207375627374697475746520666f7220706973746f6c20616e642062616c6c2e20576974682061207068696c6f736f70686963616c20666c6f7572697368204361746f207468726f77732068696d73656c662075706f6e206869732073776f72643b20492071756965746c792074616b6520746f2074686520736869702e205468657265206973206e6f7468696e672073757270726973696e6720696e20746869732e204966207468657920627574206b6e65772069742c20616c6d6f737420616c6c206d656e20696e207468656972206465677265652c20736f6d652074696d65206f72206f746865722c20636865726973682076657279206e6561726c79207468652073616d65206665656c696e677320746f776172647320746865206f6365616e2077697468206d652e";
                string dec = abi.decode(enc, (string));
                assert(dec.length == 1115);
        
                bytes enc2 = hex"b14543616c6c206d65204973686d61656c2e20536f6d652079656172732061676fe280946e65766572206d696e6420686f77206c6f6e6720707265636973656c79e28094686176696e67206c6974746c65206f72206e6f206d6f6e657920696e206d792070757273652c20616e64206e6f7468696e6720706172746963756c617220746f20696e746572657374206d65206f6e2073686f72652c20492074686f75676874204920776f756c64207361696c2061626f75742061206c6974746c6520616e642073656520746865207761746572792070617274206f662074686520776f726c642e20497420697320612077617920492068617665206f662064726976696e67206f6666207468652073706c65656e20616e6420726567756c6174696e67207468652063697263756c6174696f6e2e205768656e6576657220492066696e64206d7973656c662067726f77696e67206772696d2061626f757420746865206d6f7574683b207768656e6576657220697420697320612064616d702c206472697a7a6c79204e6f76656d62657220696e206d7920736f756c3b207768656e6576657220492066696e64206d7973656c6620696e766f6c756e746172696c792070617573696e67206265666f726520636f6666696e2077617265686f757365732c20616e64206272696e67696e67207570207468652072656172206f662065766572792066756e6572616c2049206d6565743b20616e6420657370656369616c6c79207768656e65766572206d79206879706f7320676574207375636820616e2075707065722068616e64206f66206d652c20746861742069742072657175697265732061207374726f6e67206d6f72616c207072696e6369706c6520746f2070726576656e74206d652066726f6d2064656c696265726174656c79207374657070696e6720696e746f20746865207374726565742c20616e64206d6574686f646963616c6c79206b6e6f636b696e672070656f706c65e28099732068617473206f6666e280947468656e2c2049206163636f756e7420697420686967682074696d6520746f2067657420746f2073656120617320736f6f6e20617320492063616e2e2054686973206973206d79207375627374697475746520666f7220706973746f6c20616e642062616c6c2e20576974682061207068696c6f736f70686963616c20666c6f7572697368204361746f207468726f77732068696d73656c662075706f6e206869732073776f72643b20492071756965746c792074616b6520746f2074686520736869702e205468657265206973206e6f7468696e672073757270726973696e6720696e20746869732e204966207468657920627574206b6e65772069742c20616c6d6f737420616c6c206d656e20696e207468656972206465677265652c20736f6d652074696d65206f72206f746865722c20636865726973682076657279206e6561726c79207468652073616d65206665656c696e677320746f776172647320746865206f6365616e2077697468206d652e43616c6c206d65204973686d61656c2e20536f6d652079656172732061676fe280946e65766572206d696e6420686f77206c6f6e6720707265636973656c79e28094686176696e67206c6974746c65206f72206e6f206d6f6e657920696e206d792070757273652c20616e64206e6f7468696e6720706172746963756c617220746f20696e746572657374206d65206f6e2073686f72652c20492074686f75676874204920776f756c64207361696c2061626f75742061206c6974746c6520616e642073656520746865207761746572792070617274206f662074686520776f726c642e20497420697320612077617920492068617665206f662064726976696e67206f6666207468652073706c65656e20616e6420726567756c6174696e67207468652063697263756c6174696f6e2e205768656e6576657220492066696e64206d7973656c662067726f77696e67206772696d2061626f757420746865206d6f7574683b207768656e6576657220697420697320612064616d702c206472697a7a6c79204e6f76656d62657220696e206d7920736f756c3b207768656e6576657220492066696e64206d7973656c6620696e766f6c756e746172696c792070617573696e67206265666f726520636f6666696e2077617265686f757365732c20616e64206272696e67696e67207570207468652072656172206f662065766572792066756e6572616c2049206d6565743b20616e6420657370656369616c6c79207768656e65766572206d79206879706f7320676574207375636820616e2075707065722068616e64206f66206d652c20746861742069742072657175697265732061207374726f6e67206d6f72616c207072696e6369706c6520746f2070726576656e74206d652066726f6d2064656c696265726174656c79207374657070696e6720696e746f20746865207374726565742c20616e64206d6574686f646963616c6c79206b6e6f636b696e672070656f706c65e28099732068617473206f6666e280947468656e2c2049206163636f756e7420697420686967682074696d6520746f2067657420746f2073656120617320736f6f6e20617320492063616e2e2054686973206973206d79207375627374697475746520666f7220706973746f6c20616e642062616c6c2e20576974682061207068696c6f736f70686963616c20666c6f7572697368204361746f207468726f77732068696d73656c662075706f6e206869732073776f72643b20492071756965746c792074616b6520746f2074686520736869702e205468657265206973206e6f7468696e672073757270726973696e6720696e20746869732e204966207468657920627574206b6e65772069742c20616c6d6f737420616c6c206d656e20696e207468656972206465677265652c20736f6d652074696d65206f72206f746865722c20636865726973682076657279206e6561726c79207468652073616d65206665656c696e677320746f776172647320746865206f6365616e2077697468206d652e43616c6c206d65204973686d61656c2e20536f6d652079656172732061676fe280946e65766572206d696e6420686f77206c6f6e6720707265636973656c79e28094686176696e67206c6974746c65206f72206e6f206d6f6e657920696e206d792070757273652c20616e64206e6f7468696e6720706172746963756c617220746f20696e746572657374206d65206f6e2073686f72652c20492074686f75676874204920776f756c64207361696c2061626f75742061206c6974746c6520616e642073656520746865207761746572792070617274206f662074686520776f726c642e20497420697320612077617920492068617665206f662064726976696e67206f6666207468652073706c65656e20616e6420726567756c6174696e67207468652063697263756c6174696f6e2e205768656e6576657220492066696e64206d7973656c662067726f77696e67206772696d2061626f757420746865206d6f7574683b207768656e6576657220697420697320612064616d702c206472697a7a6c79204e6f76656d62657220696e206d7920736f756c3b207768656e6576657220492066696e64206d7973656c6620696e766f6c756e746172696c792070617573696e67206265666f726520636f6666696e2077617265686f757365732c20616e64206272696e67696e67207570207468652072656172206f662065766572792066756e6572616c2049206d6565743b20616e6420657370656369616c6c79207768656e65766572206d79206879706f7320676574207375636820616e2075707065722068616e64206f66206d652c20746861742069742072657175697265732061207374726f6e67206d6f72616c207072696e6369706c6520746f2070726576656e74206d652066726f6d2064656c696265726174656c79207374657070696e6720696e746f20746865207374726565742c20616e64206d6574686f646963616c6c79206b6e6f636b696e672070656f706c65e28099732068617473206f6666e280947468656e2c2049206163636f756e7420697420686967682074696d6520746f2067657420746f2073656120617320736f6f6e20617320492063616e2e2054686973206973206d79207375627374697475746520666f7220706973746f6c20616e642062616c6c2e20576974682061207068696c6f736f70686963616c20666c6f7572697368204361746f207468726f77732068696d73656c662075706f6e206869732073776f72643b20492071756965746c792074616b6520746f2074686520736869702e205468657265206973206e6f7468696e672073757270726973696e6720696e20746869732e204966207468657920627574206b6e65772069742c20616c6d6f737420616c6c206d656e20696e207468656972206465677265652c20736f6d652074696d65206f72206f746865722c20636865726973682076657279206e6561726c79207468652073616d65206665656c696e677320746f776172647320746865206f6365616e2077697468206d652e43616c6c206d65204973686d61656c2e20536f6d652079656172732061676fe280946e65766572206d696e6420686f77206c6f6e6720707265636973656c79e28094686176696e67206c6974746c65206f72206e6f206d6f6e657920696e206d792070757273652c20616e64206e6f7468696e6720706172746963756c617220746f20696e746572657374206d65206f6e2073686f72652c20492074686f75676874204920776f756c64207361696c2061626f75742061206c6974746c6520616e642073656520746865207761746572792070617274206f662074686520776f726c642e20497420697320612077617920492068617665206f662064726976696e67206f6666207468652073706c65656e20616e6420726567756c6174696e67207468652063697263756c6174696f6e2e205768656e6576657220492066696e64206d7973656c662067726f77696e67206772696d2061626f757420746865206d6f7574683b207768656e6576657220697420697320612064616d702c206472697a7a6c79204e6f76656d62657220696e206d7920736f756c3b207768656e6576657220492066696e64206d7973656c6620696e766f6c756e746172696c792070617573696e67206265666f726520636f6666696e2077617265686f757365732c20616e64206272696e67696e67207570207468652072656172206f662065766572792066756e6572616c2049206d6565743b20616e6420657370656369616c6c79207768656e65766572206d79206879706f7320676574207375636820616e2075707065722068616e64206f66206d652c20746861742069742072657175697265732061207374726f6e67206d6f72616c207072696e6369706c6520746f2070726576656e74206d652066726f6d2064656c696265726174656c79207374657070696e6720696e746f20746865207374726565742c20616e64206d6574686f646963616c6c79206b6e6f636b696e672070656f706c65e28099732068617473206f6666e280947468656e2c2049206163636f756e7420697420686967682074696d6520746f2067657420746f2073656120617320736f6f6e20617320492063616e2e2054686973206973206d79207375627374697475746520666f7220706973746f6c20616e642062616c6c2e20576974682061207068696c6f736f70686963616c20666c6f7572697368204361746f207468726f77732068696d73656c662075706f6e206869732073776f72643b20492071756965746c792074616b6520746f2074686520736869702e205468657265206973206e6f7468696e672073757270726973696e6720696e20746869732e204966207468657920627574206b6e65772069742c20616c6d6f737420616c6c206d656e20696e207468656972206465677265652c20736f6d652074696d65206f72206f746865722c20636865726973682076657279206e6561726c79207468652073616d65206665656c696e677320746f776172647320746865206f6365616e2077697468206d652e";
                string dec2 = abi.decode(enc2, (string));
                assert(dec2.length == 1115*4);
            }
        }
        "##,
    );
    runtime.constructor(0, vec![]);
    runtime.function("decode", vec![]);
=======
fn string_encoded_length() {
    let mut runtime = build_solidity(
        r##"
        contract StrLen {
            function strlen() public pure {
                    // Length < 0x40 is expected to have 1 byte length width
                    bytes e63 = abi.encode("AAAAAAAAAAAAAAAAAAAAAAAAAAAAAAAAAAAAAAAAAAAAAAAAAAAAAAAAAAAAAAA");
                    assert(e63.length == 64);
                    assert(e63[0] == 0xfc);

                    // Length >= 0x40 is expected to have 2 bytes length width
                    bytes e64 = abi.encode("AAAAAAAAAAAAAAAAAAAAAAAAAAAAAAAAAAAAAAAAAAAAAAAAAAAAAAAAAAAAAAAA");
                    assert(e64.length == 64 + 2);
                    assert(e64[0] == 0x01);
                    assert(e64[1] == 0x01);

                    // Length >= 0x4000 is expected to have 4 bytes length width
                    bytes e16384 = abi.encode("AAAAAAAAAAAAAAAAAAAAAAAAAAAAAAAAAAAAAAAAAAAAAAAAAAAAAAAAAAAAAAAAAAAAAAAAAAAAAAAAAAAAAAAAAAAAAAAAAAAAAAAAAAAAAAAAAAAAAAAAAAAAAAAAAAAAAAAAAAAAAAAAAAAAAAAAAAAAAAAAAAAAAAAAAAAAAAAAAAAAAAAAAAAAAAAAAAAAAAAAAAAAAAAAAAAAAAAAAAAAAAAAAAAAAAAAAAAAAAAAAAAAAAAAAAAAAAAAAAAAAAAAAAAAAAAAAAAAAAAAAAAAAAAAAAAAAAAAAAAAAAAAAAAAAAAAAAAAAAAAAAAAAAAAAAAAAAAAAAAAAAAAAAAAAAAAAAAAAAAAAAAAAAAAAAAAAAAAAAAAAAAAAAAAAAAAAAAAAAAAAAAAAAAAAAAAAAAAAAAAAAAAAAAAAAAAAAAAAAAAAAAAAAAAAAAAAAAAAAAAAAAAAAAAAAAAAAAAAAAAAAAAAAAAAAAAAAAAAAAAAAAAAAAAAAAAAAAAAAAAAAAAAAAAAAAAAAAAAAAAAAAAAAAAAAAAAAAAAAAAAAAAAAAAAAAAAAAAAAAAAAAAAAAAAAAAAAAAAAAAAAAAAAAAAAAAAAAAAAAAAAAAAAAAAAAAAAAAAAAAAAAAAAAAAAAAAAAAAAAAAAAAAAAAAAAAAAAAAAAAAAAAAAAAAAAAAAAAAAAAAAAAAAAAAAAAAAAAAAAAAAAAAAAAAAAAAAAAAAAAAAAAAAAAAAAAAAAAAAAAAAAAAAAAAAAAAAAAAAAAAAAAAAAAAAAAAAAAAAAAAAAAAAAAAAAAAAAAAAAAAAAAAAAAAAAAAAAAAAAAAAAAAAAAAAAAAAAAAAAAAAAAAAAAAAAAAAAAAAAAAAAAAAAAAAAAAAAAAAAAAAAAAAAAAAAAAAAAAAAAAAAAAAAAAAAAAAAAAAAAAAAAAAAAAAAAAAAAAAAAAAAAAAAAAAAAAAAAAAAAAAAAAAAAAAAAAAAAAAAAAAAAAAAAAAAAAAAAAAAAAAAAAAAAAAAAAAAAAAAAAAAAAAAAAAAAAAAAAAAAAAAAAAAAAAAAAAAAAAAAAAAAAAAAAAAAAAAAAAAAAAAAAAAAAAAAAAAAAAAAAAAAAAAAAAAAAAAAAAAAAAAAAAAAAAAAAAAAAAAAAAAAAAAAAAAAAAAAAAAAAAAAAAAAAAAAAAAAAAAAAAAAAAAAAAAAAAAAAAAAAAAAAAAAAAAAAAAAAAAAAAAAAAAAAAAAAAAAAAAAAAAAAAAAAAAAAAAAAAAAAAAAAAAAAAAAAAAAAAAAAAAAAAAAAAAAAAAAAAAAAAAAAAAAAAAAAAAAAAAAAAAAAAAAAAAAAAAAAAAAAAAAAAAAAAAAAAAAAAAAAAAAAAAAAAAAAAAAAAAAAAAAAAAAAAAAAAAAAAAAAAAAAAAAAAAAAAAAAAAAAAAAAAAAAAAAAAAAAAAAAAAAAAAAAAAAAAAAAAAAAAAAAAAAAAAAAAAAAAAAAAAAAAAAAAAAAAAAAAAAAAAAAAAAAAAAAAAAAAAAAAAAAAAAAAAAAAAAAAAAAAAAAAAAAAAAAAAAAAAAAAAAAAAAAAAAAAAAAAAAAAAAAAAAAAAAAAAAAAAAAAAAAAAAAAAAAAAAAAAAAAAAAAAAAAAAAAAAAAAAAAAAAAAAAAAAAAAAAAAAAAAAAAAAAAAAAAAAAAAAAAAAAAAAAAAAAAAAAAAAAAAAAAAAAAAAAAAAAAAAAAAAAAAAAAAAAAAAAAAAAAAAAAAAAAAAAAAAAAAAAAAAAAAAAAAAAAAAAAAAAAAAAAAAAAAAAAAAAAAAAAAAAAAAAAAAAAAAAAAAAAAAAAAAAAAAAAAAAAAAAAAAAAAAAAAAAAAAAAAAAAAAAAAAAAAAAAAAAAAAAAAAAAAAAAAAAAAAAAAAAAAAAAAAAAAAAAAAAAAAAAAAAAAAAAAAAAAAAAAAAAAAAAAAAAAAAAAAAAAAAAAAAAAAAAAAAAAAAAAAAAAAAAAAAAAAAAAAAAAAAAAAAAAAAAAAAAAAAAAAAAAAAAAAAAAAAAAAAAAAAAAAAAAAAAAAAAAAAAAAAAAAAAAAAAAAAAAAAAAAAAAAAAAAAAAAAAAAAAAAAAAAAAAAAAAAAAAAAAAAAAAAAAAAAAAAAAAAAAAAAAAAAAAAAAAAAAAAAAAAAAAAAAAAAAAAAAAAAAAAAAAAAAAAAAAAAAAAAAAAAAAAAAAAAAAAAAAAAAAAAAAAAAAAAAAAAAAAAAAAAAAAAAAAAAAAAAAAAAAAAAAAAAAAAAAAAAAAAAAAAAAAAAAAAAAAAAAAAAAAAAAAAAAAAAAAAAAAAAAAAAAAAAAAAAAAAAAAAAAAAAAAAAAAAAAAAAAAAAAAAAAAAAAAAAAAAAAAAAAAAAAAAAAAAAAAAAAAAAAAAAAAAAAAAAAAAAAAAAAAAAAAAAAAAAAAAAAAAAAAAAAAAAAAAAAAAAAAAAAAAAAAAAAAAAAAAAAAAAAAAAAAAAAAAAAAAAAAAAAAAAAAAAAAAAAAAAAAAAAAAAAAAAAAAAAAAAAAAAAAAAAAAAAAAAAAAAAAAAAAAAAAAAAAAAAAAAAAAAAAAAAAAAAAAAAAAAAAAAAAAAAAAAAAAAAAAAAAAAAAAAAAAAAAAAAAAAAAAAAAAAAAAAAAAAAAAAAAAAAAAAAAAAAAAAAAAAAAAAAAAAAAAAAAAAAAAAAAAAAAAAAAAAAAAAAAAAAAAAAAAAAAAAAAAAAAAAAAAAAAAAAAAAAAAAAAAAAAAAAAAAAAAAAAAAAAAAAAAAAAAAAAAAAAAAAAAAAAAAAAAAAAAAAAAAAAAAAAAAAAAAAAAAAAAAAAAAAAAAAAAAAAAAAAAAAAAAAAAAAAAAAAAAAAAAAAAAAAAAAAAAAAAAAAAAAAAAAAAAAAAAAAAAAAAAAAAAAAAAAAAAAAAAAAAAAAAAAAAAAAAAAAAAAAAAAAAAAAAAAAAAAAAAAAAAAAAAAAAAAAAAAAAAAAAAAAAAAAAAAAAAAAAAAAAAAAAAAAAAAAAAAAAAAAAAAAAAAAAAAAAAAAAAAAAAAAAAAAAAAAAAAAAAAAAAAAAAAAAAAAAAAAAAAAAAAAAAAAAAAAAAAAAAAAAAAAAAAAAAAAAAAAAAAAAAAAAAAAAAAAAAAAAAAAAAAAAAAAAAAAAAAAAAAAAAAAAAAAAAAAAAAAAAAAAAAAAAAAAAAAAAAAAAAAAAAAAAAAAAAAAAAAAAAAAAAAAAAAAAAAAAAAAAAAAAAAAAAAAAAAAAAAAAAAAAAAAAAAAAAAAAAAAAAAAAAAAAAAAAAAAAAAAAAAAAAAAAAAAAAAAAAAAAAAAAAAAAAAAAAAAAAAAAAAAAAAAAAAAAAAAAAAAAAAAAAAAAAAAAAAAAAAAAAAAAAAAAAAAAAAAAAAAAAAAAAAAAAAAAAAAAAAAAAAAAAAAAAAAAAAAAAAAAAAAAAAAAAAAAAAAAAAAAAAAAAAAAAAAAAAAAAAAAAAAAAAAAAAAAAAAAAAAAAAAAAAAAAAAAAAAAAAAAAAAAAAAAAAAAAAAAAAAAAAAAAAAAAAAAAAAAAAAAAAAAAAAAAAAAAAAAAAAAAAAAAAAAAAAAAAAAAAAAAAAAAAAAAAAAAAAAAAAAAAAAAAAAAAAAAAAAAAAAAAAAAAAAAAAAAAAAAAAAAAAAAAAAAAAAAAAAAAAAAAAAAAAAAAAAAAAAAAAAAAAAAAAAAAAAAAAAAAAAAAAAAAAAAAAAAAAAAAAAAAAAAAAAAAAAAAAAAAAAAAAAAAAAAAAAAAAAAAAAAAAAAAAAAAAAAAAAAAAAAAAAAAAAAAAAAAAAAAAAAAAAAAAAAAAAAAAAAAAAAAAAAAAAAAAAAAAAAAAAAAAAAAAAAAAAAAAAAAAAAAAAAAAAAAAAAAAAAAAAAAAAAAAAAAAAAAAAAAAAAAAAAAAAAAAAAAAAAAAAAAAAAAAAAAAAAAAAAAAAAAAAAAAAAAAAAAAAAAAAAAAAAAAAAAAAAAAAAAAAAAAAAAAAAAAAAAAAAAAAAAAAAAAAAAAAAAAAAAAAAAAAAAAAAAAAAAAAAAAAAAAAAAAAAAAAAAAAAAAAAAAAAAAAAAAAAAAAAAAAAAAAAAAAAAAAAAAAAAAAAAAAAAAAAAAAAAAAAAAAAAAAAAAAAAAAAAAAAAAAAAAAAAAAAAAAAAAAAAAAAAAAAAAAAAAAAAAAAAAAAAAAAAAAAAAAAAAAAAAAAAAAAAAAAAAAAAAAAAAAAAAAAAAAAAAAAAAAAAAAAAAAAAAAAAAAAAAAAAAAAAAAAAAAAAAAAAAAAAAAAAAAAAAAAAAAAAAAAAAAAAAAAAAAAAAAAAAAAAAAAAAAAAAAAAAAAAAAAAAAAAAAAAAAAAAAAAAAAAAAAAAAAAAAAAAAAAAAAAAAAAAAAAAAAAAAAAAAAAAAAAAAAAAAAAAAAAAAAAAAAAAAAAAAAAAAAAAAAAAAAAAAAAAAAAAAAAAAAAAAAAAAAAAAAAAAAAAAAAAAAAAAAAAAAAAAAAAAAAAAAAAAAAAAAAAAAAAAAAAAAAAAAAAAAAAAAAAAAAAAAAAAAAAAAAAAAAAAAAAAAAAAAAAAAAAAAAAAAAAAAAAAAAAAAAAAAAAAAAAAAAAAAAAAAAAAAAAAAAAAAAAAAAAAAAAAAAAAAAAAAAAAAAAAAAAAAAAAAAAAAAAAAAAAAAAAAAAAAAAAAAAAAAAAAAAAAAAAAAAAAAAAAAAAAAAAAAAAAAAAAAAAAAAAAAAAAAAAAAAAAAAAAAAAAAAAAAAAAAAAAAAAAAAAAAAAAAAAAAAAAAAAAAAAAAAAAAAAAAAAAAAAAAAAAAAAAAAAAAAAAAAAAAAAAAAAAAAAAAAAAAAAAAAAAAAAAAAAAAAAAAAAAAAAAAAAAAAAAAAAAAAAAAAAAAAAAAAAAAAAAAAAAAAAAAAAAAAAAAAAAAAAAAAAAAAAAAAAAAAAAAAAAAAAAAAAAAAAAAAAAAAAAAAAAAAAAAAAAAAAAAAAAAAAAAAAAAAAAAAAAAAAAAAAAAAAAAAAAAAAAAAAAAAAAAAAAAAAAAAAAAAAAAAAAAAAAAAAAAAAAAAAAAAAAAAAAAAAAAAAAAAAAAAAAAAAAAAAAAAAAAAAAAAAAAAAAAAAAAAAAAAAAAAAAAAAAAAAAAAAAAAAAAAAAAAAAAAAAAAAAAAAAAAAAAAAAAAAAAAAAAAAAAAAAAAAAAAAAAAAAAAAAAAAAAAAAAAAAAAAAAAAAAAAAAAAAAAAAAAAAAAAAAAAAAAAAAAAAAAAAAAAAAAAAAAAAAAAAAAAAAAAAAAAAAAAAAAAAAAAAAAAAAAAAAAAAAAAAAAAAAAAAAAAAAAAAAAAAAAAAAAAAAAAAAAAAAAAAAAAAAAAAAAAAAAAAAAAAAAAAAAAAAAAAAAAAAAAAAAAAAAAAAAAAAAAAAAAAAAAAAAAAAAAAAAAAAAAAAAAAAAAAAAAAAAAAAAAAAAAAAAAAAAAAAAAAAAAAAAAAAAAAAAAAAAAAAAAAAAAAAAAAAAAAAAAAAAAAAAAAAAAAAAAAAAAAAAAAAAAAAAAAAAAAAAAAAAAAAAAAAAAAAAAAAAAAAAAAAAAAAAAAAAAAAAAAAAAAAAAAAAAAAAAAAAAAAAAAAAAAAAAAAAAAAAAAAAAAAAAAAAAAAAAAAAAAAAAAAAAAAAAAAAAAAAAAAAAAAAAAAAAAAAAAAAAAAAAAAAAAAAAAAAAAAAAAAAAAAAAAAAAAAAAAAAAAAAAAAAAAAAAAAAAAAAAAAAAAAAAAAAAAAAAAAAAAAAAAAAAAAAAAAAAAAAAAAAAAAAAAAAAAAAAAAAAAAAAAAAAAAAAAAAAAAAAAAAAAAAAAAAAAAAAAAAAAAAAAAAAAAAAAAAAAAAAAAAAAAAAAAAAAAAAAAAAAAAAAAAAAAAAAAAAAAAAAAAAAAAAAAAAAAAAAAAAAAAAAAAAAAAAAAAAAAAAAAAAAAAAAAAAAAAAAAAAAAAAAAAAAAAAAAAAAAAAAAAAAAAAAAAAAAAAAAAAAAAAAAAAAAAAAAAAAAAAAAAAAAAAAAAAAAAAAAAAAAAAAAAAAAAAAAAAAAAAAAAAAAAAAAAAAAAAAAAAAAAAAAAAAAAAAAAAAAAAAAAAAAAAAAAAAAAAAAAAAAAAAAAAAAAAAAAAAAAAAAAAAAAAAAAAAAAAAAAAAAAAAAAAAAAAAAAAAAAAAAAAAAAAAAAAAAAAAAAAAAAAAAAAAAAAAAAAAAAAAAAAAAAAAAAAAAAAAAAAAAAAAAAAAAAAAAAAAAAAAAAAAAAAAAAAAAAAAAAAAAAAAAAAAAAAAAAAAAAAAAAAAAAAAAAAAAAAAAAAAAAAAAAAAAAAAAAAAAAAAAAAAAAAAAAAAAAAAAAAAAAAAAAAAAAAAAAAAAAAAAAAAAAAAAAAAAAAAAAAAAAAAAAAAAAAAAAAAAAAAAAAAAAAAAAAAAAAAAAAAAAAAAAAAAAAAAAAAAAAAAAAAAAAAAAAAAAAAAAAAAAAAAAAAAAAAAAAAAAAAAAAAAAAAAAAAAAAAAAAAAAAAAAAAAAAAAAAAAAAAAAAAAAAAAAAAAAAAAAAAAAAAAAAAAAAAAAAAAAAAAAAAAAAAAAAAAAAAAAAAAAAAAAAAAAAAAAAAAAAAAAAAAAAAAAAAAAAAAAAAAAAAAAAAAAAAAAAAAAAAAAAAAAAAAAAAAAAAAAAAAAAAAAAAAAAAAAAAAAAAAAAAAAAAAAAAAAAAAAAAAAAAAAAAAAAAAAAAAAAAAAAAAAAAAAAAAAAAAAAAAAAAAAAAAAAAAAAAAAAAAAAAAAAAAAAAAAAAAAAAAAAAAAAAAAAAAAAAAAAAAAAAAAAAAAAAAAAAAAAAAAAAAAAAAAAAAAAAAAAAAAAAAAAAAAAAAAAAAAAAAAAAAAAAAAAAAAAAAAAAAAAAAAAAAAAAAAAAAAAAAAAAAAAAAAAAAAAAAAAAAAAAAAAAAAAAAAAAAAAAAAAAAAAAAAAAAAAAAAAAAAAAAAAAAAAAAAAAAAAAAAAAAAAAAAAAAAAAAAAAAAAAAAAAAAAAAAAAAAAAAAAAAAAAAAAAAAAAAAAAAAAAAAAAAAAAAAAAAAAAAAAAAAAAAAAAAAAAAAAAAAAAAAAAAAAAAAAAAAAAAAAAAAAAAAAAAAAAAAAAAAAAAAAAAAAAAAAAAAAAAAAAAAAAAAAAAAAAAAAAAAAAAAAAAAAAAAAAAAAAAAAAAAAAAAAAAAAAAAAAAAAAAAAAAAAAAAAAAAAAAAAAAAAAAAAAAAAAAAAAAAAAAAAAAAAAAAAAAAAAAAAAAAAAAAAAAAAAAAAAAAAAAAAAAAAAAAAAAAAAAAAAAAAAAAAAAAAAAAAAAAAAAAAAAAAAAAAAAAAAAAAAAAAAAAAAAAAAAAAAAAAAAAAAAAAAAAAAAAAAAAAAAAAAAAAAAAAAAAAAAAAAAAAAAAAAAAAAAAAAAAAAAAAAAAAAAAAAAAAAAAAAAAAAAAAAAAAAAAAAAAAAAAAAAAAAAAAAAAAAAAAAAAAAAAAAAAAAAAAAAAAAAAAAAAAAAAAAAAAAAAAAAAAAAAAAAAAAAAAAAAAAAAAAAAAAAAAAAAAAAAAAAAAAAAAAAAAAAAAAAAAAAAAAAAAAAAAAAAAAAAAAAAAAAAAAAAAAAAAAAAAAAAAAAAAAAAAAAAAAAAAAAAAAAAAAAAAAAAAAAAAAAAAAAAAAAAAAAAAAAAAAAAAAAAAAAAAAAAAAAAAAAAAAAAAAAAAAAAAAAAAAAAAAAAAAAAAAAAAAAAAAAAAAAAAAAAAAAAAAAAAAAAAAAAAAAAAAAAAAAAAAAAAAAAAAAAAAAAAAAAAAAAAAAAAAAAAAAAAAAAAAAAAAAAAAAAAAAAAAAAAAAAAAAAAAAAAAAAAAAAAAAAAAAAAAAAAAAAAAAAAAAAAAAAAAAAAAAAAAAAAAAAAAAAAAAAAAAAAAAAAAAAAAAAAAAAAAAAAAAAAAAAAAAAAAAAAAAAAAAAAAAAAAAAAAAAAAAAAAAAAAAAAAAAAAAAAAAAAAAAAAAAAAAAAAAAAAAAAAAAAAAAAAAAAAAAAAAAAAAAAAAAAAAAAAAAAAAAAAAAAAAAAAAAAAAAAAAAAAAAAAAAAAAAAAAAAAAAAAAAAAAAAAAAAAAAAAAAAAAAAAAAAAAAAAAAAAAAAAAAAAAAAAAAAAAAAAAAAAAAAAAAAAAAAAAAAAAAAAAAAAAAAAAAAAAAAAAAAAAAAAAAAAAAAAAAAAAAAAAAAAAAAAAAAAAAAAAAAAAAAAAAAAAAAAAAAAAAAAAAAAAAAAAAAAAAAAAAAAAAAAAAAAAAAAAAAAAAAAAAAAAAAAAAAAAAAAAAAAAAAAAAAAAAAAAAAAAAAAAAAAAAAAAAAAAAAAAAAAAAAAAAAAAAAAAAAAAAAAAAAAAAAAAAAAAAAAAAAAAAAAAAAAAAAAAAAAAAAAAAAAAAAAAAAAAAAAAAAAAAAAAAAAAAAAAAAAAAAAAAAAAAAAAAAAAAAAAAAAAAAAAAAAAAAAAAAAAAAAAAAAAAAAAAAAAAAAAAAAAAAAAAAAAAAAAAAAAAAAAAAAAAAAAAAAAAAAAAAAAAAAAAAAAAAAAAAAAAAAAAAAAAAAAAAAAAAAAAAAAAAAAAAAAAAAAAAAAAAAAAAAAAAAAAAAAAAAAAAAAAAAAAAAAAAAAAAAAAAAAAAAAAAAAAAAAAAAAAAAAAAAAAAAAAAAAAAAAAAAAAAAAAAAAAAAAAAAAAAAAAAAAAAAAAAAAAAAAAAAAAAAAAAAAAAAAAAAAAAAAAAAAAAAAAAAAAAAAAAAAAAAAAAAAAAAAAAAAAAAAAAAAAAAAAAAAAAAAAAAAAAAAAAAAAAAAAAAAAAAAAAAAAAAAAAAAAAAAAAAAAAAAAAAAAAAAAAAAAAAAAAAAAAAAAAAAAAAAAAAAAAAAAAAAAAAAAAAAAAAAAAAAAAAAAAAAAAAAAAAAAAAAAAAAAAAAAAAAAAAAAAAAAAAAAAAAAAAAAAAAAAAAAAAAAAAAAAAAAAAAAAAAAAAAAAAAAAAAAAAAAAAAAAAAAAAAAAAAAAAAAAAAAAAAAAAAAAAAAAAAAAAAAAAAAAAAAAAAAAAAAAAAAAAAAAAAAAAAAAAAAAAAAAAAAAAAAAAAAAAAAAAAAAAAAAAAAAAAAAAAAAAAAAAAAAAAAAAAAAAAAAAAAAAAAAAAAAAAAAAAAAAAAAAAAAAAAAAAAAAAAAAAAAAAAAAAAAAAAAAAAAAAAAAAAAAAAAAAAAAAAAAAAAAAAAAAAAAAAAAAAAAAAAAAAAAAAAAAAAAAAAAAAAAAAAAAAAAAAAAAAAAAAAAAAAAAAAAAAAAAAAAAAAAAAAAAAAAAAAAAAAAAAAAAAAAAAAAAAAAAAAAAAAAAAAAAAAAAAAAAAAAAAAAAAAAAAAAAAAAAAAAAAAAAAAAAAAAAAAAAAAAAAAAAAAAAAAAAAAAAAAAAAAAAAAAAAAAAAAAAAAAAAAAAAAAAAAAAAAAAAAAAAAAAAAAAAAAAAAAAAAAAAAAAAAAAAAAAAAAAAAAAAAAAAAAAAAAAAAAAAAAAAAAAAAAAAAAAAAAAAAAAAAAAAAAAAAAAAAAAAAAAAAAAAAAAAAAAAAAAAAAAAAAAAAAAAAAAAAAAAAAAAAAAAAAAAAAAAAAAAAAAAAAAAAAAAAAAAAAAAAAAAAAAAAAAAAAAAAAAAAAAAAAAAAAAAAAAAAAAAAAAAAAAAAAAAAAAAAAAAAAAAAAAAAAAAAAAAAAAAAAAAAAAAAAAAAAAAAAAAAAAAAAAAAAAAAAAAAAAAAAAAAAAAAAAAAAAAAAAAAAAAAAAAAAAAAAAAAAAAAAAAAAAAAAAAAAAAAAAAAAAAAAAAAAAAAAAAAAAAAAAAAAAAAAAAAAAAAAAAAAAAAAAAAAAAAAAAAAAAAAAAAAAAAAAAAAAAAAAAAAAAAAAAAAAAAAAAAAAAAAAAAAAAAAAAAAAAAAAAAAAAAAAAAAAAAAAAAAAAAAAAAAAAAAAAAAAAAAAAAAAAAAAAAAAAAAAAAAAAAAAAAAAAAAAAAAAAAAAAAAAAAAAAAAAAAAAAAAAAAAAAAAAAAAAAAAAAAAAAAAAAAAAAAAAAAAAAAAAAAAAAAAAAAAAAAAAAAAAAAAAAAAAAAAAAAAAAAAAAAAAAAAAAAAAAAAAAAAAAAAAAAAAAAAAAAAAAAAAAAAAAAAAAAAAAAAAAAAAAAAAAAAAAAAAAAAAAAAAAAAAAAAAAAAAAAAAAAAAAAAAAAAAAAAAAAAAAAAAAAAAAAAAAAAAAAAAAAAAAAAAAAAAAAAAAAAAAAAAAAAAAAAAAAAAAAAAAAAAAAAAAAAAAAAAAAAAAAAAAAAAAAAAAAAAAAAAAAAAAAAAAAAAAAAAAAAAAAAAAAAAAAAAAAAAAAAAAAAAAAAAAAAAAAAAAAAAAAAAAAAAAAAAAAAAAAAAAAAAAAAAAAAAAAAAAAAAAAAAAAAAAAAAAAAAAAAAAAAAAAAAAAAAAAAAAAAAAAAAAAAAAAAAAAAAAAAAAAAAAAAAAAAAAAAAAAAAAAAAAAAAAAAAAAAAAAAAAAAAAAAAAAAAAAAAAAAAAAAAAAAAAAAAAAAAAAAAAAAAAAAAAAAAAAAAAAAAAAAAAAAAAAAAAAAAAAAAAAAAAAAAAAAAAAAAAAAAAAAAAAAAAAAAAAAAAAAAAAAAAAAAAAAAAAAAAAAAAAAAAAAAAAAAAAAAAAAAAAAAAAAAAAAAAAAAAAAAAAAAAAAAAAAAAAAAAAAAAAAAAAAAAAAAAAAAAAAAAAAAAAAAAAAAAAAAAAAAAAAAAAAAAAAAAAAAAAAAAAAAAAAAAAAAAAAAAAAAAAAAAAAAAAAAAAAAAAAAAAAAAAAAAAAAAAAAAAAAAAAAAAAAAAAAAAAAAAAAAAAAAAAAAAAAAAAAAAAAAAAAAAAAAAAAAAAAAAAAAAAAAAAAAAAAAAAAAAAAAAAAAAAAAAAAAAAAAAAAAAAAAAAAAAAAAAAAAAAAAAAAAAAAAAAAAAAAAAAAAAAAAAAAAAAAAAAAAAAAAAAAAAAAAAAAAAAAAAAAAAAAAAAAAAAAAAAAAAAAAAAAAAAAAAAAAAAAAAAAAAAAAAAAAAAAAAAAAAAAAAAAAAAAAAAAAAAAAAAAAAAAAAAAAAAAAAAAAAAAAAAAAAAAAAAAAAAAAAAAAAAAAAAAAAAAAAAAAAAAAAAAAAAAAAAAAAAAAAAAAAAAAAAAAAAAAAAAAAAAAAAAAAAAAAAAAAAAAAAAAAAAAAAAAAAAAAAAAAAAAAAAAAAAAAAAAAAAAAAAAAAAAAAAAAAAAAAAAAAAAAAAAAAAAAAAAAAAAAAAAAAAAAAAAAAAAAAAAAAAAAAAAAAAAAAAAAAAAAAAAAAAAAAAAAAAAAAAAAAAAAAAAAAAAAAAAAAAAAAAAAAAAAAAAAAAAAAAAAAAAAAAAAAAAAAAAAAAAAAAAAAAAAAAAAAAAAAAAAAAAAAAAAAAAAAAAAAAAAAAAAAAAAAAAAAAAAAAAAAAAAAAAAAAAAAAAAAAAAAAAAAAAAAAAAAAAAAAAAAAAAAAAAAAAAAAAAAAAAAAAAAAAAAAAAAAAAAAAAAAAAAAAAAAAAAAAAAAAAAAAAAAAAAAAAAAAAAAAAAAAAAAAAAAAAAAAAAAAAAAAAAAAAAAAAAAAAAAAAAAAAAAAAAAAAAAAAAAAAAAAAAAAAAAAAAAAAAAAAAAAAAAAAAAAAAAAAAAAAAAAAAAAAAAAAAAAAAAAAAAAAAAAAAAAAAAAAAAAAAAAAAAAAAAAAAAAAAAAAAAAAAAAAAAAAAAAAAAAAAAAAAAAAAAAAAAAAAAAAAAAAAAAAAAAAAAAAAAAAAAAAAAAAAAAAAAAAAAAAAAAAAAAAAAAAAAAAAAAAAAAAAAAAAAAAAAAAAAAAAAAAAAAAAAAAAAAAAAAAAAAAAAAAAAAAAAAAAAAAAAAAAAAAAAAAAAAAAAAAAAAAAAAAAAAAAAAAAAAAAAAAAAAAAAAAAAAAAAAAAAAAAAAAAAAAAAAAAAAAAAAAAAAAAAAAAAAAAAAAAAAAAAAAAAAAAAAAAAAAAAAAAAAAAAAAAAAAAAAAAAAAAAAAAAAAAAAAAAAAAAAAAAAAAAAAAAAAAAAAAAAAAAAAAAAAAAAAAAAAAAAAAAAAAAAAAAAAAAAAAAAAAAAAAAAAAAAAAAAAAAAAAAAAAAAAAAAAAAAAAAAAAAAAAAAAAAAAAAAAAAAAAAAAAAAAAAAAAAAAAAAAAAAAAAAAAAAAAAAAAAAAAAAAAAAAAAAAAAAAAAAAAAAAAAAAAAAAAAAAAAAAAAAAAAAAAAAAAAAAAAAAAAAAAAAAAAAAAAAAAAAAAAAAAAAAAAAAAAAAAAAAAAAAAAAAAAAAAAAAAAAAAAAAAAAAAAAAAAAAAAAAAAAAAAAAAAAAAAAAAAAAAAAAAAAAAAAAAAAAAAAAAAAAAAAAAAAAAAAAAAAAAAAAAAAAAAAAAAAAAAAAAAAAAAAAAAAAAAAAAAAAAAAAAAAAAAAAAAAAAAAAAAAAAAAAAAAAAAAAAAAAAAAAAAAAAAAAAAAAAAAAAAAAAAAAAAAAAAAAAAAAAAAAAAAAAAAAAAAAAAAAAAAAAAAAAAAAAAAAAAAAAAAAAAAAAAAAAAAAAAAAAAAAAAAAAAAAAAAAAAAAAAAAAAAAAAAAAAAAAAAAAAAAAAAAAAAAAAAAAAAAAAAAAAAAAAAAAAAAAAAAAAAAAAAAAAAAAAAAAAAAAAAAAAAAAAAAAAAAAAAAAAAAAAAAAAAAAAAAAAAAAAAAAAAAAAAAAAAAAAAAAAAAAAAAAAAAAAAAAAAAAAAAAAAAAAAAAAAAAAAAAAAAAAAAAAAAAAAAAAAAAAAAAAAAAAAAAAAAAAAAAAAAAAAAAAAAAAAAAAAAAAAAAAAAAAAAAAAAAAAAAAAAAAAAAAAAAAAAAAAAAAAAAAAAAAAAAAAAAAAAAAAAAAAAAAAAAAAAAAAAAAAAAAAAAAAAAAAAAAAAAAAAAAAAAAAAAAAAAAAAAAAAAAAAAAAAAAAAAAAAAAAAAAAAAAAAAAAAAAAAAAAAAAAAAAAAAAAAAAAAAAAAAAAAAAAAAAAAAAAAAAAAAAAAAAAAAAAAAAAAAAAAAAAAAAAAAAAAAAAAAAAAAAAAAAAAAAAAAAAAAAAAAAAAAAAAAAAAAAAAAAAAAAAAAAAAAAAAAAAAAAAAAAAAAAAAAAAAAAAAAAAAAAAAAAAAAAAAAAAAAAAAAAAAAAAAAAAAAAAAAAAAAAAAAAAAAAAAAAAAAAAAAAAAAAAAAAAAAAAAAAAAAAAAAAAAAAAAAAAAAAAAAAAAAAAAAAAAAAAAAAAAAAAAAAAAAAAAAAAAAAAAAAAAAAAAAAAAAAAAAAAAAAAAAAAAAAAAAAAAAAAAAAAAAAAAAAAAAAAAAAAAAAAAAAAAAAAAAAAAAAAAAAAAAAAAAAAAAAAAAAAAAAAAAAAAAAAAAAAAAAAAAAAAAAAAAAAAAAAAAAAAAAAAAAAAAAAAAAAAAAAAAAAAAAAAAAAAAAAAAAAAAAAAAAAAAAAAAAAAAAAAAAAAAAAAAAAAAAAAAAAAAAAAAAAAAAAAAAAAAAAAAAAAAAAAAAAAAAAAAAAAAAAAAAAAAAAAAAAAAAAAAAAAAAAAAAAAAAAAAAAAAAAAAAAAAAAAAAAAAAAAAAAAAAAAAAAAAAAAAAAAAAAAAAAAAAAAAAAAAAAAAAAAAAAAAAAAAAAAAAAAAAAAAAAAAAAAAAAAAAAAAAAAAAAAAAAAAAAAAAAAAAAAAAAAAAAAAAAAAAAAAAAAAAAAAAAAAAAAAAAAAAAAAAAAAAAAAAAAAAAAAAAAAAAAAAAAAAAAAAAAAAAAAAAAAAAAAAAAAAAAAAAAAAAAAAAAAAAAAAAAAAAAAAAAAAAAAAAAAAAAAAAAAAAAAAAAAAAAAAAAAAAAAAAAAAAAAAAAAAAAAAAAAAAAAAAAAAAAAAAAAAAAAAAAAAAAAAAAAAAAAAAAAAAAAAAAAAAAAAAAAAAAAAAAAAAAAAAAAAAAAAAAAAAAAAAAAAAAAAAAAAAAAAAAAAAAAAAAAAAAAAAAAAAAAAAAAAAAAAAAAAAAAAAAAAAAAAAAAAAAAAAAAAAAAAAAAAAAAAAAAAAAAAAAAAAAAAAAAAAAAAAAAAAAAAAAAAAAAAAAAAAAAAAAAAAAAAAAAAAAAAAAAAAAAAAAAAAAAAAAAAAAAAAAAAAAAAAAAAAAAAAAAAAAAAAAAAAAAAAAAAAAAAAAAAAAAAAAAAAAAAAAAAAAAAAAAAAAAAAAAAAAAAAAAAAAAAAAAAAAAAAAAAAAAAAAAAAAAAAAAAAAAAAAAAAAAAAAAAAAAAAAAAAAAAAAAAAAAAAAAAAAAAAAAAAAAAAAAAAAAAAAAAAAAAAAAAAAAAAAAAAAAAAAAAAAAAAAAAAAAAAAAAAAAAAAAAAAAAAAAAAAAAAAAAAAAAAAAAAAAAAAAAAAAAAAAAAAAAAAAAAAAAAAAAAAAAAAAAAAAAAAAAAAAAAAAAAAAAAAAAAAAAAAAAAAAAAAAAAAAAAAAAAAAAAAAAAAAAAAAAAAAAAAAAAAAAAAAAAAAAAAAAAAAAAAAAAAAAAAAAAAAAAAAAAAAAAAAAAAAAAAAAAAAAAAAAAAAAAAAAAAAAAAAAAAAAAAAAAAAAAAAAAAAAAAAAAAAAAAAAAAAAAAAAAAAAAAAAAAAAAAAAAAAAAAAAAAAAAAAAAAAAAAAAAAAAAAAAAAAAAAAAAAAAAAAAAAAAAAAAAAAAAAAAAAAAAAAAAAAAAAAAAAAAAAAAAAAAAAAAAAAAAAAAAAAAAAAAAAAAAAAAAAAAAAAAAAAAAAAAAAAAAAAAAAAAAAAAAAAAAAAAAAAAAAAAAAAAAAAAAAAAAAAAAAAAAAAAAAAAAAAAAAAAAAAAAAAAAAAAAAAAAAAAAAAAAAAAAAAAAAAAAAAAAAAAAAAAAAAAAAAAAAAAAAAAAAAAAAAAAAAAAAAAAAAAAAAAAAAAAAAAAAAAAAAAAAAAAAAAAAAAAAAAAAAAAAAAAAAAAAAAAAAAAAAAAAAAAAAAAAAAAAAAAAAAAAAAAAAAAAAAAAAAAAAAAAAAAAAAAAAAAAAAAAAAAAAAAAAAAAAAAAAAAAAAAAAAAAAAAAAAAAAAAAAAAAAAAAAAAAAAAAAAAAAAAAAAAAAAAAAAAAAAAAAAAAAAAAAAAAAAAAAAAAAAAAAAAAAAAAAAAAAAAAAAAAAAAAAAAAAAAAAAAAAAAAAAAAAAAAAAAAAAAAAAAAAAAAAAAAAAAAAAAAAAAAAAAAAAAAAAAAAAAAAAAAAAAAAAAAAAAAAAAAAAAAAAAAAAAAAAAAAAAAAAAAAAAAAAAAAAAAAAAAAAAAAAAAAAAAAAAAAAAAAAAAAAAAAAAAAAAAAAAAAAAAAAAAAAAAAAAAAAAAAAAAAAAAAAAAAAAAAAAAAAAAAAAAAAAAAAAAAAAAAAAAAAAAAAAAAAAAAAAAAAAAAAAAAAAAAAAAAAAAAAAAAAAAAAAAAAAAAAAAAAAAAAAAAAAAAAAAAAAAAAAAAAAAAAAAAAAAAAAAAAAAAAAAAAAAAAAAAAAAAAAAAAAAAAAAAAAAAAAAAAAAAAAAAAAAAAAAAAAAAAAAAAAAAAAAAAAAAAAAAAAAAAAAAAAAAAAAAAAAAAAAAAAAAAAAAAAAAAAAAAAAAAAAAAAAAAAAAAAAAAAAAAAAAAAAAAAAAAAAAAAAAAAAAAAAAAAAAAAAAAAAAAAAAAAAAAAAAAAAAAAAAAAAAAAAAAAAAAAAAAAAAAAAAAAAAAAAAAAAAAAAAAAAAAAAAAAAAAAAAAAAAAAAAAAAAAAAAAAAAAAAAAAAAAAAAAAAAAAAAAAAAAAAAAAAAAAAAAAAAAAAAAAAAAAAAAAAAAAAAAAAAAAAAAAAAAAAAAAAAAAAAAAAAAAAAAAAAAAAAAAAAAAAAAAAAAAAAAAAAAAAAAAAAAAAAAAAAAAAAAAAAAAAAAAAAAAAAAAAAAAAAAAAAAAAAAAAAAAAAAAAAAAAAAAAAAAAAAAAAAAAAAAAAAAAAAAAAAAAAAAAAAAAAAAAAAAAAAAAAAAAAAAAAAAAAAAAAAAAAAAAAAAAAAAAAAAAAAAAAAAAAAAAAAAAAAAAAAAAAAAAAAAAAAAAAAAAAAAAAAAAAAAAAAAAAAAAAAAAAAAAAAAAAAAAAAAAAAAAAAAAAAAAAAAAAAAAAAAAAAAAAAAAAAAAAAAAAAAAAAAAAAAAAA");
                    assert(e16384.length == 16384 + 4);
                    assert(e16384[0] == 0x02);
                    assert(e16384[1] == 0x00);
                    assert(e16384[2] == 0x01);
                    assert(e16384[3] == 0x00);
            }
        }"##,
    );
    runtime.function("strlen", vec![]);
>>>>>>> ecf8c3b2
}<|MERGE_RESOLUTION|>--- conflicted
+++ resolved
@@ -624,7 +624,6 @@
 }
 
 #[test]
-<<<<<<< HEAD
 fn long_string() {
     // String used here (containing some UTF-8 chars, which is why bytes length != string length):
     // "Call me Ishmael. Some years ago—never mind how long precisely—having little or no money in my purse, and nothing particular to interest me on shore, I thought I would sail about a little and see the watery part of the world. It is a way I have of driving off the spleen and regulating the circulation. Whenever I find myself growing grim about the mouth; whenever it is a damp, drizzly November in my soul; whenever I find myself involuntarily pausing before coffin warehouses, and bringing up the rear of every funeral I meet; and especially whenever my hypos get such an upper hand of me, that it requires a strong moral principle to prevent me from deliberately stepping into the street, and methodically knocking people’s hats off—then, I account it high time to get to sea as soon as I can. This is my substitute for pistol and ball. With a philosophical flourish Cato throws himself upon his sword; I quietly take to the ship. There is nothing surprising in this. If they but knew it, almost all men in their degree, some time or other, cherish very nearly the same feelings towards the ocean with me."
@@ -645,7 +644,9 @@
     );
     runtime.constructor(0, vec![]);
     runtime.function("decode", vec![]);
-=======
+}
+
+#[test]
 fn string_encoded_length() {
     let mut runtime = build_solidity(
         r##"
@@ -673,5 +674,4 @@
         }"##,
     );
     runtime.function("strlen", vec![]);
->>>>>>> ecf8c3b2
 }